--- conflicted
+++ resolved
@@ -131,10 +131,6 @@
 param set-default SIM_GZ_EC_MAX1 1100
 param set-default SIM_GZ_EC_MAX2 1100
 param set-default SIM_GZ_EC_MAX3 1100
-<<<<<<< HEAD
 param set-default SIM_GZ_EC_MAX4 1100
 
-param set-default NAV_DLL_ACT 2
-=======
-param set-default SIM_GZ_EC_MAX4 1100
->>>>>>> 1d8e8a1d
+param set-default NAV_DLL_ACT 2