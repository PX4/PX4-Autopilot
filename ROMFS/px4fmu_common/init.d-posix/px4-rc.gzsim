#!/bin/sh
# shellcheck disable=SC2154

# Enforce minimum gz version as Harmonic (gz-sim8)
MIN_GZ_VERSION="8.0.0"
GZ_SIM_VERSION=$(gz sim --versions 2>/dev/null | head -n 1 | tr -d ' ')

if [ -z "$GZ_SIM_VERSION" ]; then
	echo "ERROR [init] Gazebo gz sim not found. Please install gz-harmonic"
	exit 1
fi

# Use sort compare, check that MIN_GZ_VERSION is ordered last
if [ "$(printf '%s\n' "$GZ_SIM_VERSION" "$MIN_GZ_VERSION" | sort -V | head -n1)" = "$MIN_GZ_VERSION" ]; then
	gz_command="gz"
	gz_sub_command="sim"

	echo "INFO  [init] Gazebo simulator $GZ_SIM_VERSION"

	# Specify render engine if `GZ_SIM_RENDER_ENGINE` is set
	# (for example, if you want to use Ogre 1.x instead of Ogre 2.x):
	if [ -n "${PX4_GZ_SIM_RENDER_ENGINE}" ]; then
		echo "INFO  [init] Setting Gazebo render engine to '${PX4_GZ_SIM_RENDER_ENGINE}'!"
		gz_sub_command="${gz_sub_command} --render-engine ${PX4_GZ_SIM_RENDER_ENGINE}"
	fi
else
	echo "ERROR [init] Gazebo version too hold ($GZ_SIM_VERSION). Minimum required version is $MIN_GZ_VERSION"
	exit 1
fi

<<<<<<< HEAD
# Look for an already running world
get_gz_world() {
	gz_world=$( ${gz_command} topic -l | grep -m 1 -e "^/world/.*/clock" | sed 's/\/world\///g; s/\/clock//g' )
}

# If not standalone
=======
# If not standalone launch the world
>>>>>>> e8613f77
if [ -z "${PX4_GZ_STANDALONE}" ]; then

	get_gz_world

	# shellcheck disable=SC2153
	if [ -z "${gz_world}" ] && [ -n "${PX4_GZ_WORLD}" ]; then

		# Setup gz environment variables
		if [ -f ./gz_env.sh ]; then
			. ./gz_env.sh

		elif [ -f ../gz_env.sh ]; then
			. ../gz_env.sh
		fi

		echo "INFO  [init] Starting gazebo with world: ${PX4_GZ_WORLDS}/${PX4_GZ_WORLD}.sdf"

		${gz_command} ${gz_sub_command} --verbose=${GZ_VERBOSE:=1} -r -s "${PX4_GZ_WORLDS}/${PX4_GZ_WORLD}.sdf" &

		if [ -z "${HEADLESS}" ]; then
			echo "INFO  [init] Starting gz gui"
			${gz_command} ${gz_sub_command} -g > /dev/null 2>&1 &
		fi

	else
		# Gazebo is already running
		echo "INFO  [init] gazebo already running world: ${gz_world}"
		PX4_GZ_WORLD=${gz_world}
	fi

else
	echo "INFO  [init] Standalone PX4 launch, waiting for Gazebo"
fi

# Wait for Gazebo world to be ready before proceeding
check_scene_info() {

	get_gz_world

	if [ -n "${PX4_GZ_STANDALONE}" ] && [ -n "${gz_world}" ]; then
		PX4_GZ_WORLD=${gz_world}
	fi

	SERVICE_INFO=$(${gz_command} service -i --service "/world/${PX4_GZ_WORLD}/scene/info" 2>&1)
	if echo "$SERVICE_INFO" | grep -q "Service providers"; then
		return 0
	else
		return 1
	fi
}

ATTEMPTS=30
while [ $ATTEMPTS -gt 0 ]; do
	if check_scene_info; then
		echo "INFO  [init] Gazebo world is ready"
		break
	fi
	ATTEMPTS=$((ATTEMPTS-1))
	if [ $ATTEMPTS -eq 0 ]; then
		echo "ERROR [init] Timed out waiting for Gazebo world"
		exit 1
	fi
	echo "INFO  [init] Waiting for Gazebo world..."
	sleep 1
done

# World is ready, check if custom location is provided
if [ -n "${PX4_HOME_LAT}" ] || [ -n "${PX4_HOME_LON}" ] || [ -n "${PX4_HOME_ALT}" ]; then
	# must have all three
	if [ -z "${PX4_HOME_LAT}" ] || [ -z "${PX4_HOME_LON}" ] || [ -z "${PX4_HOME_ALT}" ]; then
		echo "ERROR [init] PX4_HOME_LAT, PX4_HOME_LON and PX4_HOME_ALT must all be set"
		exit 1
	fi
	echo "INFO  [init] Setting world origin to lat: ${PX4_HOME_LAT}, lon: ${PX4_HOME_LON}, alt: ${PX4_HOME_ALT}"
	${gz_command} service -s "/world/${PX4_GZ_WORLD}/set_spherical_coordinates" \
		--reqtype gz.msgs.SphericalCoordinates \
		--reptype gz.msgs.Boolean \
		--timeout 1000 \
		--req "surface_model: EARTH_WGS84, latitude_deg: ${PX4_HOME_LAT}, longitude_deg: ${PX4_HOME_LON}, elevation: ${PX4_HOME_ALT}" > /dev/null 2>&1
fi

# Start gz_bridge - either spawn a model or connect to existing one
if [ -n "${PX4_SIM_MODEL#*gz_}" ] && [ -z "${PX4_GZ_MODEL_NAME}" ]; then
	# Spawn a model
	MODEL_NAME="${PX4_SIM_MODEL#*gz_}"
	MODEL_NAME_INSTANCE="${MODEL_NAME}_${px4_instance}"

	sdf_pose_str=""

	if [ -n "${PX4_GZ_MODEL_POSE}" ]; then
		pose_x=$(echo "${PX4_GZ_MODEL_POSE}" | awk -F',' '{print $1}')
		pose_y=$(echo "${PX4_GZ_MODEL_POSE}" | awk -F',' '{print $2}')
		pose_z=$(echo "${PX4_GZ_MODEL_POSE}" | awk -F',' '{print $3}')
		pose_roll=$(echo "${PX4_GZ_MODEL_POSE}" | awk -F',' '{print $4}')
		pose_pitch=$(echo "${PX4_GZ_MODEL_POSE}" | awk -F',' '{print $5}')
		pose_yaw=$(echo "${PX4_GZ_MODEL_POSE}" | awk -F',' '{print $6}')

		pose_x=${pose_x:-0}
		pose_y=${pose_y:-0}
		pose_z=${pose_z:-0}
		pose_roll=${pose_roll:-0}
		pose_pitch=${pose_pitch:-0}
		pose_yaw=${pose_yaw:-0}

		sdf_pose_str="<pose> ${pose_x} ${pose_y} ${pose_z} ${pose_roll} ${pose_pitch} ${pose_yaw} </pose>"
		echo "INFO  [init] Gazebo model pose: ${pose_x} ${pose_y} ${pose_z} ${pose_roll} ${pose_pitch} ${pose_yaw}"
	fi

	echo "INFO  [init] Spawning Gazebo model"

	# include the actual SDF in this one, containing the pose if given
	sdf_str="<sdf version=\"1.6\"> <include> <uri>file://${PX4_GZ_MODELS}/${MODEL_NAME}/model.sdf</uri> ${sdf_pose_str} </include> </sdf>"

	# Spawn model
	${gz_command} service -s "/world/${PX4_GZ_WORLD}/create" --reqtype gz.msgs.EntityFactory \
			--reptype gz.msgs.Boolean --timeout 5000 \
			--req "name: \"${MODEL_NAME_INSTANCE}\", allow_renaming: false, sdf: '${sdf_str}'" > /dev/null 2>&1

	# Wait for model to spawn
	sleep 1

	# Start gz_bridge
	if ! gz_bridge start -w "${PX4_GZ_WORLD}" -n "${MODEL_NAME_INSTANCE}"; then
		echo "ERROR [init] gz_bridge failed to start and spawn model"
		exit 1
	fi

	# Set physics parameters for faster-than-realtime simulation if needed
	if [ -n "${PX4_SIM_SPEED_FACTOR}" ]; then
		echo "INFO  [init] Setting simulation speed factor: ${PX4_SIM_SPEED_FACTOR}"
		${gz_command} service -s "/world/${PX4_GZ_WORLD}/set_physics" --reqtype gz.msgs.Physics \
					--reptype gz.msgs.Boolean --timeout 5000 \
					--req "real_time_factor: ${PX4_SIM_SPEED_FACTOR}" > /dev/null 2>&1
	fi

	# Set up camera to follow the model if requested
	if [ -n "${PX4_GZ_FOLLOW}" ]; then

		echo "INFO  [init] Setting camera to follow ${MODEL_NAME_INSTANCE}"

		# Set camera to follow the model
		${gz_command} service -s "/gui/follow" --reqtype gz.msgs.StringMsg \
				--reptype gz.msgs.Boolean --timeout 5000 \
				--req "data: \"${MODEL_NAME_INSTANCE}\"" > /dev/null 2>&1

		# Set default camera offset if not specified
		follow_x=${PX4_GZ_FOLLOW_OFFSET_X:--2.0}
		follow_y=${PX4_GZ_FOLLOW_OFFSET_Y:--2.0}
		follow_z=${PX4_GZ_FOLLOW_OFFSET_Z:-2.0}

		# Set camera offset
		${gz_command} service -s "/gui/follow/offset" --reqtype gz.msgs.Vector3d \
				--reptype gz.msgs.Boolean --timeout 5000 \
				--req "x: ${follow_x}, y: ${follow_y}, z: ${follow_z}" > /dev/null 2>&1

		echo "INFO  [init] Camera follow offset set to ${follow_x}, ${follow_y}, ${follow_z}"
	fi

elif [ -n "${PX4_GZ_MODEL_NAME}" ]; then
	# Connect to existing model
	echo "INFO  [init] PX4_GZ_MODEL_NAME set, PX4 will attach to existing model"
	if ! gz_bridge start -w "${PX4_GZ_WORLD}" -n "${PX4_GZ_MODEL_NAME}"; then
		echo "ERROR [init] gz_bridge failed to start and attach to existing model"
		exit 1
	fi
else
	echo "ERROR [init] failed to pass either PX4_GZ_MODEL_NAME or PX4_SIM_MODEL"
	exit 1
fi

# NOTE: Only for rover_mecanum and spacecraft_2d. All other models have
# the magnetometer sensor in the model.sdf.
if param compare -s SENS_EN_MAGSIM 1
then
	sensor_mag_sim start
fi
# NOTE: new gz has airspeed sensor, remove once added
if param compare -s SENS_EN_ARSPDSIM 1
then
	sensor_airspeed_sim start
fi<|MERGE_RESOLUTION|>--- conflicted
+++ resolved
@@ -28,19 +28,11 @@
 	exit 1
 fi
 
-<<<<<<< HEAD
-# Look for an already running world
-get_gz_world() {
+# If not standalone launch the world
+if [ -z "${PX4_GZ_STANDALONE}" ]; then
+
+	# Look for an already running world
 	gz_world=$( ${gz_command} topic -l | grep -m 1 -e "^/world/.*/clock" | sed 's/\/world\///g; s/\/clock//g' )
-}
-
-# If not standalone
-=======
-# If not standalone launch the world
->>>>>>> e8613f77
-if [ -z "${PX4_GZ_STANDALONE}" ]; then
-
-	get_gz_world
 
 	# shellcheck disable=SC2153
 	if [ -z "${gz_world}" ] && [ -n "${PX4_GZ_WORLD}" ]; then
@@ -74,13 +66,6 @@
 
 # Wait for Gazebo world to be ready before proceeding
 check_scene_info() {
-
-	get_gz_world
-
-	if [ -n "${PX4_GZ_STANDALONE}" ] && [ -n "${gz_world}" ]; then
-		PX4_GZ_WORLD=${gz_world}
-	fi
-
 	SERVICE_INFO=$(${gz_command} service -i --service "/world/${PX4_GZ_WORLD}/scene/info" 2>&1)
 	if echo "$SERVICE_INFO" | grep -q "Service providers"; then
 		return 0
