############################################################################
#
#   Copyright (c) 2018 PX4 Development Team. All rights reserved.
#
# Redistribution and use in source and binary forms, with or without
# modification, are permitted provided that the following conditions
# are met:
#
# 1. Redistributions of source code must retain the above copyright
#    notice, this list of conditions and the following disclaimer.
# 2. Redistributions in binary form must reproduce the above copyright
#    notice, this list of conditions and the following disclaimer in
#    the documentation and/or other materials provided with the
#    distribution.
# 3. Neither the name PX4 nor the names of its contributors may be
#    used to endorse or promote products derived from this software
#    without specific prior written permission.
#
# THIS SOFTWARE IS PROVIDED BY THE COPYRIGHT HOLDERS AND CONTRIBUTORS
# "AS IS" AND ANY EXPRESS OR IMPLIED WARRANTIES, INCLUDING, BUT NOT
# LIMITED TO, THE IMPLIED WARRANTIES OF MERCHANTABILITY AND FITNESS
# FOR A PARTICULAR PURPOSE ARE DISCLAIMED. IN NO EVENT SHALL THE
# COPYRIGHT OWNER OR CONTRIBUTORS BE LIABLE FOR ANY DIRECT, INDIRECT,
# INCIDENTAL, SPECIAL, EXEMPLARY, OR CONSEQUENTIAL DAMAGES (INCLUDING,
# BUT NOT LIMITED TO, PROCUREMENT OF SUBSTITUTE GOODS OR SERVICES; LOSS
# OF USE, DATA, OR PROFITS; OR BUSINESS INTERRUPTION) HOWEVER CAUSED
# AND ON ANY THEORY OF LIABILITY, WHETHER IN CONTRACT, STRICT
# LIABILITY, OR TORT (INCLUDING NEGLIGENCE OR OTHERWISE) ARISING IN
# ANY WAY OUT OF THE USE OF THIS SOFTWARE, EVEN IF ADVISED OF THE
# POSSIBILITY OF SUCH DAMAGE.
#
############################################################################

px4_add_romfs_files(
	# [0-999] Reserved (historical)"

	# [1000, 1999] Simulation setups"
	1000_rc_fw_easystar.hil
	1001_rc_quad_x.hil
	1002_standard_vtol.hil
	1100_rc_quad_x_sih.hil

	# [2000, 2999] Standard planes"
	2100_standard_plane
	2105_maja
	2106_albatross
	2200_mini_talon

	2507_cloudship

	# [3000, 3999] Flying wing"
	3000_generic_wing
	3030_io_camflyer
	3031_phantom
	3032_skywalker_x5
	3033_wingwing
	3034_fx79
	3035_viper
	3036_pigeon
	3037_parrot_disco_mod
	3100_tbs_caipirinha

	# [4000, 4999] Quadrotor x"
	4001_quad_x
	4003_qavr5
	4009_qav250
	4010_dji_f330
	4011_dji_f450
	4014_s500
	4015_holybro_s500
	4016_holybro_px4vision
	4017_nxp_hovergames
	4018_s500_ctrlalloc
	4020_hk_micro_pcb
	4030_3dr_solo
	4031_3dr_quad
	4040_reaper
	4041_beta75x
	4050_generic_250
	4051_s250aq
	4052_holybro_qav250
	4053_holybro_kopis2
	4060_dji_matrice_100
	4070_aerofc
	4071_ifo
	4072_draco
	4073_ifo-s
	4080_zmr250
	4090_nanomind
	4100_tiltquadrotor
	4250_teal
	4500_clover4
	4900_crazyflie
	4901_crazyflie21

	# [5000, 5999] Quadrotor +"
	5001_quad_+

	# [6000, 6999] Hexarotor x"
	6001_hexa_x
	6002_draco_r
	6003_hexa_x_ctrlalloc

	# [7000, 7999] Hexarotor +"
	7001_hexa_+

	# [8000, 8999] Octorotor +"
	8001_octo_x

	# [9000, 9999] Octorotor +"
	9001_octo_+

	# [10000, 10999] Quadrotor Wide arm / H frame"
	10015_tbs_discovery
	10016_3dr_iris
	10017_steadidrone_qu4d
	10018_tbs_endurance

	# [11000, 11999] Hexa Cox
	11001_hexa_cox

	# [12000, 12999] Octo Cox
	12001_octo_cox
	12002_steadidrone_mavrik

	# [13000, 13999] VTOL
	13000_generic_vtol_standard
	13001_caipirinha_vtol
	13002_firefly6
	13003_quad_tailsitter
	13004_quad+_tailsitter
	13005_vtol_AAERT_quad
	13006_vtol_standard_delta
	13007_vtol_AAVVT_quad
	13008_QuadRanger
	13009_vtol_spt_ranger
	13010_claire
	13012_convergence
	13013_deltaquad
	13014_vtol_babyshark
	13015_generic_vtol_standard
	13050_generic_vtol_octo
	13200_generic_vtol_tailsitter

	# [14000, 14999] Tri Y
	14001_tri_y_yaw+
	14002_tri_y_yaw-

	15001_coax_heli

	16001_helicopter

	# [17000, 17999] Autogyro
	17002_TF-AutoG2
	17003_TF-G2

	# [18000, 18999] High-altitude balloons
	18001_TF-B1

<<<<<<< HEAD
	# [22000, 22999] Reserve for custom models
=======
	# [22000, 22999] ETHZ ASL Vehicles
	22000_asl_easyglider
	22001_asl_techpod
	22002_asl_sensesoar2
>>>>>>> b7b5f159

	24001_dodeca_cox

	50000_generic_ground_vehicle
	50003_aion_robotics_r1_rover
	50004_nxpcup_car_dfrobot_gpx

	# [60000, 61000] (Unmanned) Underwater Robots
	60000_uuv_generic
	60001_uuv_hippocampus
	60002_uuv_bluerov2_heavy
)<|MERGE_RESOLUTION|>--- conflicted
+++ resolved
@@ -157,14 +157,11 @@
 	# [18000, 18999] High-altitude balloons
 	18001_TF-B1
 
-<<<<<<< HEAD
 	# [22000, 22999] Reserve for custom models
-=======
-	# [22000, 22999] ETHZ ASL Vehicles
+	# ETHZ ASL Vehicles
 	22000_asl_easyglider
 	22001_asl_techpod
 	22002_asl_sensesoar2
->>>>>>> b7b5f159
 
 	24001_dodeca_cox
 
