--- conflicted
+++ resolved
@@ -78,12 +78,7 @@
 	4050_generic_250
 	4051_s250aq
 	4052_holybro_qav250
-<<<<<<< HEAD
-	4053_ifo
-	4054_draco
-=======
 	4053_holybro_kopis2
->>>>>>> ca711fec
 	4060_dji_matrice_100
 	4070_aerofc
 	4071_ifo
