# Encodes the system state of the vehicle published by commander

uint32 MESSAGE_VERSION = 2

uint64 timestamp # time since system start (microseconds)

uint64 armed_time # Arming timestamp (microseconds)
uint64 takeoff_time # Takeoff timestamp (microseconds)

uint8 arming_state
uint8 ARMING_STATE_DISARMED = 1
uint8 ARMING_STATE_ARMED    = 2

uint8 latest_arming_reason
uint8 latest_disarming_reason
uint8 ARM_DISARM_REASON_TRANSITION_TO_STANDBY = 0
uint8 ARM_DISARM_REASON_STICK_GESTURE = 1
uint8 ARM_DISARM_REASON_RC_SWITCH = 2
uint8 ARM_DISARM_REASON_COMMAND_INTERNAL = 3
uint8 ARM_DISARM_REASON_COMMAND_EXTERNAL = 4
uint8 ARM_DISARM_REASON_MISSION_START = 5
uint8 ARM_DISARM_REASON_SAFETY_BUTTON = 6
uint8 ARM_DISARM_REASON_AUTO_DISARM_LAND = 7
uint8 ARM_DISARM_REASON_AUTO_DISARM_PREFLIGHT = 8
uint8 ARM_DISARM_REASON_KILL_SWITCH = 9
uint8 ARM_DISARM_REASON_LOCKDOWN = 10
uint8 ARM_DISARM_REASON_FAILURE_DETECTOR = 11
uint8 ARM_DISARM_REASON_SHUTDOWN = 12
uint8 ARM_DISARM_REASON_UNIT_TEST = 13

uint64 nav_state_timestamp # time when current nav_state activated

uint8 nav_state_user_intention                  # Mode that the user selected (might be different from nav_state in a failsafe situation)

uint8 nav_state                                 # Currently active mode
uint8 NAVIGATION_STATE_MANUAL = 0               # Manual mode
uint8 NAVIGATION_STATE_ALTCTL = 1               # Altitude control mode
uint8 NAVIGATION_STATE_POSCTL = 2               # Position control mode
uint8 NAVIGATION_STATE_AUTO_MISSION = 3         # Auto mission mode
uint8 NAVIGATION_STATE_AUTO_LOITER = 4          # Auto loiter mode
uint8 NAVIGATION_STATE_AUTO_RTL = 5             # Auto return to launch mode
uint8 NAVIGATION_STATE_POSITION_SLOW = 6
uint8 NAVIGATION_STATE_FREE5 = 7
uint8 NAVIGATION_STATE_FREE4 = 8
uint8 NAVIGATION_STATE_FREE3 = 9
uint8 NAVIGATION_STATE_ACRO = 10                # Acro mode
uint8 NAVIGATION_STATE_FREE2 = 11
uint8 NAVIGATION_STATE_DESCEND = 12             # Descend mode (no position control)
uint8 NAVIGATION_STATE_TERMINATION = 13         # Termination mode
uint8 NAVIGATION_STATE_OFFBOARD = 14
uint8 NAVIGATION_STATE_STAB = 15                # Stabilized mode
uint8 NAVIGATION_STATE_FREE1 = 16
uint8 NAVIGATION_STATE_AUTO_TAKEOFF = 17        # Takeoff
uint8 NAVIGATION_STATE_AUTO_LAND = 18           # Land
uint8 NAVIGATION_STATE_AUTO_FOLLOW_TARGET = 19  # Auto Follow
uint8 NAVIGATION_STATE_AUTO_PRECLAND = 20       # Precision land with landing target
uint8 NAVIGATION_STATE_ORBIT = 21               # Orbit in a circle
uint8 NAVIGATION_STATE_AUTO_VTOL_TAKEOFF = 22   # Takeoff, transition, establish loiter
uint8 NAVIGATION_STATE_EXTERNAL1 = 23
uint8 NAVIGATION_STATE_EXTERNAL2 = 24
uint8 NAVIGATION_STATE_EXTERNAL3 = 25
uint8 NAVIGATION_STATE_EXTERNAL4 = 26
uint8 NAVIGATION_STATE_EXTERNAL5 = 27
uint8 NAVIGATION_STATE_EXTERNAL6 = 28
uint8 NAVIGATION_STATE_EXTERNAL7 = 29
uint8 NAVIGATION_STATE_EXTERNAL8 = 30
uint8 NAVIGATION_STATE_MAX = 31

uint8 executor_in_charge                        # Current mode executor in charge (0=Autopilot)

uint32 valid_nav_states_mask                    # Bitmask for all valid nav_state values
uint32 can_set_nav_states_mask                  # Bitmask for all modes that a user can select

# Bitmask of detected failures
uint16 failure_detector_status
uint16 FAILURE_NONE = 0
uint16 FAILURE_ROLL = 1              # (1 << 0)
uint16 FAILURE_PITCH = 2             # (1 << 1)
uint16 FAILURE_ALT = 4               # (1 << 2)
uint16 FAILURE_EXT = 8               # (1 << 3)
uint16 FAILURE_ARM_ESC = 16          # (1 << 4)
uint16 FAILURE_BATTERY = 32          # (1 << 5)
uint16 FAILURE_IMBALANCED_PROP = 64  # (1 << 6)
uint16 FAILURE_MOTOR = 128           # (1 << 7)

uint8 hil_state
uint8 HIL_STATE_OFF = 0
uint8 HIL_STATE_ON = 1

# Current vehicle locomotion method. A vehicle can have different methods (e.g. VTOL transitions from RW to FW method)
uint8 vehicle_type
<<<<<<< HEAD
uint8 VEHICLE_TYPE_UNSPECIFIED = 0
=======
>>>>>>> 0fe8738e
uint8 VEHICLE_TYPE_ROTARY_WING = 1
uint8 VEHICLE_TYPE_FIXED_WING = 2
uint8 VEHICLE_TYPE_ROVER = 3

uint8 FAILSAFE_DEFER_STATE_DISABLED = 0
uint8 FAILSAFE_DEFER_STATE_ENABLED = 1
uint8 FAILSAFE_DEFER_STATE_WOULD_FAILSAFE = 2 # Failsafes deferred, but would trigger a failsafe

bool failsafe # true if system is in failsafe state (e.g.:RTL, Hover, Terminate, ...)
bool failsafe_and_user_took_over # true if system is in failsafe state but the user took over control
uint8 failsafe_defer_state # one of FAILSAFE_DEFER_STATE_*

# Link loss
bool gcs_connection_lost              # datalink to GCS lost
uint8 gcs_connection_lost_counter     # counts unique GCS connection lost events
bool high_latency_data_link_lost # Set to true if the high latency data link (eg. RockBlock Iridium 9603 telemetry module) is lost

# VTOL flags
bool is_vtol             # True if the system is VTOL capable
bool is_vtol_tailsitter  # True if the system performs a 90° pitch down rotation during transition from MC to FW
bool in_transition_mode  # True if VTOL is doing a transition
bool in_transition_to_fw # True if VTOL is doing a transition from MC to FW

# MAVLink identification
uint8 system_type  # system type, contains mavlink MAV_TYPE
uint8 system_id	   # system id, contains MAVLink's system ID field
uint8 component_id # subsystem / component id, contains MAVLink's component ID field

bool safety_button_available # Set to true if a safety button is connected
bool safety_off # Set to true if safety is off

bool power_input_valid                            # set if input power is valid
bool usb_connected                                # set to true (never cleared) once telemetry received from usb link

bool open_drone_id_system_present
bool open_drone_id_system_healthy

bool parachute_system_present
bool parachute_system_healthy

bool rc_calibration_in_progress
bool calibration_enabled

bool pre_flight_checks_pass		# true if all checks necessary to arm pass<|MERGE_RESOLUTION|>--- conflicted
+++ resolved
@@ -1,6 +1,6 @@
 # Encodes the system state of the vehicle published by commander
 
-uint32 MESSAGE_VERSION = 2
+uint32 MESSAGE_VERSION = 1
 
 uint64 timestamp # time since system start (microseconds)
 
@@ -89,10 +89,7 @@
 
 # Current vehicle locomotion method. A vehicle can have different methods (e.g. VTOL transitions from RW to FW method)
 uint8 vehicle_type
-<<<<<<< HEAD
 uint8 VEHICLE_TYPE_UNSPECIFIED = 0
-=======
->>>>>>> 0fe8738e
 uint8 VEHICLE_TYPE_ROTARY_WING = 1
 uint8 VEHICLE_TYPE_FIXED_WING = 2
 uint8 VEHICLE_TYPE_ROVER = 3
