# Encodes the system state of the vehicle published by commander

uint32 MESSAGE_VERSION = 1

uint64 timestamp # time since system start (microseconds)

uint64 armed_time # Arming timestamp (microseconds)
uint64 takeoff_time # Takeoff timestamp (microseconds)

uint8 arming_state
uint8 ARMING_STATE_DISARMED = 1
uint8 ARMING_STATE_ARMED    = 2

uint8 latest_arming_reason
uint8 latest_disarming_reason
uint8 ARM_DISARM_REASON_STICK_GESTURE = 1
uint8 ARM_DISARM_REASON_RC_SWITCH = 2
uint8 ARM_DISARM_REASON_COMMAND_INTERNAL = 3
uint8 ARM_DISARM_REASON_COMMAND_EXTERNAL = 4
uint8 ARM_DISARM_REASON_MISSION_START = 5
uint8 ARM_DISARM_REASON_LANDING = 6
uint8 ARM_DISARM_REASON_PREFLIGHT_INACTION = 7
uint8 ARM_DISARM_REASON_KILL_SWITCH = 8
uint8 ARM_DISARM_REASON_RC_BUTTON = 13
uint8 ARM_DISARM_REASON_FAILSAFE = 14

uint64 nav_state_timestamp # time when current nav_state activated

uint8 nav_state_user_intention                  # Mode that the user selected (might be different from nav_state in a failsafe situation)

uint8 nav_state                                 # Currently active mode
uint8 NAVIGATION_STATE_MANUAL = 0               # Manual mode
uint8 NAVIGATION_STATE_ALTCTL = 1               # Altitude control mode
uint8 NAVIGATION_STATE_POSCTL = 2               # Position control mode
uint8 NAVIGATION_STATE_AUTO_MISSION = 3         # Auto mission mode
uint8 NAVIGATION_STATE_AUTO_LOITER = 4          # Auto loiter mode
uint8 NAVIGATION_STATE_AUTO_RTL = 5             # Auto return to launch mode
uint8 NAVIGATION_STATE_POSITION_SLOW = 6
uint8 NAVIGATION_STATE_FREE5 = 7
uint8 NAVIGATION_STATE_ALTITUDE_CRUISE = 8      # Altitude with Cruise mode
uint8 NAVIGATION_STATE_FREE3 = 9
uint8 NAVIGATION_STATE_ACRO = 10                # Acro mode
uint8 NAVIGATION_STATE_FREE2 = 11
uint8 NAVIGATION_STATE_DESCEND = 12             # Descend mode (no position control)
uint8 NAVIGATION_STATE_TERMINATION = 13         # Termination mode
uint8 NAVIGATION_STATE_OFFBOARD = 14
uint8 NAVIGATION_STATE_STAB = 15                # Stabilized mode
uint8 NAVIGATION_STATE_FREE1 = 16
uint8 NAVIGATION_STATE_AUTO_TAKEOFF = 17        # Takeoff
uint8 NAVIGATION_STATE_AUTO_LAND = 18           # Land
uint8 NAVIGATION_STATE_AUTO_FOLLOW_TARGET = 19  # Auto Follow
uint8 NAVIGATION_STATE_AUTO_PRECLAND = 20       # Precision land with landing target
uint8 NAVIGATION_STATE_ORBIT = 21               # Orbit in a circle
uint8 NAVIGATION_STATE_AUTO_VTOL_TAKEOFF = 22   # Takeoff, transition, establish loiter
uint8 NAVIGATION_STATE_EXTERNAL1 = 23
uint8 NAVIGATION_STATE_EXTERNAL2 = 24
uint8 NAVIGATION_STATE_EXTERNAL3 = 25
uint8 NAVIGATION_STATE_EXTERNAL4 = 26
uint8 NAVIGATION_STATE_EXTERNAL5 = 27
uint8 NAVIGATION_STATE_EXTERNAL6 = 28
uint8 NAVIGATION_STATE_EXTERNAL7 = 29
uint8 NAVIGATION_STATE_EXTERNAL8 = 30
uint8 NAVIGATION_STATE_MAX = 31

uint8 executor_in_charge                        # Current mode executor in charge (0=Autopilot)

uint32 valid_nav_states_mask                    # Bitmask for all valid nav_state values
uint32 can_set_nav_states_mask                  # Bitmask for all modes that a user can select

# Bitmask of detected failures
uint16 failure_detector_status
uint16 FAILURE_NONE = 0
uint16 FAILURE_ROLL = 1              # (1 << 0)
uint16 FAILURE_PITCH = 2             # (1 << 1)
uint16 FAILURE_ALT = 4               # (1 << 2)
uint16 FAILURE_EXT = 8               # (1 << 3)
uint16 FAILURE_ARM_ESC = 16          # (1 << 4)
uint16 FAILURE_BATTERY = 32          # (1 << 5)
uint16 FAILURE_IMBALANCED_PROP = 64  # (1 << 6)
uint16 FAILURE_MOTOR = 128           # (1 << 7)

uint8 hil_state
uint8 HIL_STATE_OFF = 0
uint8 HIL_STATE_ON = 1

# Current vehicle locomotion method. A vehicle can have different methods (e.g. VTOL transitions from RW to FW method)
uint8 vehicle_type
<<<<<<< HEAD
=======
uint8 VEHICLE_TYPE_UNSPECIFIED = 0
>>>>>>> e8613f77
uint8 VEHICLE_TYPE_ROTARY_WING = 1
uint8 VEHICLE_TYPE_FIXED_WING = 2
uint8 VEHICLE_TYPE_ROVER = 3

uint8 FAILSAFE_DEFER_STATE_DISABLED = 0
uint8 FAILSAFE_DEFER_STATE_ENABLED = 1
uint8 FAILSAFE_DEFER_STATE_WOULD_FAILSAFE = 2 # Failsafes deferred, but would trigger a failsafe

bool failsafe # true if system is in failsafe state (e.g.:RTL, Hover, Terminate, ...)
bool failsafe_and_user_took_over # true if system is in failsafe state but the user took over control
uint8 failsafe_defer_state # one of FAILSAFE_DEFER_STATE_*

# Link loss
bool gcs_connection_lost              # datalink to GCS lost
uint8 gcs_connection_lost_counter     # counts unique GCS connection lost events
bool high_latency_data_link_lost # Set to true if the high latency data link (eg. RockBlock Iridium 9603 telemetry module) is lost

# VTOL flags
bool is_vtol             # True if the system is VTOL capable
bool is_vtol_tailsitter  # True if the system performs a 90° pitch down rotation during transition from MC to FW
bool in_transition_mode  # True if VTOL is doing a transition
bool in_transition_to_fw # True if VTOL is doing a transition from MC to FW

# MAVLink identification
uint8 system_type  # system type, contains mavlink MAV_TYPE
uint8 system_id	   # system id, contains MAVLink's system ID field
uint8 component_id # subsystem / component id, contains MAVLink's component ID field

bool safety_button_available # Set to true if a safety button is connected
bool safety_off # Set to true if safety is off

bool power_input_valid                            # set if input power is valid
bool usb_connected                                # set to true (never cleared) once telemetry received from usb link

bool open_drone_id_system_present
bool open_drone_id_system_healthy

bool parachute_system_present
bool parachute_system_healthy

bool rc_calibration_in_progress
bool calibration_enabled

bool pre_flight_checks_pass		# true if all checks necessary to arm pass<|MERGE_RESOLUTION|>--- conflicted
+++ resolved
@@ -85,10 +85,7 @@
 
 # Current vehicle locomotion method. A vehicle can have different methods (e.g. VTOL transitions from RW to FW method)
 uint8 vehicle_type
-<<<<<<< HEAD
-=======
 uint8 VEHICLE_TYPE_UNSPECIFIED = 0
->>>>>>> e8613f77
 uint8 VEHICLE_TYPE_ROTARY_WING = 1
 uint8 VEHICLE_TYPE_FIXED_WING = 2
 uint8 VEHICLE_TYPE_ROVER = 3
