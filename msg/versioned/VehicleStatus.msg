--- conflicted
+++ resolved
@@ -89,17 +89,10 @@
 
 # Current vehicle locomotion method. A vehicle can have different methods (e.g. VTOL transitions from RW to FW method)
 uint8 vehicle_type
-<<<<<<< HEAD
-uint8 VEHICLE_TYPE_ROTARY_WING = 0
-uint8 VEHICLE_TYPE_FIXED_WING = 1
-uint8 VEHICLE_TYPE_ROVER = 2
-uint8 VEHICLE_TYPE_SPACECRAFT = 45
-=======
 uint8 VEHICLE_TYPE_UNSPECIFIED = 0
 uint8 VEHICLE_TYPE_ROTARY_WING = 1
 uint8 VEHICLE_TYPE_FIXED_WING = 2
 uint8 VEHICLE_TYPE_ROVER = 3
->>>>>>> 256b329a
 
 uint8 FAILSAFE_DEFER_STATE_DISABLED = 0
 uint8 FAILSAFE_DEFER_STATE_ENABLED = 1
