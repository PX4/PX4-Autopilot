--- conflicted
+++ resolved
@@ -287,13 +287,8 @@
     id: 136
   - msg: sensor_gyro_fft
     id: 137
-<<<<<<< HEAD
-  - msg: sensor_gyro_fft_axis
+  - msg: estimator_selector_status
     id: 138
-  - msg: estimator_selector_status
-    id: 139
-=======
->>>>>>> 74c9ba8d
   ########## multi topics: begin ##########
   - msg: actuator_controls_0
     id: 150
