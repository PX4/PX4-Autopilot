# GCS would change the task status of RUAV by this message (GCS->Pix->Mavros)
<<<<<<< HEAD
float32 spray_duration  #0, 1 or 2 represent spray all number, odd number or even number
uint8 task_status   #task status NO. about Task State Machine, 0~16~30
uint8 loop_value    #loop number of current task, 0~5
=======
float32 spray_duration  #spray duration in task set by GCS
uint8 task_status       #task status NO. about Task State Machine, 0~16~30
uint8 loop_value        #loop number of current task, 0~5
>>>>>>> 117a3a73
<|MERGE_RESOLUTION|>--- conflicted
+++ resolved
@@ -1,10 +1,4 @@
 # GCS would change the task status of RUAV by this message (GCS->Pix->Mavros)
-<<<<<<< HEAD
-float32 spray_duration  #0, 1 or 2 represent spray all number, odd number or even number
-uint8 task_status   #task status NO. about Task State Machine, 0~16~30
-uint8 loop_value    #loop number of current task, 0~5
-=======
 float32 spray_duration  #spray duration in task set by GCS
 uint8 task_status       #task status NO. about Task State Machine, 0~16~30
-uint8 loop_value        #loop number of current task, 0~5
->>>>>>> 117a3a73
+uint8 loop_value        #loop number of current task, 0~5