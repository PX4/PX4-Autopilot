--- conflicted
+++ resolved
@@ -8,11 +8,7 @@
       - 'docs/**'
   pull_request:
     branches:
-<<<<<<< HEAD
-    - '**'
-=======
       - '**'
->>>>>>> e8613f77
     paths-ignore:
       - 'docs/**'
 
