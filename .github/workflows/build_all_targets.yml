--- conflicted
+++ resolved
@@ -21,8 +21,6 @@
       - '**'
     paths-ignore:
       - 'docs/**'
-<<<<<<< HEAD
-=======
 
 concurrency:
   group: ${{ github.workflow }}-${{ github.ref }}
@@ -31,7 +29,6 @@
 permissions:
   contents: write
   actions: read
->>>>>>> e8613f77
 
 jobs:
   group_targets:
