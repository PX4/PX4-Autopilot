# NOTE: this workflow is now running on Dronecode / PX4 AWS account.
# - If you want to keep the tests running in GitHub Actions you need to uncomment the "runs-on: ubuntu-latest" lines
#   and comment the "runs-on: [runs-on,runner=..." lines.
# - If you would like to duplicate this setup try setting up "RunsOn" on your own AWS account try https://runs-on.com

name: SITL Tests

on:
  push:
    branches:
    - 'main'
    paths-ignore:
      - 'docs/**'
  pull_request:
    branches:
<<<<<<< HEAD
      - '**'
=======
    - '**'
>>>>>>> e8613f77
    paths-ignore:
      - 'docs/**'

concurrency:
  group: ${{ github.workflow }}-${{ github.ref }}
  cancel-in-progress: true

jobs:
  build:
    name: Testing PX4 ${{ matrix.config.model }}
    runs-on: [runs-on,runner=4cpu-linux-x64,image=ubuntu22-full-x64,"run-id=${{ github.run_id }}",spot=false]
    container:
      image: px4io/px4-dev-simulation-focal:2021-09-08
      options: --privileged --ulimit core=-1 --security-opt seccomp=unconfined
    strategy:
      fail-fast: false
      matrix:
        config:
          - {model: "iris",          latitude:  "59.617693", longitude: "-151.145316", altitude:  "48", build_type: "RelWithDebInfo" } # Alaska
          - {model: "tailsitter" ,   latitude:  "29.660316", longitude:  "-82.316658", altitude:  "30", build_type: "RelWithDebInfo" } # Florida
          - {model: "standard_vtol", latitude:  "47.397742", longitude:    "8.545594", altitude: "488", build_type: "Coverage" } # Zurich

    steps:
      - uses: actions/checkout@v4
        with:
          fetch-depth: 0

      - name: Git Ownership Workaround
        run: git config --system --add safe.directory '*'

      - id: set-timestamp
        name: Set timestamp for cache
        run: echo "::set-output name=timestamp::$(date +"%Y%m%d%H%M%S")"

      - name: Cache Key Config
        uses: actions/cache@v4
        with:
          path: ~/.ccache
          key: sitl-ccache-${{ steps.set-timestamp.outputs.timestamp }}
          restore-keys: sitl-ccache-${{ steps.set-timestamp.outputs.timestamp }}

      - name: Cache Conf Config
        run: |
            mkdir -p ~/.ccache
            echo "base_dir = ${GITHUB_WORKSPACE}" > ~/.ccache/ccache.conf
            echo "compression = true" >> ~/.ccache/ccache.conf
            echo "compression_level = 6" >> ~/.ccache/ccache.conf
            echo "max_size = 120M" >> ~/.ccache/ccache.conf
            echo "hash_dir = false" >> ~/.ccache/ccache.conf
            ccache -s
            ccache -z

      - name: Build PX4
        env:
          PX4_CMAKE_BUILD_TYPE: ${{matrix.config.build_type}}
        run: make px4_sitl_default

      - name: Cache Post-Run [px4_sitl_default]
        run: ccache -s

      - name: Build SITL Gazebo
        env:
          PX4_CMAKE_BUILD_TYPE: ${{matrix.config.build_type}}
        run: make px4_sitl_default sitl_gazebo-classic

      - name: Cache Post-Run [sitl_gazebo-classic]
        run: ccache -s

      - name: Download MAVSDK
        run: wget "https://github.com/mavlink/MAVSDK/releases/download/v$(cat test/mavsdk_tests/MAVSDK_VERSION)/libmavsdk-dev_$(cat test/mavsdk_tests/MAVSDK_VERSION)_ubuntu20.04_amd64.deb"

      - name: Install MAVSDK
        run: dpkg -i "libmavsdk-dev_$(cat test/mavsdk_tests/MAVSDK_VERSION)_ubuntu20.04_amd64.deb"

      - name: Check PX4 Environment Variables
        env:
          PX4_HOME_LAT: ${{matrix.config.latitude}}
          PX4_HOME_LON: ${{matrix.config.longitude}}
          PX4_HOME_ALT: ${{matrix.config.altitude}}
          PX4_CMAKE_BUILD_TYPE: ${{matrix.config.build_type}}
        run: |
            export
            ulimit -a

      - name: Build PX4 / MAVSDK tests
        env:
          PX4_CMAKE_BUILD_TYPE: ${{matrix.config.build_type}}
          DONT_RUN: 1
        run: make px4_sitl_default sitl_gazebo-classic mavsdk_tests

      - name: Cache Post-Run [px4_sitl_default sitl_gazebo-classic mavsdk_tests]
        run: ccache -s

      - name: Core Dump Settings
        run: |
            ulimit -c unlimited
            echo "`pwd`/%e.core" > /proc/sys/kernel/core_pattern

      - name: Run SITL / MAVSDK Tests
        env:
          PX4_HOME_LAT: ${{matrix.config.latitude}}
          PX4_HOME_LON: ${{matrix.config.longitude}}
          PX4_HOME_ALT: ${{matrix.config.altitude}}
          PX4_CMAKE_BUILD_TYPE: ${{matrix.config.build_type}}
        run: test/mavsdk_tests/mavsdk_test_runner.py --speed-factor 10 --abort-early --model ${{matrix.config.model}} test/mavsdk_tests/configs/sitl.json --verbose --force-color
        timeout-minutes: 45

      - name: Upload failed logs
        if: failure()
        uses: actions/upload-artifact@v4
        with:
          name: failed-${{matrix.config.model}}-logs.zip
          path: |
            logs/**/**/**/*.log
            logs/**/**/**/*.ulg
            build/px4_sitl_default/tmp_mavsdk_tests/rootfs/log/**/*.ulg

      - name: Look at Core files
        if: failure() && ${{ hashFiles('px4.core') != '' }}
        run: gdb build/px4_sitl_default/bin/px4 px4.core -ex "thread apply all bt" -ex "quit"

      - name: Upload PX4 coredump
        if: failure() && ${{ hashFiles('px4.core') != '' }}
        uses: actions/upload-artifact@v4
        with:
          name: coredump
          path: px4.core

      - name: Setup & Generate Coverage Report
        if: contains(matrix.config.build_type, 'Coverage')
        run: |
            git config --global credential.helper "" # disable the keychain credential helper
            git config --global --add credential.helper store # enable the local store credential helper
            echo "https://x-access-token:${{ secrets.ACCESS_TOKEN }}@github.com" >> ~/.git-credentials # add credential
            git config --global url."https://github.com/".insteadof git@github.com: # credentials add credential
            mkdir -p coverage
            lcov --directory build/px4_sitl_default --base-directory build/px4_sitl_default --gcov-tool gcov --capture -o coverage/lcov.info

      - name: Upload Coverage Information to Codecov
        if: contains(matrix.config.build_type, 'Coverage')
        uses: codecov/codecov-action@v4
        with:
          token: ${{ secrets.CODECOV_TOKEN }}
          flags: mavsdk
          file: coverage/lcov.info<|MERGE_RESOLUTION|>--- conflicted
+++ resolved
@@ -13,11 +13,7 @@
       - 'docs/**'
   pull_request:
     branches:
-<<<<<<< HEAD
-      - '**'
-=======
     - '**'
->>>>>>> e8613f77
     paths-ignore:
       - 'docs/**'
 
