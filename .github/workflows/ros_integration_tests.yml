# NOTE: this workflow is now running on Dronecode / PX4 AWS account.
# - If you want to keep the tests running in GitHub Actions you need to uncomment the "runs-on: ubuntu-latest" lines
#   and comment the "runs-on: [runs-on,runner=..." lines.
# - If you would like to duplicate this setup try setting up "RunsOn" on your own AWS account try https://runs-on.com

name: ROS Integration Tests

on:
  push:
    branches:
    - 'main'
    paths-ignore:
      - 'docs/**'
  pull_request:
    branches:
      - '**'
    paths-ignore:
      - 'docs/**'
<<<<<<< HEAD
=======

concurrency:
  group: ${{ github.workflow }}-${{ github.ref }}
  cancel-in-progress: true
>>>>>>> e8613f77

jobs:
  build:
    runs-on: [runs-on,runner=4cpu-linux-x64,image=ubuntu22-full-x64,"run-id=${{ github.run_id }}",spot=false]
    container:
      image: px4io/px4-dev-ros2-galactic:2021-09-08
      options: --privileged --ulimit core=-1 --security-opt seccomp=unconfined
    steps:
    - uses: actions/checkout@v4
      with:
        fetch-depth: 0

    - name: Git Ownership Workaround
      run: git config --system --add safe.directory '*'

    - name: Update ROS Keys
      run: |
        sudo rm /etc/apt/sources.list.d/ros2.list && \
        sudo curl -sSL https://raw.githubusercontent.com/ros/rosdistro/master/ros.key -o /usr/share/keyrings/ros-archive-keyring.gpg && \
        echo "deb [arch=$(dpkg --print-architecture) signed-by=/usr/share/keyrings/ros-archive-keyring.gpg] http://packages.ros.org/ros2/ubuntu $(. /etc/os-release && echo $UBUNTU_CODENAME) main" | sudo tee /etc/apt/sources.list.d/ros2.list > /dev/null

    - name: Install gazebo
      run: |
        apt update && apt install -y gazebo11 libgazebo11-dev gstreamer1.0-plugins-bad gstreamer1.0-plugins-base gstreamer1.0-plugins-good gstreamer1.0-plugins-ugly libgstreamer-plugins-base1.0-dev

    - name: Prepare ccache timestamp
      id: ccache_cache_timestamp
      shell: cmake -P {0}
      run: |
        string(TIMESTAMP current_date "%Y-%m-%d-%H;%M;%S" UTC)
        message("::set-output name=timestamp::${current_date}")
    - name: ccache cache files
      uses: actions/cache@v4
      with:
        path: ~/.ccache
        key: ros_integration_tests-${{matrix.config.build_type}}-ccache-${{steps.ccache_cache_timestamp.outputs.timestamp}}
        restore-keys: ros_integration_tests-${{matrix.config.build_type}}-ccache-
    - name: setup ccache
      run: |
        mkdir -p ~/.ccache
        echo "base_dir = ${GITHUB_WORKSPACE}" > ~/.ccache/ccache.conf
        echo "compression = true" >> ~/.ccache/ccache.conf
        echo "compression_level = 6" >> ~/.ccache/ccache.conf
        echo "max_size = 300M" >> ~/.ccache/ccache.conf
        echo "hash_dir = false" >> ~/.ccache/ccache.conf
        ccache -s
        ccache -z

    - name: Get and build micro-xrce-dds-agent
      run: |
        cd /opt
        git clone --recursive https://github.com/eProsima/Micro-XRCE-DDS-Agent.git
        cd Micro-XRCE-DDS-Agent
        git checkout v2.2.1 # recent versions require cmake 3.22, but px4-dev-ros2-galactic:2021-09-08 is on 3.16
        sed -i 's/_fastdds_tag 2.8.x/_fastdds_tag 2.8.2/g' CMakeLists.txt
        mkdir build
        cd build
        cmake ..
        make -j2
    - name: ccache post-run micro-xrce-dds-agent
      run: ccache -s

    - name: Get and build the ros2 interface library
      shell: bash
      run: |
        PX4_DIR="$(pwd)"
        . /opt/ros/galactic/setup.bash
        mkdir -p /opt/px4_ws/src
        cd /opt/px4_ws/src
        git clone --recursive --branch release/1.16 https://github.com/Auterion/px4-ros2-interface-lib.git
        cd ..
        # Copy messages to ROS workspace
        "${PX4_DIR}/Tools/copy_to_ros_ws.sh" "$(pwd)"
        rm -rf src/translation_node src/px4_msgs_old
        colcon build --symlink-install
    - name: ccache post-run ros workspace
      run: ccache -s

    - name: Build PX4
      run: make px4_sitl_default
    - name: ccache post-run px4/firmware
      run: ccache -s
    - name: Build SITL Gazebo
      run: make px4_sitl_default sitl_gazebo-classic
    - name: ccache post-run sitl_gazebo-classic
      run: ccache -s

    - name: Core dump settings
      run: |
        ulimit -c unlimited
        echo "`pwd`/%e.core" > /proc/sys/kernel/core_pattern

    - name: Run tests
      shell: bash
      run: |
        . /opt/px4_ws/install/setup.bash
        /opt/Micro-XRCE-DDS-Agent/build/MicroXRCEAgent udp4 localhost -p 8888 -v 0 &
        test/ros_test_runner.py --verbose --model iris --upload --force-color
      timeout-minutes: 45

    - name: Upload failed logs
      if: failure()
      uses: actions/upload-artifact@v4
      with:
        name: failed-logs.zip
        path: |
          logs/**/**/**/*.log
          logs/**/**/**/*.ulg
          build/px4_sitl_default/tmp_ros_tests/rootfs/log/**/*.ulg<|MERGE_RESOLUTION|>--- conflicted
+++ resolved
@@ -16,13 +16,10 @@
       - '**'
     paths-ignore:
       - 'docs/**'
-<<<<<<< HEAD
-=======
 
 concurrency:
   group: ${{ github.workflow }}-${{ github.ref }}
   cancel-in-progress: true
->>>>>>> e8613f77
 
 jobs:
   build:
@@ -92,7 +89,7 @@
         . /opt/ros/galactic/setup.bash
         mkdir -p /opt/px4_ws/src
         cd /opt/px4_ws/src
-        git clone --recursive --branch release/1.16 https://github.com/Auterion/px4-ros2-interface-lib.git
+        git clone --recursive https://github.com/Auterion/px4-ros2-interface-lib.git
         cd ..
         # Copy messages to ROS workspace
         "${PX4_DIR}/Tools/copy_to_ros_ws.sh" "$(pwd)"
