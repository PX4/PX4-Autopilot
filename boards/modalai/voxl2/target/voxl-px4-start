#!/bin/sh
# PX4 commands need the 'px4-' prefix in bash.
# (px4-alias.sh is expected to be in the PATH)
. px4-alias.sh

echo -e "\n*************************"
echo "GPS: $GPS"
echo "RC: $RC"
echo "IMU ROTATION: $IMU_ROTATION"
echo "OSD: $OSD"
echo "EXTRA STEPS:"
for i in "${EXTRA_STEPS[@]}"
do
	echo -e "\t$i"
done
echo -e "*************************\n"

# In order to just exit after starting the uorb / muorb modules define
# the environment variable MINIMAL_PX4. (e.g. export MINIMAL_PX4=1)
# This is useful for testing / debug where you may want to start drivers
# and modules manually from the px4 command shell
if [ ! -z $MINIMAL_PX4 ]; then
    /bin/echo "Running minimal script"
    exit 0
fi

# Figure out what platform we are running on.
PLATFORM=`/usr/bin/voxl-platform 2> /dev/null`
RETURNCODE=$?
if [ $RETURNCODE -ne 0 ]; then
    # If we couldn't get the platform from the voxl-platform utility then check
    # /etc/version to see if there is an M0052 substring in the version string. If so,
    # then we assume that we are on M0052.
    VERSIONSTRING=$(</etc/version)
    M0052SUBSTRING="M0052"
    if [[ "$VERSIONSTRING" == *"$M0052SUBSTRING"* ]]; then
        PLATFORM="M0052"
    fi
fi

# We can only run on M0052, M0054, or M0104 so exit with error if that is not the case
if [ $PLATFORM = "M0052" ]; then
    /bin/echo "Running on M0052"
elif [ $PLATFORM = "M0054" ]; then
    /bin/echo "Running on M0054"
elif [ $PLATFORM = "M0104" ]; then
    /bin/echo "Running on M0104"
else
    /bin/echo "Error, cannot determine platform!"
    exit 0
fi

# Sleep a little here. A lot happens when the uorb and muorb start
# and we need to make sure that it all completes successfully to avoid
# any possible race conditions.
/bin/sleep 1

param select /data/px4/param/parameters

# Load in all of the parameters that have been saved in the file
param load

# Start logging and use timestamps for log files when possible.
# Add the "-e" option to start logging immediately. Default is
# to log only when armed. Caution must be used with the "-e" option
# because if power is removed without stopping the logger gracefully then
# the log file may be corrupted.
logger start -t

/bin/sleep 1

# IMU (accelerometer / gyroscope)
if [ "$IMU_ROTATION" != "NONE" ]; then
    /bin/echo "Starting IMU driver with rotation: $IMU_ROTATION"
    qshell icm42688p start -s -R $IMU_ROTATION
else
    qshell icm42688p start -s
fi


/bin/sleep 1

# Start Invensense ICP 101xx barometer built on to VOXL 2
qshell icp101xx start -I -b 5

# Magnetometer
if [ "$GPS" == "MATEK" ]; then
    # Use this line for the magnetometer in the Matek Systems M8Q-5883 module
    /bin/echo "Starting Mateksys M8Q-5883 magnetometer"
    qshell qmc5883l start -R 10 -X -b 1
elif [ "$GPS" == "HOLYBRO" ]; then
    # Use this line for the magnetometer in the Holybro GPS module
    /bin/echo "Starting Holybro magnetometer"
    qshell ist8310 start -R 10 -X -b 1
fi

# GPS
# On M0052 the GPS driver runs on the apps processor
if [ $PLATFORM = "M0052" ]; then
    gps start -d /dev/ttyHS2
# On M0054 and M0104 the GPS driver runs on SLPI DSP
else
    qshell gps start
fi

# LED driver for the Pixhawk 4 GPS module
if [ "$GPS" == "HOLYBRO" ]; then
    /bin/echo "Starting Holybro LED driver"
    qshell rgbled_ncp5623c start -X -b 1 -f 400 -a 56
fi

# We do not change the value of SYS_AUTOCONFIG but if it does not
# show up as used then it is not reported to QGC and we get a
# missing parameter error.
param touch SYS_AUTOCONFIG

# ESC driver
qshell modal_io start

/bin/sleep 1

# RC driver
if [ "$RC" == "FAKE_RC_INPUT" ]; then
    /bin/echo "Starting fake RC driver"
    qshell rc_controller start
elif [ "$RC" == "CRSF_RAW" ]; then
    /bin/echo "Starting CRSF RC driver"
    qshell crsf_rc start -d 7
elif [ "$RC" == "CRSF_MAV" ]; then
    /bin/echo "Starting TBS crossfire RC - MAV Mode"
    qshell mavlink_rc_in start -m -p 7 -b 115200
elif [ "$RC" == "SPEKTRUM" ]; then
    /bin/echo "Starting Spektrum RC"
	# On M0052 the RC driver runs on the apps processor
	if [ $PLATFORM = "M0052" ]; then
        rc_input start -d /dev/ttyHS1
	# On M0054 and M0104 the RC driver runs on SLPI DSP
	else
        qshell spektrum_rc start
	fi
fi

/bin/sleep 1

# APM power monitor
qshell voxlpm start -X -b 2

# Start all of the processing modules on DSP
qshell sensors start
qshell ekf2 start
qshell mc_pos_control start
qshell mc_att_control start
qshell mc_rate_control start
qshell mc_hover_thrust_estimator start
qshell mc_autotune_attitude_control start
qshell land_detector start multicopter
qshell manual_control start
qshell control_allocator start
qshell rc_update start
qshell commander start
qshell commander mode manual
qshell param_set_selector start

# This is needed for altitude and position hold modes
qshell flight_mode_manager start

/bin/sleep 1

# Start all of the processing modules on the applications processor
dataman start
navigator start

<<<<<<< HEAD
# Only do this on RB5?
imu_server start
=======
# On M0052 there is only one IMU. So, PX4 needs to
# publish IMU samples externally for VIO to use.
if [ $PLATFORM = "M0052" ]; then
	imu_server start
fi
>>>>>>> 119c6982

# start the onboard fast link to connect to voxl-mavlink-server
mavlink start -x -u 14556 -o 14557 -r 100000 -n lo -m onboard

# slow down some of the fastest streams
mavlink stream -u 14556 -s HIGHRES_IMU -r 10
mavlink stream -u 14556 -s ATTITUDE -r 10
mavlink stream -u 14556 -s ATTITUDE_QUATERNION -r 10
mavlink stream -u 14556 -s GLOBAL_POSITION_INT -r 30

# start the slow normal mode for voxl-mavlink-server to forward to GCS
mavlink start -x -u 14558 -o 14559 -r 100000 -n lo

/bin/sleep 1

mavlink boot_complete

# Optional MSP OSD driver for DJI goggles
# This is only supported on M0054 (with M0125 accessory board)
if [ "$OSD" == "ENABLE" ]; then
    /bin/echo "Starting OSD driver"
    msp_osd start -d /dev/ttyHS1
fi


# Start optional EXTRA_STEPS
for i in "${EXTRA_STEPS[@]}"
do
	$i
done<|MERGE_RESOLUTION|>--- conflicted
+++ resolved
@@ -170,16 +170,11 @@
 dataman start
 navigator start
 
-<<<<<<< HEAD
-# Only do this on RB5?
-imu_server start
-=======
 # On M0052 there is only one IMU. So, PX4 needs to
 # publish IMU samples externally for VIO to use.
 if [ $PLATFORM = "M0052" ]; then
 	imu_server start
 fi
->>>>>>> 119c6982
 
 # start the onboard fast link to connect to voxl-mavlink-server
 mavlink start -x -u 14556 -o 14557 -r 100000 -n lo -m onboard
