--- conflicted
+++ resolved
@@ -5,12 +5,8 @@
 #ifndef MAVLINK_VERSION_H
 #define MAVLINK_VERSION_H
 
-<<<<<<< HEAD
-#define MAVLINK_BUILD_DATE "Sun Mar  2 13:54:24 2014"
-=======
 #define MAVLINK_BUILD_DATE "Sun Apr 13 09:39:04 2014"
->>>>>>> db474072
 #define MAVLINK_WIRE_PROTOCOL_VERSION "1.0"
-#define MAVLINK_MAX_DIALECT_PAYLOAD_SIZE 254
+#define MAVLINK_MAX_DIALECT_PAYLOAD_SIZE 255
  
 #endif // MAVLINK_VERSION_H