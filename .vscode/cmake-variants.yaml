CONFIG:
  default: px4_sitl_default
  choices:
    px4_sitl_default:
      short: px4_sitl_default
      buildType: RelWithDebInfo
      settings:
        CONFIG: px4_sitl_default
    px4_sitl_nolockstep:
      short: px4_sitl_nolockstep
      buildType: RelWithDebInfo
      settings:
        CONFIG: px4_sitl_nolockstep
    px4_sitl_asan:
      short: px4_sitl (AddressSanitizer)
      buildType: AddressSanitizer
      settings:
        CONFIG: px4_sitl_default
    px4_sitl_ubsan:
      short: px4_sitl (UndefinedBehaviorSanitizer)
      buildType: UndefinedBehaviorSanitizer
      settings:
        CONFIG: px4_sitl_default
    px4_sitl_replay:
      short: px4_sitl_replay
      buildType: RelWithDebInfo
      settings:
        CONFIG: px4_sitl_replay
    px4_sitl_test:
      short: px4_sitl_test
      buildType: RelWithDebInfo
      settings:
        CONFIG: px4_sitl_test
    px4_io-v2_default:
      short: px4_io-v2
      buildType: MinSizeRel
      settings:
        CONFIG: px4_io-v2_default
    px4_fmu-v2_default:
      short: px4_fmu-v2
      buildType: MinSizeRel
      settings:
        CONFIG: px4_fmu-v2_default
    px4_fmu-v3_default:
      short: px4_fmu-v3
      buildType: MinSizeRel
      settings:
        CONFIG: px4_fmu-v3_default
    px4_fmu-v4_default:
      short: px4_fmu-v4
      buildType: MinSizeRel
      settings:
        CONFIG: px4_fmu-v4_default
    px4_fmu-v4pro_default:
      short: px4_fmu-v4pro
      buildType: MinSizeRel
      settings:
        CONFIG: px4_fmu-v4pro_default
    px4_fmu-v5_default:
      short: px4_fmu-v5
      buildType: MinSizeRel
      settings:
        CONFIG: px4_fmu-v5_default
    px4_fmu-v5_debug:
      short: px4_fmu-v5_debug
      buildType: MinSizeRel
      settings:
        CONFIG: px4_fmu-v5_debug
    px4_fmu-v5x_default:
      short: px4_fmu-v5x
      buildType: MinSizeRel
      settings:
        CONFIG: px4_fmu-v5x_default
    px4_fmu-v6c_default:
      short: px4_fmu-v6c
      buildType: MinSizeRel
      settings:
        CONFIG: px4_fmu-v6c_default
    px4_fmu-v6c_bootloader:
      short: px4_fmu-v6c_bootloader
      buildType: MinSizeRel
      settings:
        CONFIG: px4_fmu-v6c_bootloader
    px4_fmu-v6u_default:
      short: px4_fmu-v6u
      buildType: MinSizeRel
      settings:
        CONFIG: px4_fmu-v6u_default
    px4_fmu-v6u_bootloader:
      short: px4_fmu-v6u_bootloader
      buildType: MinSizeRel
      settings:
        CONFIG: px4_fmu-v6u_bootloader
    px4_fmu-v6x_default:
      short: px4_fmu-v6x
      buildType: MinSizeRel
      settings:
        CONFIG: px4_fmu-v6x_default
    px4_fmu-v6x_bootloader:
      short: px4_fmu-v6x_bootloader
      buildType: MinSizeRel
      settings:
        CONFIG: px4_fmu-v6x_bootloader
    px4_fmu-v6xrt_default:
      short: px4_fmu-v6xrt
      buildType: MinSizeRel
      settings:
        CONFIG: px4_fmu-v6xrt_default
    px4_fmu-v6xrt_bootloader:
      short: px4_fmu-v6xrt_bootloader
      buildType: MinSizeRel
      settings:
        CONFIG: px4_fmu-v6xrt_bootloader
    3dr_ctrl-zero-h7-oem-revg_default:
      short: 3dr_ctrl-zero-h7-oem-revg
      buildType: MinSizeRel
      settings:
        CONFIG: 3dr_ctrl-zero-h7-oem-revg_default
    airmind_mindpx-v2_default:
      short: airmind_mindpx-v2
      buildType: MinSizeRel
      settings:
        CONFIG: airmind_mindpx-v2_default
    ark_can-flow_default:
      short: ark_can-flow_default
      buildType: MinSizeRel
      settings:
        CONFIG: ark_can-flow_default
    ark_can-flow_canbootloader:
      short: ark_can-flow_canbootloader
      buildType: MinSizeRel
      settings:
        CONFIG: ark_can-flow_canbootloader
    ark_can-gps_default:
      short: ark_can-gps_default
      buildType: MinSizeRel
      settings:
        CONFIG: ark_can-gps_default
    ark_can-gps_canbootloader:
      short: ark_can-gps_canbootloader
      buildType: MinSizeRel
      settings:
        CONFIG: ark_can-gps_canbootloader
    ark_can-rtk-gps_default:
      short: ark_can-rtk-gps_default
      buildType: MinSizeRel
      settings:
        CONFIG: ark_can-rtk-gps_default
    ark_can-rtk-gps_debug:
      short: ark_can-rtk-gps_debug
      buildType: MinSizeRel
      settings:
        CONFIG: ark_can-rtk-gps_debug
    ark_can-rtk-gps_canbootloader:
      short: ark_can-rtk-gps_canbootloader
      buildType: MinSizeRel
      settings:
        CONFIG: ark_can-rtk-gps_canbootloader
    ark_septentrio-gps_default:
      short: ark_septentrio-gps_default
      buildType: MinSizeRel
      settings:
        CONFIG: ark_septentrio-gps_default
    ark_septentrio-gps_canbootloader:
      short: ark_septentrio-gps_canbootloader
      buildType: MinSizeRel
      settings:
        CONFIG: ark_septentrio-gps_canbootloader
    ark_cannode_default:
      short: ark_cannode_default
      buildType: MinSizeRel
      settings:
        CONFIG: ark_cannode_default
    ark_cannode_canbootloader:
      short: ark_cannode_canbootloader
      buildType: MinSizeRel
      settings:
        CONFIG: ark_cannode_canbootloader
    ark_fmu-v6x_bootloader:
      short: ark_fmu-v6x_bootloader
      buildType: MinSizeRel
      settings:
        CONFIG: ark_fmu-v6x_bootloader
    ark_fmu-v6x_default:
      short: ark_fmu-v6x_default
      buildType: MinSizeRel
      settings:
        CONFIG: ark_fmu-v6x_default
    ark_pi6x_bootloader:
      short: ark_pi6x_bootloader
      buildType: MinSizeRel
      settings:
        CONFIG: ark_pi6x_bootloader
    ark_pi6x_default:
      short: ark_pi6x_default
      buildType: MinSizeRel
      settings:
        CONFIG: ark_pi6x_default
    atl_mantis-edu_default:
      short: atl_mantis-edu
      buildType: MinSizeRel
      settings:
        CONFIG: atl_mantis-edu_default
    av_x-v1_default:
      short: av_x-v1
      buildType: MinSizeRel
      settings:
        CONFIG: av_x-v1_default
    bitcraze_crazyflie_default:
      short: bitcraze_crazyflie
      buildType: MinSizeRel
      settings:
        CONFIG: bitcraze_crazyflie_default
    cuav_can-gps-v1_default:
      short: cuav_can-gps-v1_default
      buildType: MinSizeRel
      settings:
        CONFIG: cuav_can-gps-v1_default
    cuav_can-gps-v1_canbootloader:
      short: cuav_can-gps-v1_canbootloader
      buildType: MinSizeRel
      settings:
        CONFIG: cuav_can-gps-v1_canbootloader
    cuav_nora_default:
      short: cuav_nora
      buildType: MinSizeRel
      settings:
        CONFIG: cuav_nora_default
    cuav_x7pro_default:
      short: cuav_x7pro
      buildType: MinSizeRel
      settings:
        CONFIG: cuav_x7pro_default
    cuav_7-nano_default:
      short: cuav_7-nano
      buildType: MinSizeRel
      settings:
        CONFIG: cuav_7-nano_default
    cubepilot_cubeorange_test:
      short: cubepilot_cubeorange
      buildType: MinSizeRel
      settings:
        CONFIG: cubepilot_cubeorange_test
    cubepilot_cubeorangeplus_test:
      short: cubepilot_cubeorangeplus
      buildType: MinSizeRel
      settings:
        CONFIG: cubepilot_cubeorangeplus_test
    emlid_navio2_default:
      short: emlid_navio2
      buildType: MinSizeRel
      settings:
        CONFIG: emlid_navio2_default
    freefly_can-rtk-gps_default:
      short: freefly_can-rtk-gps_default
      buildType: MinSizeRel
      settings:
        CONFIG: freefly_can-rtk-gps_default
    freefly_can-rtk-gps_canbootloader:
      short: freefly_can-rtk-gps_canbootloader
      buildType: MinSizeRel
      settings:
        CONFIG: freefly_can-rtk-gps_canbootloader
    holybro_can-gps-v1_canbootloader:
      short: holybro_can-gps-v1_canbootloader
      buildType: MinSizeRel
      settings:
        CONFIG: holybro_can-gps-v1_canbootloader
    holybro_can-gps-v1_default:
      short: holybro_can-gps-v1_default
      buildType: MinSizeRel
      settings:
        CONFIG: holybro_can-gps-v1_default
    holybro_durandal-v1_default:
      short: holybro_durandal-v1
      buildType: MinSizeRel
      settings:
        CONFIG: holybro_durandal-v1_default
    matek_h743-slim_default:
      short: matek_h743-slim
      buildType: MinSizeRel
      settings:
        CONFIG: matek_h743-slim_default
    matek_gnss-m9n-f4_canbootloader:
      short: matek_gnss-m9n-f4_canbootloader
      buildType: MiniSizeRel
      settings:
        CONFIG: matek_m9nf4can_canbootloader
    matek_gnss-m9n-f4_default:
      short: matek_gnss-m9n-f4_default
      buildType: MiniSizeRel
      settings:
        CONFIG: matek_gnss-m9n-f4_default
    micoair_h743_default:
      short: micoair_h743
      buildType: MinSizeRel
      settings:
        CONFIG: micoair_h743_default
    modalai_fc-v1_default:
      short: modalai_fc-v1
      buildType: MinSizeRel
      settings:
        CONFIG: modalai_fc-v1_default
    modalai_fc-v2_default:
      short: modalai_fc-v2
      buildType: MinSizeRel
      settings:
        CONFIG: modalai_fc-v2_default
    modalai_voxl2-io_default:
      short: modalai_voxl2-io
      buildType: MinSizeRel
      settings:
        CONFIG: modalai_voxl2-io_default
    mro_ctrl-zero-f7_default:
      short: mro_ctrl-zero-f7
      buildType: MinSizeRel
      settings:
        CONFIG: mro_ctrl-zero-f7_default
    mro_pixracerpro_bootloader:
      short: mro_pixracerpro_bootloader
      buildType: MinSizeRel
      settings:
        CONFIG: mro_pixracerpro_bootloader
    mro_pixracerpro_default:
      short: mro_pixracerpro_default
      buildType: MinSizeRel
      settings:
        CONFIG: mro_pixracerpro_default
    mro_x21-777_default:
      short: mro_x2.1-777
      buildType: MinSizeRel
      settings:
        CONFIG: mro_x21-777_default
    nxp_fmuk66-v3_default:
      short: nxp_fmuk66-v3
      buildType: MinSizeRel
      settings:
        CONFIG: nxp_fmuk66-v3_default
    nxp_mr-canhubk3_default:
      short: nxp_mr-canhubk3_default
      buildType: MinSizeRel
      settings:
        CONFIG: nxp_mr-canhubk3_default
    nxp_mr-canhubk3_fmu:
      short: nxp_mr-canhubk3_fmu
      buildType: MinSizeRel
      settings:
        CONFIG: nxp_mr-canhubk3_fmu
    raspberrypi_pico_default:
      short: raspberrypi_pico
      buildType: MinSizeRel
      settings:
        CONFIG: raspberrypi_pico_default
<<<<<<< HEAD
    x-mav_ap-h743v2_bootloader:
      short: x-mav_ap-h743v2-boot
      buildType: MinSizeRel
      settings:
        CONFIG: x-mav_ap-h743v2_bootloader
    x-mav_ap-h743v2_default:
      short: x-mav_ap-h743v2
      buildType: MinSizeRel
      settings:
        CONFIG: x-mav_ap-h743v2_default
=======
    zeroone_x6_default:
      short: zeroone_x6
      buildType: MinSizeRel
      settings:
        CONFIG: zeroone_x6_default
    zeroone_x6_bootloader:
      short: zeroone_x6_bootloader
      buildType: MinSizeRel
      settings:
        CONFIG: zeroone_x6_bootloader
>>>>>>> 26a78c72
<|MERGE_RESOLUTION|>--- conflicted
+++ resolved
@@ -351,18 +351,6 @@
       buildType: MinSizeRel
       settings:
         CONFIG: raspberrypi_pico_default
-<<<<<<< HEAD
-    x-mav_ap-h743v2_bootloader:
-      short: x-mav_ap-h743v2-boot
-      buildType: MinSizeRel
-      settings:
-        CONFIG: x-mav_ap-h743v2_bootloader
-    x-mav_ap-h743v2_default:
-      short: x-mav_ap-h743v2
-      buildType: MinSizeRel
-      settings:
-        CONFIG: x-mav_ap-h743v2_default
-=======
     zeroone_x6_default:
       short: zeroone_x6
       buildType: MinSizeRel
@@ -372,5 +360,4 @@
       short: zeroone_x6_bootloader
       buildType: MinSizeRel
       settings:
-        CONFIG: zeroone_x6_bootloader
->>>>>>> 26a78c72
+        CONFIG: zeroone_x6_bootloader