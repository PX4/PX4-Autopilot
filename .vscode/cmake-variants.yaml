--- conflicted
+++ resolved
@@ -376,14 +376,11 @@
       buildType: MinSizeRel
       settings:
         CONFIG: holybro_kakuteh7-wing_default
-<<<<<<< HEAD
-=======
     holybro_kakuteh7dualimu_default:
       short: holybro_kakuteh7dualimu
       buildType: MinSizeRel
       settings:
         CONFIG: holybro_kakuteh7dualimu_default
->>>>>>> e8613f77
     matek_h743-slim_default:
       short: matek_h743-slim
       buildType: MinSizeRel
