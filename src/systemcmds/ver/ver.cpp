--- conflicted
+++ resolved
@@ -62,11 +62,7 @@
 static void usage(const char *reason)
 {
 	if (reason != nullptr) {
-<<<<<<< HEAD
-		PX4_INFO("%s\n", reason);
-=======
 		PX4_INFO_RAW("%s\n", reason);
->>>>>>> deb6053d
 	}
 
 	PRINT_MODULE_DESCRIPTION("Tool to print various version information");
@@ -137,11 +133,7 @@
 			bool show_all = !strncmp(argv[1], sz_ver_all_str, sizeof(sz_ver_all_str));
 
 			if (show_all || !strncmp(argv[1], sz_ver_hw_str, sizeof(sz_ver_hw_str))) {
-<<<<<<< HEAD
-				PX4_INFO("HW arch: %s", px4_board_name());
-=======
 				PX4_INFO_RAW("HW arch: %s\n", px4_board_name());
->>>>>>> deb6053d
 #if defined(BOARD_HAS_VERSIONING)
 				char vb[14] = "NA";
 				char rb[14] = "NA";
@@ -156,26 +148,16 @@
 					snprintf(rb, sizeof(rb), "0x%0" STRINGIFY(HW_INFO_REV_DIGITS) "X", r);
 				}
 
-<<<<<<< HEAD
-				PX4_INFO("HW type: %s", strlen(px4_board_sub_type()) ? px4_board_sub_type() : "NA");
-				PX4_INFO("HW version: %s", vb);
-				PX4_INFO("HW revision: %s", rb);
-=======
 				PX4_INFO_RAW("HW type: %s\n", strlen(px4_board_sub_type()) ? px4_board_sub_type() : "NA");
 				PX4_INFO_RAW("HW version: %s\n", vb);
 				PX4_INFO_RAW("HW revision: %s\n", rb);
->>>>>>> deb6053d
 #endif
 				ret = 0;
 
 			}
 
 			if (show_all || !strncmp(argv[1], sz_ver_git_str, sizeof(sz_ver_git_str))) {
-<<<<<<< HEAD
-				PX4_INFO("PX4 git-hash: %s", px4_firmware_version_string());
-=======
 				PX4_INFO_RAW("PX4 git-hash: %s\n", px4_firmware_version_string());
->>>>>>> deb6053d
 				unsigned fwver = px4_firmware_version();
 				unsigned major = (fwver >> (8 * 3)) & 0xFF;
 				unsigned minor = (fwver >> (8 * 2)) & 0xFF;
@@ -183,39 +165,21 @@
 				unsigned type = (fwver >> (8 * 0)) & 0xFF;
 
 				if (type == 255) {
-<<<<<<< HEAD
-					PX4_INFO("PX4 version: Release %u.%u.%u (%u)", major, minor, patch, fwver);
-
-				} else {
-					PX4_INFO("PX4 version: %u.%u.%u %x (%u)", major, minor, patch, type, fwver);
-=======
 					PX4_INFO_RAW("PX4 version: Release %u.%u.%u (%u)\n", major, minor, patch, fwver);
 
 				} else {
 					PX4_INFO_RAW("PX4 version: %u.%u.%u %x (%u)\n", major, minor, patch, type, fwver);
->>>>>>> deb6053d
 				}
 
 				if (show_all) {
 					const char *git_branch = px4_firmware_git_branch();
 
 					if (git_branch && git_branch[0]) {
-<<<<<<< HEAD
-						PX4_INFO("PX4 git-branch: %s", git_branch);
-=======
 						PX4_INFO_RAW("PX4 git-branch: %s\n", git_branch);
->>>>>>> deb6053d
 					}
 				}
 
 				fwver = px4_firmware_vendor_version();
-<<<<<<< HEAD
-				major = (fwver >> (8 * 3)) & 0xFF;
-				minor = (fwver >> (8 * 2)) & 0xFF;
-				patch = (fwver >> (8 * 1)) & 0xFF;
-				type = (fwver >> (8 * 0)) & 0xFF;
-				PX4_INFO("Vendor version: %u.%u.%u %u (%u)", major, minor, patch, type, fwver);
-=======
 
 				// Only display vendor version if it is non-zero
 				if (fwver & 0xFFFFFF00) {
@@ -225,22 +189,12 @@
 					type = (fwver >> (8 * 0)) & 0xFF;
 					PX4_INFO_RAW("Vendor version: %u.%u.%u %u (%u)\n", major, minor, patch, type, fwver);
 				}
->>>>>>> deb6053d
 
 				fwver = px4_os_version();
 				major = (fwver >> (8 * 3)) & 0xFF;
 				minor = (fwver >> (8 * 2)) & 0xFF;
 				patch = (fwver >> (8 * 1)) & 0xFF;
 				type = (fwver >> (8 * 0)) & 0xFF;
-<<<<<<< HEAD
-				PX4_INFO("OS: %s", px4_os_name());
-
-				if (type == 255) {
-					PX4_INFO("OS version: Release %u.%u.%u (%u)", major, minor, patch, fwver);
-
-				} else {
-					PX4_INFO("OS version: %u.%u.%u %u (%u)", major, minor, patch, type, fwver);
-=======
 				PX4_INFO_RAW("OS: %s\n", px4_os_name());
 
 				if (type == 255) {
@@ -248,17 +202,12 @@
 
 				} else {
 					PX4_INFO_RAW("OS version: %u.%u.%u %u (%u)\n", major, minor, patch, type, fwver);
->>>>>>> deb6053d
 				}
 
 				const char *os_git_hash = px4_os_version_string();
 
 				if (os_git_hash) {
-<<<<<<< HEAD
-					PX4_INFO("OS git-hash: %s", os_git_hash);
-=======
 					PX4_INFO_RAW("OS git-hash: %s\n", os_git_hash);
->>>>>>> deb6053d
 				}
 
 				ret = 0;
@@ -266,39 +215,23 @@
 			}
 
 			if (show_all || !strncmp(argv[1], sz_ver_bdate_str, sizeof(sz_ver_bdate_str))) {
-<<<<<<< HEAD
-				PX4_INFO("Build datetime: %s %s", __DATE__, __TIME__);
-=======
 				PX4_INFO_RAW("Build datetime: %s %s\n", __DATE__, __TIME__);
->>>>>>> deb6053d
 				ret = 0;
 
 			}
 
 			if (show_all || !strncmp(argv[1], sz_ver_buri_str, sizeof(sz_ver_buri_str))) {
-<<<<<<< HEAD
-				PX4_INFO("Build uri: %s", px4_build_uri());
-=======
 				PX4_INFO_RAW("Build uri: %s\n", px4_build_uri());
->>>>>>> deb6053d
 				ret = 0;
 
 			}
 
 			if (show_all) {
-<<<<<<< HEAD
-				PX4_INFO("Build variant: %s", px4_board_target_label());
-			}
-
-			if (show_all || !strncmp(argv[1], sz_ver_gcc_str, sizeof(sz_ver_gcc_str))) {
-				PX4_INFO("Toolchain: %s, %s", px4_toolchain_name(), px4_toolchain_version());
-=======
 				PX4_INFO_RAW("Build variant: %s\n", px4_board_target_label());
 			}
 
 			if (show_all || !strncmp(argv[1], sz_ver_gcc_str, sizeof(sz_ver_gcc_str))) {
 				PX4_INFO_RAW("Toolchain: %s, %s\n", px4_toolchain_name(), px4_toolchain_version());
->>>>>>> deb6053d
 				ret = 0;
 
 			}
@@ -307,11 +240,7 @@
 				char px4guid_fmt_buffer[PX4_GUID_FORMAT_SIZE];
 
 				board_get_px4_guid_formated(px4guid_fmt_buffer, sizeof(px4guid_fmt_buffer));
-<<<<<<< HEAD
-				PX4_INFO("PX4GUID: %s", px4guid_fmt_buffer);
-=======
 				PX4_INFO_RAW("PX4GUID: %s\n", px4guid_fmt_buffer);
->>>>>>> deb6053d
 				ret = 0;
 			}
 
@@ -324,17 +253,10 @@
 				int chip_version = board_mcu_version(&rev, &revstr, &errata);
 
 				if (chip_version < 0) {
-<<<<<<< HEAD
-					PX4_INFO("UNKNOWN MCU");
-
-				} else {
-					PX4_INFO("MCU: %s, rev. %c", revstr, rev);
-=======
 					PX4_INFO_RAW("UNKNOWN MCU\n");
 
 				} else {
 					PX4_INFO_RAW("MCU: %s, rev. %c\n", revstr, rev);
->>>>>>> deb6053d
 
 					if (errata != nullptr) {
 						printf("\nWARNING   WARNING   WARNING!\n"
