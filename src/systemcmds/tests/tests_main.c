/****************************************************************************
 *
 *   Copyright (c) 2012-2015 PX4 Development Team. All rights reserved.
 *
 * Redistribution and use in source and binary forms, with or without
 * modification, are permitted provided that the following conditions
 * are met:
 *
 * 1. Redistributions of source code must retain the above copyright
 *    notice, this list of conditions and the following disclaimer.
 * 2. Redistributions in binary form must reproduce the above copyright
 *    notice, this list of conditions and the following disclaimer in
 *    the documentation and/or other materials provided with the
 *    distribution.
 * 3. Neither the name PX4 nor the names of its contributors may be
 *    used to endorse or promote products derived from this software
 *    without specific prior written permission.
 *
 * THIS SOFTWARE IS PROVIDED BY THE COPYRIGHT HOLDERS AND CONTRIBUTORS
 * "AS IS" AND ANY EXPRESS OR IMPLIED WARRANTIES, INCLUDING, BUT NOT
 * LIMITED TO, THE IMPLIED WARRANTIES OF MERCHANTABILITY AND FITNESS
 * FOR A PARTICULAR PURPOSE ARE DISCLAIMED. IN NO EVENT SHALL THE
 * COPYRIGHT OWNER OR CONTRIBUTORS BE LIABLE FOR ANY DIRECT, INDIRECT,
 * INCIDENTAL, SPECIAL, EXEMPLARY, OR CONSEQUENTIAL DAMAGES (INCLUDING,
 * BUT NOT LIMITED TO, PROCUREMENT OF SUBSTITUTE GOODS OR SERVICES; LOSS
 * OF USE, DATA, OR PROFITS; OR BUSINESS INTERRUPTION) HOWEVER CAUSED
 * AND ON ANY THEORY OF LIABILITY, WHETHER IN CONTRACT, STRICT
 * LIABILITY, OR TORT (INCLUDING NEGLIGENCE OR OTHERWISE) ARISING IN
 * ANY WAY OUT OF THE USE OF THIS SOFTWARE, EVEN IF ADVISED OF THE
 * POSSIBILITY OF SUCH DAMAGE.
 *
 ****************************************************************************/

/**
 * @file tests_main.c
 * Tests main file, loads individual tests.
 *
 * @author Lorenz Meier <lm@inf.ethz.ch>
 */

#include "tests.h"

#include <px4_config.h>

#include <sys/types.h>

#include <stdio.h>
#include <string.h>
#include <fcntl.h>
#include <errno.h>

// Not using Eigen at the moment
#define TESTS_EIGEN_DISABLE

#include "tests.h"

/****************************************************************************
 * Private Function Prototypes
 ****************************************************************************/

static int test_help(int argc, char *argv[]);
static int test_runner(unsigned option);

static int test_all(int argc, char *argv[]);
static int test_jig(int argc, char *argv[]);

/****************************************************************************
 * Private Data
 ****************************************************************************/

const struct {
	const char 	*name;
	int	(* fn)(int argc, char *argv[]);
	unsigned	options;
#define OPT_NOHELP	(1<<0)
#define OPT_NOALLTEST	(1<<1)
#define OPT_NOJIGTEST	(1<<2)
} tests[] = {
	{"help",		test_help,	OPT_NOALLTEST | OPT_NOHELP | OPT_NOJIGTEST},
	{"all",			test_all,	OPT_NOALLTEST | OPT_NOJIGTEST},
	{"jig",			test_jig,	OPT_NOJIGTEST | OPT_NOALLTEST},
#ifdef __PX4_NUTTX
	{"adc",			test_adc,	OPT_NOJIGTEST},
	{"led",			test_led,	0},
	{"sensors",		test_sensors,	0},
<<<<<<< HEAD
	{"adc",			test_adc,	OPT_NOJIGTEST},
	{"uart_break",		test_uart_break,	OPT_NOJIGTEST | OPT_NOALLTEST},
=======
	{"time",		test_time,	OPT_NOJIGTEST},
	{"uart_baudchange",	test_uart_baudchange,	OPT_NOJIGTEST},
#else
	{"rc",			rc_tests_main,	0},
>>>>>>> 815c3672
#endif /* __PX4_NUTTX */

	/* external tests */
	{"commander",		commander_tests_main,	0},
	{"controllib",		controllib_test_main,	0},
	//{"mavlink",		mavlink_tests_main,	0}, // TODO: fix mavlink_tests
	{"sf0x",			sf0x_tests_main,	0},
	{"uorb",		uorb_tests_main,	0},

	{"autodeclination",		test_autodeclination,	0},
	{"hysteresis",		test_hysteresis,	0},
	{"bson",		test_bson,	0},
	{"conv",		test_conv, 0},
	{"file",		test_file,	OPT_NOJIGTEST | OPT_NOALLTEST},
	{"file2",		test_file2,	OPT_NOJIGTEST},
	{"float",		test_float,	0},
	{"gpio",		test_gpio,	OPT_NOJIGTEST | OPT_NOALLTEST},
	{"hott_telemetry",	test_hott_telemetry,	OPT_NOJIGTEST | OPT_NOALLTEST},
	{"hrt",			test_hrt,	OPT_NOJIGTEST | OPT_NOALLTEST},
	{"int",			test_int,	0},
	{"jig_voltages",	test_jig_voltages,	OPT_NOALLTEST},
	{"mathlib",		test_mathlib,	0},
	{"matrix",		test_matrix,	0},
	{"mixer",		test_mixer,	OPT_NOJIGTEST},
	{"mount",		test_mount,	OPT_NOJIGTEST | OPT_NOALLTEST},
	{"param",		test_param,	0},
	{"perf",		test_perf,	OPT_NOJIGTEST},
	{"ppm",			test_ppm,	OPT_NOJIGTEST | OPT_NOALLTEST},
	{"ppm_loopback",	test_ppm_loopback,	OPT_NOALLTEST},
	{"rc",			test_rc,	OPT_NOJIGTEST | OPT_NOALLTEST},
	{"servo",		test_servo,	OPT_NOJIGTEST | OPT_NOALLTEST},
	{"sleep",		test_sleep,	OPT_NOJIGTEST},
	{"tone",		test_tone,	0},
	{"uart_console",	test_uart_console,	OPT_NOJIGTEST | OPT_NOALLTEST},
	{"uart_loopback",	test_uart_loopback,	OPT_NOJIGTEST | OPT_NOALLTEST},
	{"uart_send",		test_uart_send,	OPT_NOJIGTEST | OPT_NOALLTEST},
	{NULL,			NULL, 		0}
};

#define NTESTS (sizeof(tests) / sizeof(tests[0]))

static int
test_help(int argc, char *argv[])
{
	unsigned	i;

	printf("Available tests:\n");

	for (i = 0; tests[i].name; i++) {
		printf("  %s\n", tests[i].name);
	}

	return 0;
}

static int
test_all(int argc, char *argv[])
{
	return test_runner(OPT_NOALLTEST);
}

static int
test_jig(int argc, char *argv[])
{
	return test_runner(OPT_NOJIGTEST);
}

static int
test_runner(unsigned option)
{
	unsigned	i;
	char		*args[2] = {"all", NULL};
	unsigned int failcount = 0;
	unsigned int testcount = 0;
	unsigned		passed[NTESTS];

	printf("\nRunning all tests...\n\n");

	for (i = 0; tests[i].name; i++) {
		/* Only run tests that are not excluded */
		if (!(tests[i].options & option)) {
			for (int j = 0; j < 80; j++) {
				printf("-");
			}

			printf("\n");

			printf("  [%s] \t\tSTARTING TEST\n", tests[i].name);
			fflush(stdout);

			/* Execute test */
			if (tests[i].fn(1, args) != 0) {
				fprintf(stderr, "  [%s] \t\tFAIL\n", tests[i].name);
				fflush(stderr);
				failcount++;
				passed[i] = 0;

			} else {
				printf("  [%s] \t\tPASS\n", tests[i].name);
				fflush(stdout);
				passed[i] = 1;
			}

			for (int j = 0; j < 80; j++) {
				printf("-");
			}

			printf("\n\n");

			testcount++;
		}
	}

	/* Print summary */
	printf("\n");

	for (unsigned j = 0; j < 80; j++) {
		printf("#");
	}

	printf("\n\n");

	printf("     T E S T    S U M M A R Y\n\n");

	if (failcount == 0) {
		printf("  ______     __         __            ______     __  __    \n");
		printf(" /\\  __ \\   /\\ \\       /\\ \\          /\\  __ \\   /\\ \\/ /    \n");
		printf(" \\ \\  __ \\  \\ \\ \\____  \\ \\ \\____     \\ \\ \\/\\ \\  \\ \\  _\"-.  \n");
		printf("  \\ \\_\\ \\_\\  \\ \\_____\\  \\ \\_____\\     \\ \\_____\\  \\ \\_\\ \\_\\ \n");
		printf("   \\/_/\\/_/   \\/_____/   \\/_____/      \\/_____/   \\/_/\\/_/ \n");
		printf("\n");
		printf(" All tests passed (%d of %d)\n", testcount, testcount);

	} else {
		printf("  ______   ______     __     __ \n");
		printf(" /\\  ___\\ /\\  __ \\   /\\ \\   /\\ \\    \n");
		printf(" \\ \\  __\\ \\ \\  __ \\  \\ \\ \\  \\ \\ \\__\n");
		printf("  \\ \\_\\    \\ \\_\\ \\_\\  \\ \\_\\  \\ \\_____\\ \n");
		printf("   \\/_/     \\/_/\\/_/   \\/_/   \\/_____/ \n");
		printf("\n");
		printf(" Some tests failed (%d of %d)\n", failcount, testcount);
	}

	printf("\n");

	/* Print failed tests */
	if (failcount > 0) {
		printf(" Failed tests:\n\n");
	}

	for (unsigned k = 0; k < i; k++) {
		if (!passed[k] && !(tests[k].options & option)) {
			printf(" [%s] to obtain details, please re-run with\n\t nsh> tests %s\n\n", tests[k].name, tests[k].name);
		}
	}

	fflush(stdout);

	return (failcount > 0);
}

__EXPORT int tests_main(int argc, char *argv[]);

/**
 * Executes system tests.
 */
int tests_main(int argc, char *argv[])
{
	if (argc < 2) {
		printf("tests: missing test name - 'tests help' for a list of tests\n");
		return 1;
	}

	for (unsigned i = 0; tests[i].name; i++) {
		if (!strcmp(tests[i].name, argv[1])) {
			return tests[i].fn(argc - 1, argv + 1);
		}
	}

	printf("tests: no test called '%s' - 'tests help' for a list of tests\n", argv[1]);
	return 1;
}<|MERGE_RESOLUTION|>--- conflicted
+++ resolved
@@ -83,15 +83,11 @@
 	{"adc",			test_adc,	OPT_NOJIGTEST},
 	{"led",			test_led,	0},
 	{"sensors",		test_sensors,	0},
-<<<<<<< HEAD
-	{"adc",			test_adc,	OPT_NOJIGTEST},
-	{"uart_break",		test_uart_break,	OPT_NOJIGTEST | OPT_NOALLTEST},
-=======
 	{"time",		test_time,	OPT_NOJIGTEST},
 	{"uart_baudchange",	test_uart_baudchange,	OPT_NOJIGTEST},
+	{"uart_break",		test_uart_break,	OPT_NOJIGTEST | OPT_NOALLTEST},
 #else
 	{"rc",			rc_tests_main,	0},
->>>>>>> 815c3672
 #endif /* __PX4_NUTTX */
 
 	/* external tests */
