--- conflicted
+++ resolved
@@ -70,15 +70,9 @@
 	)
 add_dependencies(run_config mainapp)
 
-<<<<<<< HEAD
-foreach(viewer none jmavsim gazebo)
-	foreach(debugger none gdb lldb ddd valgrind)
-		foreach(model none iris vtol)
-=======
 foreach(viewer none jmavsim gazebo replay)
 	foreach(debugger none gdb lldb ddd valgrind)
 		foreach(model none iris iris_opt_flow tailsitter standard_vtol plane)
->>>>>>> 1a5040b9
 			if (debugger STREQUAL "none")
 				if (model STREQUAL "none")
 					set(_targ_name "${viewer}")
