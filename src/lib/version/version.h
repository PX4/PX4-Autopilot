--- conflicted
+++ resolved
@@ -43,78 +43,21 @@
 #ifndef VERSION_H_
 #define VERSION_H_
 
-<<<<<<< HEAD
-/*
- GIT_VERSION is defined at build time via a Makefile call to the
- git command line.
+/* The preferred method for publishing a board name up is to
+ * provide board_name()
+ *
  */
+__BEGIN_DECLS
+
+__EXPORT const char *board_name(void);
+
+__END_DECLS
+
 #define FREEZE_STR(s) #s
 #define STRINGIFY(s) FREEZE_STR(s)
 #define FW_GIT STRINGIFY(GIT_VERSION)
 #define FW_BUILD_URI STRINGIFY(BUILD_URI)
 
-#define FW_BUILD_URI STRINGIFY(BUILD_URI)
-
-#ifdef CONFIG_ARCH_BOARD_PX4FMU_V1
-#define	HW_ARCH "PX4FMU_V1"
-#endif
-
-#ifdef CONFIG_ARCH_BOARD_PX4FMU_V2
-#define	HW_ARCH "PX4FMU_V2"
-#endif
-
-#ifdef CONFIG_ARCH_BOARD_PX4FMU_V4
-#define	HW_ARCH "PX4FMU_V4"
-#endif
-
-#ifdef CONFIG_ARCH_BOARD_AEROCORE
-#define	HW_ARCH "AEROCORE"
-#endif
-=======
-/* The preferred method for publishing a board name up is to
- * provide board_name()
- *
- */
-__BEGIN_DECLS
->>>>>>> ea138cfd
-
-__EXPORT const char *board_name(void);
-
-__END_DECLS
-
-<<<<<<< HEAD
-#ifdef CONFIG_ARCH_BOARD_PX4CANNODE_V1
-#define HW_ARCH "PX4CANNODE_V1"
-#endif
-
-#ifdef CONFIG_ARCH_BOARD_S2740VC_V1
-#define HW_ARCH "S2740VC_V1"
-#endif
-
-#ifdef CONFIG_ARCH_BOARD_SITL
-#define	HW_ARCH "LINUXTEST"
-#endif
-
-#ifdef CONFIG_ARCH_BOARD_PX4FLOW_V2
-#define HW_ARCH "PX4FLOW_V2"
-#endif
-
-#ifdef CONFIG_ARCH_BOARD_PX4ESC_V1
-#define HW_ARCH "PX4ESC_V1"
-#endif
-
-#ifdef CONFIG_ARCH_BOARD_EAGLE
-#define	HW_ARCH "LINUXTEST"
-#endif
-
-#ifdef CONFIG_ARCH_BOARD_RPI2
-#define	HW_ARCH "LINUXTEST"
-#endif
-
-#ifdef CONFIG_ARCH_BOARD_ESC35_V1
-#define	HW_ARCH "ESC35_V1"
-#endif
-=======
 #if defined(CONFIG_ARCH_BOARD_SITL)
 #  define	HW_ARCH "LINUXTEST"
 #elif defined(CONFIG_ARCH_BOARD_EAGLE)
@@ -127,5 +70,4 @@
 #define HW_ARCH (board_name())
 #endif
 
->>>>>>> ea138cfd
 #endif /* VERSION_H_ */