--- conflicted
+++ resolved
@@ -175,7 +175,6 @@
 	// VL53L1X typical range 0-4 meters with 27 degree field of view
 	_px4_rangefinder.set_min_distance(0.f);
 
-<<<<<<< HEAD
 	if (_distance_mode == VL53L1X_SHORT_RANGE) {
 		_px4_rangefinder.set_max_distance(2.f);
 
@@ -193,8 +192,6 @@
 	// Allow 3 retries as the device typically misses the first measure attempts.
 	I2C::_retries = 3;
 
-=======
->>>>>>> a4527485
 	_px4_rangefinder.set_device_type(DRV_DIST_DEVTYPE_VL53L1X);
 }
 
@@ -536,20 +533,14 @@
 
 int8_t VL53L1X::VL53L1X_SetROI(uint16_t x, uint16_t y)
 {
-	int status = 0;
-
-	status = VL53L1_WrByte(ROI_CONFIG__USER_ROI_REQUESTED_GLOBAL_XY_SIZE,
-			       (y - 1) << 4 | (x - 1));     /* set ROI size x and y */
-
-	return status;
+	// set ROI size x and y
+	return VL53L1_WrByte(ROI_CONFIG__USER_ROI_REQUESTED_GLOBAL_XY_SIZE, (y - 1) << 4 | (x - 1));
 }
 
 int8_t VL53L1X::VL53L1X_SetROICenter(uint8_t zone)
 {
-	int status = 0;
-
-	status = VL53L1_WrByte(VL53L1_ROI_CONFIG__MODE_ROI_CENTRE_SPAD, zone);    /* Set ROI spad center */
-	return status;
+	// Set ROI spad center
+	return VL53L1_WrByte(VL53L1_ROI_CONFIG__MODE_ROI_CENTRE_SPAD, zone);
 }
 
 /**
