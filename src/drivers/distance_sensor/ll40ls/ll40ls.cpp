/****************************************************************************
 *
 *   Copyright (c) 2014-2019 PX4 Development Team. All rights reserved.
 *
 * Redistribution and use in source and binary forms, with or without
 * modification, are permitted provided that the following conditions
 * are met:
 *
 * 1. Redistributions of source code must retain the above copyright
 *    notice, this list of conditions and the following disclaimer.
 * 2. Redistributions in binary form must reproduce the above copyright
 *    notice, this list of conditions and the following disclaimer in
 *    the documentation and/or other materials provided with the
 *    distribution.
 * 3. Neither the name PX4 nor the names of its contributors may be
 *    used to endorse or promote products derived from this software
 *    without specific prior written permission.
 *
 * THIS SOFTWARE IS PROVIDED BY THE COPYRIGHT HOLDERS AND CONTRIBUTORS
 * "AS IS" AND ANY EXPRESS OR IMPLIED WARRANTIES, INCLUDING, BUT NOT
 * LIMITED TO, THE IMPLIED WARRANTIES OF MERCHANTABILITY AND FITNESS
 * FOR A PARTICULAR PURPOSE ARE DISCLAIMED. IN NO EVENT SHALL THE
 * COPYRIGHT OWNER OR CONTRIBUTORS BE LIABLE FOR ANY DIRECT, INDIRECT,
 * INCIDENTAL, SPECIAL, EXEMPLARY, OR CONSEQUENTIAL DAMAGES (INCLUDING,
 * BUT NOT LIMITED TO, PROCUREMENT OF SUBSTITUTE GOODS OR SERVICES; LOSS
 * OF USE, DATA, OR PROFITS; OR BUSINESS INTERRUPTION) HOWEVER CAUSED
 * AND ON ANY THEORY OF LIABILITY, WHETHER IN CONTRACT, STRICT
 * LIABILITY, OR TORT (INCLUDING NEGLIGENCE OR OTHERWISE) ARISING IN
 * ANY WAY OUT OF THE USE OF THIS SOFTWARE, EVEN IF ADVISED OF THE
 * POSSIBILITY OF SUCH DAMAGE.
 *
 ****************************************************************************/

/**
 * @file ll40ls.cpp
 * @author Allyson Kreft
 * @author Johan Jansen <jnsn.johan@gmail.com>
 * @author Ban Siesta <bansiesta@gmail.com>
 * @author James Goppert <james.goppert@gmail.com>
 *
 * Interface for the PulsedLight Lidar-Lite range finders.
 */

#include <cstdlib>
#include <fcntl.h>
#include <string.h>
#include <stdio.h>
#include <systemlib/err.h>

#include <board_config.h>
#include <drivers/device/i2c.h>
#include <px4_platform_common/getopt.h>
#include <px4_platform_common/module.h>

#include "LidarLiteI2C.h"
#include "LidarLitePWM.h"


/**
 * @brief Local functions in support of the shell command.
 */
namespace ll40ls
{

LidarLite *instance = nullptr;

int print_regs();
int start(const uint8_t rotation = distance_sensor_s::ROTATION_DOWNWARD_FACING);
int start_bus(const int bus = PX4_I2C_BUS_EXPANSION,
	      const uint8_t rotation = distance_sensor_s::ROTATION_DOWNWARD_FACING);
int start_pwm(const uint8_t rotation = distance_sensor_s::ROTATION_DOWNWARD_FACING);
int status();
int stop();
int usage();

/**
 * @brief Prints register information to the console.
 */
int
print_regs()
{
<<<<<<< HEAD
	int fd, ret;

	if (instance) {
		PX4_INFO("driver already started");
		return;
	}

	if (busid == LL40LS_BUS_PWM) {
		instance = new LidarLitePWM(LL40LS_DEVICE_PATH_PWM, rotation);

		if (!instance) {
			PX4_ERR("Failed to instantiate LidarLitePWM");
			return;
		}

		if (instance->init() != PX4_OK) {
			PX4_ERR("failed to initialize LidarLitePWM");
			stop();
			return;
		}

	} else {
		uint8_t success = 0;
		for (uint8_t trial = 0; trial < 20; trial++) {
			for (uint8_t i = 0; i < (sizeof(bus_options) / sizeof(bus_options[0])); i++) {
				if (busid != LL40LS_BUS_I2C_ALL && busid != bus_options[i].busid) {
					continue;
				}

				instance = new LidarLiteI2C(bus_options[i].busnum, bus_options[i].devname, rotation);

				if (!instance) {
					PX4_ERR("Failed to instantiate LidarLiteI2C");
					return;
				}

				if (instance->init() == PX4_OK) {
					success = 1;
					break;
				}

				PX4_ERR("failed to initialize LidarLiteI2C on busnum=%u", bus_options[i].busnum);
				stop();
			}
			if(success) {
				break;
			} else {
				PX4_WARN("I2C init trial (%d)", trial);
			}
		}
	}

=======
>>>>>>> 945b7e80
	if (!instance) {
		PX4_ERR("No ll40ls driver running");
		return PX4_ERROR;
	}

	instance->print_registers();
	return PX4_OK;
}

/**
 * Attempt to start driver on all available I2C busses.
 *
 * This function will return as soon as the first sensor
 * is detected on one of the available busses or if no
 * sensors are detected.
 */
int
start(const uint8_t rotation)
{
	if (instance != nullptr) {
		PX4_ERR("already started");
		return PX4_ERROR;
	}

	for (size_t i = 0; i < NUM_I2C_BUS_OPTIONS; i++) {
		if (start_bus(i2c_bus_options[i], rotation) == PX4_OK) {
			return PX4_OK;
		}
	}

	return PX4_ERROR;
}

/**
 * Start the driver on a specific bus.
 *
 * This function only returns if the sensor is up and running
 * or could not be detected successfully.
 */
int
start_bus(const int bus, const uint8_t rotation)
{
	if (instance != nullptr) {
		PX4_ERR("already started");
		return PX4_OK;
	}

	// Instantiate the driver.
	instance = new LidarLiteI2C(bus, rotation);

	if (instance == nullptr) {
		PX4_ERR("Failed to instantiate the driver");
		delete instance;
		return PX4_ERROR;
	}

	// Initialize the sensor.
	if (instance->init() != PX4_OK) {
		PX4_ERR("Failed to initialize LidarLite on bus = %u", bus);
		delete instance;
		instance = nullptr;
		return PX4_ERROR;
	}

	// Start the driver.
	instance->start();

	PX4_INFO("driver started");
	return PX4_OK;
}

/**
 * Start the pwm driver.
 *
 * This function only returns if the sensor is up and running
 * or could not be detected successfully.
 */
int
start_pwm(const uint8_t rotation)
{
	if (instance != nullptr) {
		PX4_ERR("already started");
		return PX4_OK;
	}

	instance = new LidarLitePWM(rotation);

	if (instance == nullptr) {
		PX4_ERR("Failed to instantiate the driver");
		delete instance;
		return PX4_ERROR;
	}

	// Initialize the sensor.
	if (instance->init() != PX4_OK) {
		PX4_ERR("Failed to initialize LidarLite pwm.");
		delete instance;
		instance = nullptr;
		return PX4_ERROR;
	}

	// Start the driver.
	instance->start();

	PX4_INFO("driver started");
	return PX4_OK;
}

/**
 * @brief Prints status info about the driver.
 */
int
status()
{
	if (instance == nullptr) {
		PX4_ERR("driver not running");
		return PX4_ERROR;
	}

	instance->print_info();
	return PX4_OK;
}

/**
 * @brief Stops the driver
 */
int
stop()
{
	if (instance != nullptr) {
		delete instance;
		instance = nullptr;
	}

	PX4_INFO("driver stopped");
	return PX4_OK;
}

/**
 * @brief Displays driver usage at the console.
 */
int
usage()
{
	PRINT_MODULE_DESCRIPTION(
		R"DESCR_STR(
### Description

I2C bus driver for LidarLite rangefinders.

The sensor/driver must be enabled using the parameter SENS_EN_LL40LS.

Setup/usage information: https://docs.px4.io/en/sensor/lidar_lite.html

### Examples

Start driver on any bus (start on bus where first sensor found).
$ ll40ls start i2c -a
Start driver on specified bus
$ ll40ls start i2c -b 1
Stop driver
$ ll40ls stop
)DESCR_STR");

	PRINT_MODULE_USAGE_NAME("ll40ls", "driver");
	PRINT_MODULE_USAGE_SUBCATEGORY("distance_sensor");
	PRINT_MODULE_USAGE_COMMAND_DESCR("print_regs","Print the register values");
	PRINT_MODULE_USAGE_COMMAND_DESCR("start","Start driver");
	PRINT_MODULE_USAGE_COMMAND_DESCR("pwm", "PWM device");
	PRINT_MODULE_USAGE_COMMAND_DESCR("i2c", "I2C device");
	PRINT_MODULE_USAGE_PARAM_FLAG('a', "Attempt to start driver on all I2C buses (first one found)", true);
	PRINT_MODULE_USAGE_PARAM_INT('b', 1, 1, 2000, "Start driver on specific I2C bus", true);
	PRINT_MODULE_USAGE_PARAM_INT('R', 25, 1, 25, "Sensor rotation - downward facing by default", true);
	PRINT_MODULE_USAGE_COMMAND_DESCR("status","Print driver status information");
	PRINT_MODULE_USAGE_COMMAND_DESCR("stop","Stop driver");
	return PX4_OK;
}

} // namespace ll40ls


/**
 * @brief Driver 'main' command.
 */
extern "C" __EXPORT int ll40ls_main(int argc, char *argv[])
{
	const char *myoptarg = nullptr;

	int bus = PX4_I2C_BUS_EXPANSION;
	int ch = 0;
	int myoptind = 1;

	uint8_t rotation = distance_sensor_s::ROTATION_DOWNWARD_FACING;

	bool start_i2c_all = false;
	bool start_pwm = false;

	while ((ch = px4_getopt(argc, argv, "ab:R", &myoptind, &myoptarg)) != EOF) {
		switch (ch) {
		case 'a':
			start_i2c_all = true;
			break;

		case 'b':
			bus = atoi(myoptarg);
			break;

		case 'R':
			rotation = (uint8_t)atoi(myoptarg);
			PX4_INFO("Setting Lidar orientation to %d", (int)rotation);
			break;

		default:
			return ll40ls::usage();
		}
	}

	// Determine protocol.
	if (argc > myoptind + 1) {
		const char *protocol = argv[myoptind + 1];

		if (!strcmp(protocol, "i2c")) {
			PX4_INFO("protocol %s", protocol);

		} else if (!strcmp(protocol, "pwm")) {
			PX4_INFO("protocol %s", protocol);
			start_pwm = true;

		} else {
			PX4_INFO("unknown protocol, choose pwm or i2c");
			return ll40ls::usage();
		}
	}

	if (myoptind >= argc) {
		return ll40ls::usage();
	}

	// Print the sensor register values.
	if (!strcmp(argv[myoptind], "print_regs")) {
		return ll40ls::print_regs();
	}

	// Start the driver.
	if (!strcmp(argv[myoptind], "start")) {
		if (start_i2c_all) {
			PX4_INFO("starting all i2c busses");
			return ll40ls::start(rotation);

		} else if (start_pwm) {
			PX4_INFO("starting pwm");
			return ll40ls::start_pwm(rotation);

		} else {
			return ll40ls::start_bus(bus, rotation);
		}
	}

	// Print the driver status.
	if (!strcmp(argv[myoptind], "status")) {
		return ll40ls::status();
	}

	// Stop the driver
	if (!strcmp(argv[myoptind], "stop")) {
		return ll40ls::stop();
	}

	// Print driver usage information.
	return ll40ls::usage();
}<|MERGE_RESOLUTION|>--- conflicted
+++ resolved
@@ -79,61 +79,6 @@
 int
 print_regs()
 {
-<<<<<<< HEAD
-	int fd, ret;
-
-	if (instance) {
-		PX4_INFO("driver already started");
-		return;
-	}
-
-	if (busid == LL40LS_BUS_PWM) {
-		instance = new LidarLitePWM(LL40LS_DEVICE_PATH_PWM, rotation);
-
-		if (!instance) {
-			PX4_ERR("Failed to instantiate LidarLitePWM");
-			return;
-		}
-
-		if (instance->init() != PX4_OK) {
-			PX4_ERR("failed to initialize LidarLitePWM");
-			stop();
-			return;
-		}
-
-	} else {
-		uint8_t success = 0;
-		for (uint8_t trial = 0; trial < 20; trial++) {
-			for (uint8_t i = 0; i < (sizeof(bus_options) / sizeof(bus_options[0])); i++) {
-				if (busid != LL40LS_BUS_I2C_ALL && busid != bus_options[i].busid) {
-					continue;
-				}
-
-				instance = new LidarLiteI2C(bus_options[i].busnum, bus_options[i].devname, rotation);
-
-				if (!instance) {
-					PX4_ERR("Failed to instantiate LidarLiteI2C");
-					return;
-				}
-
-				if (instance->init() == PX4_OK) {
-					success = 1;
-					break;
-				}
-
-				PX4_ERR("failed to initialize LidarLiteI2C on busnum=%u", bus_options[i].busnum);
-				stop();
-			}
-			if(success) {
-				break;
-			} else {
-				PX4_WARN("I2C init trial (%d)", trial);
-			}
-		}
-	}
-
-=======
->>>>>>> 945b7e80
 	if (!instance) {
 		PX4_ERR("No ll40ls driver running");
 		return PX4_ERROR;
