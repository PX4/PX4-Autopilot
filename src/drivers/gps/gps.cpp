--- conflicted
+++ resolved
@@ -695,10 +695,7 @@
 		return;
 	}
 
-<<<<<<< HEAD
-=======
 	dump_data->instance = (uint8_t)_instance;
->>>>>>> 56327284
 	dump_data->device_id = get_device_id();
 
 	while (len > 0) {
