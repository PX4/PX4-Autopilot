/****************************************************************************
 *
 *   Copyright (c) 2013-2019 PX4 Development Team. All rights reserved.
 *
 * Redistribution and use in source and binary forms, with or without
 * modification, are permitted provided that the following conditions
 * are met:
 *
 * 1. Redistributions of source code must retain the above copyright
 *    notice, this list of conditions and the following disclaimer.
 * 2. Redistributions in binary form must reproduce the above copyright
 *    notice, this list of conditions and the following disclaimer in
 *    the documentation and/or other materials provided with the
 *    distribution.
 * 3. Neither the name PX4 nor the names of its contributors may be
 *    used to endorse or promote products derived from this software
 *    without specific prior written permission.
 *
 * THIS SOFTWARE IS PROVIDED BY THE COPYRIGHT HOLDERS AND CONTRIBUTORS
 * "AS IS" AND ANY EXPRESS OR IMPLIED WARRANTIES, INCLUDING, BUT NOT
 * LIMITED TO, THE IMPLIED WARRANTIES OF MERCHANTABILITY AND FITNESS
 * FOR A PARTICULAR PURPOSE ARE DISCLAIMED. IN NO EVENT SHALL THE
 * COPYRIGHT OWNER OR CONTRIBUTORS BE LIABLE FOR ANY DIRECT, INDIRECT,
 * INCIDENTAL, SPECIAL, EXEMPLARY, OR CONSEQUENTIAL DAMAGES (INCLUDING,
 * BUT NOT LIMITED TO, PROCUREMENT OF SUBSTITUTE GOODS OR SERVICES; LOSS
 * OF USE, DATA, OR PROFITS; OR BUSINESS INTERRUPTION) HOWEVER CAUSED
 * AND ON ANY THEORY OF LIABILITY, WHETHER IN CONTRACT, STRICT
 * LIABILITY, OR TORT (INCLUDING NEGLIGENCE OR OTHERWISE) ARISING IN
 * ANY WAY OUT OF THE USE OF THIS SOFTWARE, EVEN IF ADVISED OF THE
 * POSSIBILITY OF SUCH DAMAGE.
 *
 ****************************************************************************/

/**
 * @file gps.cpp
 * Driver for the GPS on a serial/spi port
 */

#ifdef __PX4_NUTTX
#include <nuttx/clock.h>
#include <nuttx/arch.h>
#endif

#ifndef __PX4_QURT
#include <poll.h>
#endif

#include <cstring>

#include <drivers/drv_sensor.h>
#include <lib/drivers/device/Device.hpp>
#include <lib/parameters/param.h>
#include <mathlib/mathlib.h>
#include <matrix/math.hpp>
#include <px4_platform_common/atomic.h>
#include <px4_platform_common/cli.h>
#include <px4_platform_common/getopt.h>
#include <px4_platform_common/module.h>
#include <px4_platform_common/time.h>
#include <px4_platform_common/Serial.hpp>
#include <uORB/Publication.hpp>
#include <uORB/PublicationMulti.hpp>
#include <uORB/Subscription.hpp>
#include <uORB/SubscriptionMultiArray.hpp>
#include <uORB/topics/gps_dump.h>
#include <uORB/topics/gps_inject_data.h>
#include <uORB/topics/sensor_gps.h>
#include <uORB/topics/sensor_gnss_relative.h>

#ifndef CONSTRAINED_FLASH
# include "devices/src/ashtech.h"
# include "devices/src/emlid_reach.h"
# include "devices/src/mtk.h"
# include "devices/src/femtomes.h"
# include "devices/src/nmea.h"

#endif // CONSTRAINED_FLASH
#include "devices/src/ubx.h"

#ifdef __PX4_LINUX
#include <linux/spi/spidev.h>
#endif /* __PX4_LINUX */

using namespace device;
using namespace time_literals;

#define TIMEOUT_1HZ		1300	//!< Timeout time in mS, 1000 mS (1Hz) + 300 mS delta for error
#define TIMEOUT_5HZ		500	//!< Timeout time in mS,  200 mS (5Hz) + 300 mS delta for error
#define TIMEOUT_DUMP_ADD	450	//!< Additional time in mS to account for RTCM3 parsing and dumping
#define RATE_MEASUREMENT_PERIOD 5_s

enum class gps_driver_mode_t {
	None = 0,
	UBX,
	MTK,
	ASHTECH,
	EMLIDREACH,
	FEMTOMES,
	NMEA,
};

enum class gps_dump_comm_mode_t : int32_t {
	Disabled = 0,
	Full, ///< dump full RX and TX data for all devices
	RTCM ///< dump received RTCM from Main GPS
};

/* struct for dynamic allocation of satellite info data */
struct GPS_Sat_Info {
	satellite_info_s _data;
};

static constexpr int TASK_STACK_SIZE = PX4_STACK_ADJUSTED(2040);


class GPS : public ModuleBase<GPS>, public device::Device
{
public:

	/** The GPS allows to run multiple instances */
	enum class Instance : uint8_t {
		Main = 0,
		Secondary,

		Count
	};

	GPS(const char *path, gps_driver_mode_t mode, GPSHelper::Interface interface, Instance instance,
	    unsigned configured_baudrate);
	~GPS() override;

	/** @see ModuleBase */
	static int task_spawn(int argc, char *argv[]);

	/** spawn task and select the instance */
	static int task_spawn(int argc, char *argv[], Instance instance);

	/** @see ModuleBase */
	static GPS *instantiate(int argc, char *argv[]);

	static GPS *instantiate(int argc, char *argv[], Instance instance);

	/** @see ModuleBase */
	static int custom_command(int argc, char *argv[]);

	/** @see ModuleBase */
	static int print_usage(const char *reason = nullptr);

	/**
	 * task spawn trampoline for the secondary GPS
	 */
	static int run_trampoline_secondary(int argc, char *argv[]);

	/** @see ModuleBase::run() */
	void run() override;

	/**
	 * Diagnostics - print some basic information about the driver.
	 */
	int print_status() override;

	/**
	 * Schedule reset of the GPS device
	 */
	void schedule_reset(GPSRestartType restart_type);

	/**
	 * Reset device if reset was scheduled
	 */
	void reset_if_scheduled();

private:
#ifdef __PX4_LINUX
	int				_spi_fd {-1};					///< SPI interface to GPS
#endif
	Serial 			_uart {};				///< UART interface to GPS
	unsigned			_baudrate{0};					///< current baudrate
	const unsigned			_configured_baudrate{0};			///< configured baudrate (0=auto-detect)
	char				_port[20] {};					///< device / serial port path

	bool				_healthy{false};				///< flag to signal if the GPS is ok
	bool				_mode_auto;					///< if true, auto-detect which GPS is attached

	gps_driver_mode_t		_mode;						///< current mode

	GPSHelper::Interface		_interface;   					///< interface
	GPSHelper			*_helper{nullptr};				///< instance of GPS parser

	GPS_Sat_Info			*_sat_info{nullptr};				///< instance of GPS sat info data object

	sensor_gps_s			_report_gps_pos{};				///< uORB topic for gps position
	satellite_info_s		*_p_report_sat_info{nullptr};			///< pointer to uORB topic for satellite info

	uORB::PublicationMulti<sensor_gps_s>	_report_gps_pos_pub{ORB_ID(sensor_gps)};	///< uORB pub for gps position
	uORB::PublicationMulti<sensor_gnss_relative_s> _sensor_gnss_relative_pub{ORB_ID(sensor_gnss_relative)};

	uORB::PublicationMulti<satellite_info_s>	_report_sat_info_pub{ORB_ID(satellite_info)};		///< uORB pub for satellite info

	float				_rate{0.0f};					///< position update rate
	float				_rate_rtcm_injection{0.0f};			///< RTCM message injection rate
	unsigned			_last_rate_rtcm_injection_count{0};		///< counter for number of RTCM messages
	unsigned			_num_bytes_read{0}; 				///< counter for number of read bytes from the UART (within update interval)
	unsigned			_rate_reading{0}; 				///< reading rate in B/s
	hrt_abstime			_last_rtcm_injection_time{0};			///< time of last rtcm injection
	uint8_t				_selected_rtcm_instance{0};			///< uorb instance that is being used for RTCM corrections

	const Instance 			_instance;

	uORB::SubscriptionMultiArray<gps_inject_data_s, gps_inject_data_s::MAX_INSTANCES> _orb_inject_data_sub{ORB_ID::gps_inject_data};
	uORB::Publication<gps_inject_data_s> _gps_inject_data_pub{ORB_ID(gps_inject_data)};
	uORB::Publication<gps_dump_s>	     _dump_communication_pub{ORB_ID(gps_dump)};
	gps_dump_s			     *_dump_to_device{nullptr};
	gps_dump_s			     *_dump_from_device{nullptr};
	gps_dump_comm_mode_t                 _dump_communication_mode{gps_dump_comm_mode_t::Disabled};

	static px4::atomic_bool _is_gps_main_advertised; ///< for the second gps we want to make sure that it gets instance 1
	/// and thus we wait until the first one publishes at least one message.

	static px4::atomic<GPS *> _secondary_instance;

	px4::atomic<int> _scheduled_reset{(int)GPSRestartType::None};

	/**
	 * Publish the gps struct
	 */
	void 				publish();

	/**
	 * Publish the satellite info
	 */
	void 				publishSatelliteInfo();

	/**
	 * Publish RTCM corrections
	 */
	void 				publishRTCMCorrections(uint8_t *data, size_t len);

	/**
	 * Publish RTCM corrections
	 */
	void 				publishRelativePosition(sensor_gnss_relative_s &gnss_relative);

	/**
	 * This is an abstraction for the poll on serial used.
	 *
	 * @param buf: pointer to read buffer
	 * @param buf_length: size of read buffer
	 * @param timeout: timeout in ms
	 * @return: 0 for nothing read, or poll timed out
	 *	    < 0 for error
	 *	    > 0 number of bytes read
	 */
	int pollOrRead(uint8_t *buf, size_t buf_length, int timeout);

	/**
	 * check for new messages on the inject data topic & handle them
	 */
	void handleInjectDataTopic();

	/**
	 * send data to the device, such as an RTCM stream
	 * @param data
	 * @param len
	 */
	inline bool injectData(uint8_t *data, size_t len);

	/**
	 * set the Baudrate
	 * @param baud
	 * @return 0 on success, <0 on error
	 */
	int setBaudrate(unsigned baud);

	/**
	 * callback from the driver for the platform specific stuff
	 */
	static int callback(GPSCallbackType type, void *data1, int data2, void *user);

	/**
	 * Dump gps communication.
	 * @param data message
	 * @param len length of the message
	 * @param mode calling source
	 * @param msg_to_gps_device if true, this is a message sent to the gps device, otherwise it's from the device
	 */
	void dumpGpsData(uint8_t *data, size_t len, gps_dump_comm_mode_t mode, bool msg_to_gps_device);

	void initializeCommunicationDump();

	static constexpr int SET_CLOCK_DRIFT_TIME_S{5};			///< RTC drift time when time synchronization is needed (in seconds)
};

px4::atomic_bool GPS::_is_gps_main_advertised{false};
px4::atomic<GPS *> GPS::_secondary_instance{nullptr};

/*
 * Driver 'main' command.
 */
extern "C" __EXPORT int gps_main(int argc, char *argv[]);


GPS::GPS(const char *path, gps_driver_mode_t mode, GPSHelper::Interface interface, Instance instance,
	 unsigned configured_baudrate) :
	Device(MODULE_NAME),
	_configured_baudrate(configured_baudrate),
	_mode(mode),
	_interface(interface),
	_instance(instance)
{
	/* store port name */
	strncpy(_port, path, sizeof(_port) - 1);
	/* enforce null termination */
	_port[sizeof(_port) - 1] = '\0';

	_report_gps_pos.heading = NAN;
	_report_gps_pos.heading_offset = NAN;

	int32_t enable_sat_info = 0;
	param_get(param_find("GPS_SAT_INFO"), &enable_sat_info);

	/* create satellite info data object if requested */
	if (enable_sat_info) {
		_sat_info = new GPS_Sat_Info();
		_p_report_sat_info = &_sat_info->_data;
		memset(_p_report_sat_info, 0, sizeof(*_p_report_sat_info));
	}

	if (_interface == GPSHelper::Interface::UART) {
		set_device_bus_type(device::Device::DeviceBusType::DeviceBusType_SERIAL);

		char c = _port[strlen(_port) - 1]; // last digit of path (eg /dev/ttyS2)
		set_device_bus(c - 48); // sub 48 to convert char to integer

#ifdef __PX4_LINUX

	} else if (_interface == GPSHelper::Interface::SPI) {
		set_device_bus_type(device::Device::DeviceBusType::DeviceBusType_SPI);
#endif
	}

	if (_mode == gps_driver_mode_t::None) {
		// use parameter to select mode if not provided via CLI
		char protocol_param_name[17];
		snprintf(protocol_param_name, sizeof(protocol_param_name), "GPS_%i_PROTOCOL", (int)_instance + 1);
		int32_t protocol = 0;
		param_get(param_find(protocol_param_name), &protocol);

		switch (protocol) {
		case 1: _mode = gps_driver_mode_t::UBX; break;
#ifndef CONSTRAINED_FLASH

		case 2: _mode = gps_driver_mode_t::MTK; break;

		case 3: _mode = gps_driver_mode_t::ASHTECH; break;

		case 4: _mode = gps_driver_mode_t::EMLIDREACH; break;

		case 5: _mode = gps_driver_mode_t::FEMTOMES; break;

		case 6: _mode = gps_driver_mode_t::NMEA; break;
#endif // CONSTRAINED_FLASH
		}
	}

	_mode_auto = _mode == gps_driver_mode_t::None;
}

GPS::~GPS()
{
	GPS *secondary_instance = _secondary_instance.load();

	if (_instance == Instance::Main && secondary_instance) {
		secondary_instance->request_stop();

		// wait for it to exit
		unsigned int i = 0;

		do {
			px4_usleep(20000); // 20 ms
			++i;
		} while (_secondary_instance.load() && i < 100);
	}

	delete _sat_info;
	delete _dump_to_device;
	delete _dump_from_device;
	delete _helper;
}

int GPS::callback(GPSCallbackType type, void *data1, int data2, void *user)
{
	GPS *gps = (GPS *)user;

	timespec rtc_system_time;

	switch (type) {
	case GPSCallbackType::readDeviceData: {
			int timeout;
			memcpy(&timeout, data1, sizeof(timeout));
			int num_read = gps->pollOrRead((uint8_t *)data1, data2, timeout);

			if (num_read > 0) {
				gps->dumpGpsData((uint8_t *)data1, (size_t)num_read, gps_dump_comm_mode_t::Full, false);
			}

			return num_read;
		}

	case GPSCallbackType::writeDeviceData: {
			gps->dumpGpsData((uint8_t *)data1, (size_t)data2, gps_dump_comm_mode_t::Full, true);

			int ret = 0;

			if (gps->_interface == GPSHelper::Interface::UART) {
				ret = gps->_uart.write((void *) data1, (size_t) data2);

#ifdef __PX4_LINUX

			} else if (gps->_spi_fd >= 0) {
				ret = ::write(gps->_spi_fd, data1, (size_t)data2);
#endif
			}

			return ret;
		}

	case GPSCallbackType::setBaudrate:
		return gps->setBaudrate(data2);

	case GPSCallbackType::gotRTCMMessage:
		gps->publishRTCMCorrections((uint8_t *)data1, (size_t)data2);
		gps->dumpGpsData((uint8_t *)data1, (size_t)data2, gps_dump_comm_mode_t::RTCM, false);
		break;

	case GPSCallbackType::gotRelativePositionMessage:
		if (data1 && data2 == sizeof(sensor_gnss_relative_s)) {
			gps->publishRelativePosition(*static_cast<sensor_gnss_relative_s *>(data1));
		}

		break;

	case GPSCallbackType::surveyInStatus:
		/* not used */
		break;

	case GPSCallbackType::setClock:

		px4_clock_gettime(CLOCK_REALTIME, &rtc_system_time);
		timespec rtc_gps_time = *(timespec *)data1;
		int drift_time = abs(rtc_system_time.tv_sec - rtc_gps_time.tv_sec);

		if (drift_time >= SET_CLOCK_DRIFT_TIME_S) {
			// as of 2021 setting the time on Nuttx temporarily pauses interrupts
			// so only set the time if it is very wrong.
			// TODO: clock slewing of the RTC for small time differences
			px4_clock_settime(CLOCK_REALTIME, &rtc_gps_time);
		}


		break;
	}

	return 0;
}

int GPS::pollOrRead(uint8_t *buf, size_t buf_length, int timeout)
{
	int ret = 0;
	const size_t character_count = 32; // minimum bytes that we want to read
	const int max_timeout = 50;
	int timeout_adjusted = math::min(max_timeout, timeout);

	handleInjectDataTopic();

	if (_interface == GPSHelper::Interface::UART) {
		ret = _uart.readAtLeast(buf, buf_length, math::min(character_count, buf_length), timeout_adjusted);

		if (ret > 0) {
			_num_bytes_read += ret;
		}

// SPI is only supported on LInux
#if defined(__PX4_LINUX)

	} else if ((_interface == GPSHelper::Interface::SPI) && (_spi_fd >= 0)) {

		//Poll only for the SPI data. In the same thread we also need to handle orb messages,
		//so ideally we would poll on both, the SPI fd and orb subscription. Unfortunately the
		//two pollings use different underlying mechanisms (at least under posix), which makes this
		//impossible. Instead we limit the maximum polling interval and regularly check for new orb
		//messages.
		//FIXME: add a unified poll() API

		pollfd fds[1];
		fds[0].fd = _spi_fd;
		fds[0].events = POLLIN;

		ret = poll(fds, sizeof(fds) / sizeof(fds[0]), timeout_adjusted);

		if (ret > 0) {
			/* if we have new data from GPS, go handle it */
			if (fds[0].revents & POLLIN) {
				/*
				 * We are here because poll says there is some data, so this
				 * won't block even on a blocking device. But don't read immediately
				 * by 1-2 bytes, wait for some more data to save expensive read() calls.
				 * If we have all requested data available, read it without waiting.
				 * If more bytes are available, we'll go back to poll() again.
				 */
				unsigned baudrate = _baudrate == 0 ? 115200 : _baudrate;
				const unsigned sleeptime = character_count * 1000000 / (baudrate / 10);

				px4_usleep(sleeptime);

				ret = ::read(_spi_fd, buf, buf_length);

				if (ret > 0) {
					_num_bytes_read += ret;
				}

			} else {
				ret = -1;
			}
		}

#endif
	}

	return ret;
}

void GPS::handleInjectDataTopic()
{
	if (!_helper->shouldInjectRTCM()) {
		return;
	}

	// We don't want to call copy again further down if we have already done a
	// copy in the selection process.
	bool already_copied = false;
	gps_inject_data_s msg;

	// If there has not been a valid RTCM message for a while, try to switch to a different RTCM link
	if ((hrt_absolute_time() - _last_rtcm_injection_time) > 5_s) {

		for (int instance = 0; instance < _orb_inject_data_sub.size(); instance++) {
			const bool exists = _orb_inject_data_sub[instance].advertised();

			if (exists && _orb_inject_data_sub[instance].copy(&msg)) {
				/* Don't select the own RTCM instance. In case it has a lower
				 * instance number, it will be selected and will be rejected
				 * later in the code, resulting in no RTCM injection at all.
				 */
				if (msg.device_id != get_device_id()) {
					// Only use the message if it is up to date
					if ((hrt_absolute_time() - msg.timestamp) < 5_s) {
						// Remember that we already did a copy on this instance.
						already_copied = true;
						_selected_rtcm_instance = instance;
						break;
					}
				}
			}
		}
	}

	bool updated = already_copied;

	// Limit maximum number of GPS injections to 8 since usually
	// GPS injections should consist of 1-4 packets (GPS, Glonass, BeiDou, Galileo).
	// Looking at 8 packets thus guarantees, that at least a full injection
	// data set is evaluated.
	// Moving Base reuires a higher rate, so we allow up to 8 packets.
	const size_t max_num_injections = gps_inject_data_s::ORB_QUEUE_LENGTH;
	size_t num_injections = 0;

	do {
		if (updated) {
			num_injections++;

			// Prevent injection of data from self
			if (msg.device_id != get_device_id()) {
				/* Write the message to the gps device. Note that the message could be fragmented.
				* But as we don't write anywhere else to the device during operation, we don't
				* need to assemble the message first.
				*/
				injectData(msg.data, msg.len);

				++_last_rate_rtcm_injection_count;
				_last_rtcm_injection_time = hrt_absolute_time();
			}
		}

		updated = _orb_inject_data_sub[_selected_rtcm_instance].update(&msg);

	} while (updated && num_injections < max_num_injections);
}

bool GPS::injectData(uint8_t *data, size_t len)
{
	dumpGpsData(data, len, gps_dump_comm_mode_t::Full, true);

	size_t written = 0;

	if (_interface == GPSHelper::Interface::UART) {
		written = _uart.write((const void *) data, len);

#ifdef __PX4_LINUX

	} else if (_interface == GPSHelper::Interface::SPI) {
		written = ::write(_spi_fd, data, len);
		::fsync(_spi_fd);
#endif
	}

	return written == len;
}

int GPS::setBaudrate(unsigned baud)
{
	if (_interface == GPSHelper::Interface::UART) {
		if (_uart.setBaudrate(baud)) {
			return 0;
		}

#ifdef __PX4_LINUX

	} else if (_interface == GPSHelper::Interface::SPI) {
		// Can't set the baudrate on a SPI port but just return a success
		return 0;
#endif
	}

	return -1;
}

void GPS::initializeCommunicationDump()
{
	param_t gps_dump_comm_ph = param_find("GPS_DUMP_COMM");
	int32_t param_dump_comm;

	if (gps_dump_comm_ph == PARAM_INVALID || param_get(gps_dump_comm_ph, &param_dump_comm) != 0) {
		return;
	}

	if (param_dump_comm < 1 || param_dump_comm > 2) {
		return; //dumping disabled
	}

	_dump_from_device = new gps_dump_s();
	_dump_to_device = new gps_dump_s();

	if (!_dump_from_device || !_dump_to_device) {
		PX4_ERR("failed to allocated dump data");
		return;
	}

	memset(_dump_to_device, 0, sizeof(gps_dump_s));
	memset(_dump_from_device, 0, sizeof(gps_dump_s));

	//make sure to use a large enough queue size, so that we don't lose messages. You may also want
	//to increase the logger rate for that.
	_dump_communication_pub.advertise();

	_dump_communication_mode = (gps_dump_comm_mode_t)param_dump_comm;
}

void GPS::dumpGpsData(uint8_t *data, size_t len, gps_dump_comm_mode_t mode, bool msg_to_gps_device)
{
	gps_dump_s *dump_data  = msg_to_gps_device ? _dump_to_device : _dump_from_device;

	if (_dump_communication_mode != mode || !dump_data) {
		return;
	}

	dump_data->instance = (uint8_t)_instance;

	while (len > 0) {
		size_t write_len = len;

		if (write_len > sizeof(dump_data->data) - dump_data->len) {
			write_len = sizeof(dump_data->data) - dump_data->len;
		}

		memcpy(dump_data->data + dump_data->len, data, write_len);
		data += write_len;
		dump_data->len += write_len;
		len -= write_len;

		if (dump_data->len >= sizeof(dump_data->data)) {
			if (msg_to_gps_device) {
				dump_data->len |= 1 << 7;
			}

			dump_data->timestamp = hrt_absolute_time();
			_dump_communication_pub.publish(*dump_data);
			dump_data->len = 0;
		}
	}
}

void
GPS::run()
{
	param_t handle = param_find("GPS_YAW_OFFSET");
	float heading_offset = 0.f;

	if (handle != PARAM_INVALID) {
		param_get(handle, &heading_offset);
		heading_offset = matrix::wrap_pi(math::radians(heading_offset));
	}

	int32_t gps_ubx_dynmodel = 7; // default to 7: airborne with <2g acceleration
	handle = param_find("GPS_UBX_DYNMODEL");

	if (handle != PARAM_INVALID) {
		param_get(handle, &gps_ubx_dynmodel);
	}

	handle = param_find("GPS_UBX_MODE");

	GPSDriverUBX::UBXMode ubx_mode{GPSDriverUBX::UBXMode::Normal};

	if (handle != PARAM_INVALID) {
		int32_t gps_ubx_mode = 0;
		param_get(handle, &gps_ubx_mode);

		switch (gps_ubx_mode) {
		case 1:  // heading
			if (_instance == Instance::Main) {
				ubx_mode = GPSDriverUBX::UBXMode::RoverWithMovingBase;

			} else {
				ubx_mode = GPSDriverUBX::UBXMode::MovingBase;
			}

			break;

		case 2:
			ubx_mode = GPSDriverUBX::UBXMode::MovingBase;
			break;

		case 3:
			if (_instance == Instance::Main) {
				ubx_mode = GPSDriverUBX::UBXMode::RoverWithMovingBaseUART1;

			} else {
				ubx_mode = GPSDriverUBX::UBXMode::MovingBaseUART1;
			}

			break;

		case 4:
			ubx_mode = GPSDriverUBX::UBXMode::MovingBaseUART1;
			break;

		case 5:  // rover with static base on Uart2
			ubx_mode = GPSDriverUBX::UBXMode::RoverWithStaticBaseUart2;
			break;

		default:
			break;

		}
	}

	handle = param_find("GPS_UBX_BAUD2");
	int32_t f9p_uart2_baudrate = 57600;

	if (handle != PARAM_INVALID) {
		param_get(handle, &f9p_uart2_baudrate);
	}

	int32_t gnssSystemsParam = static_cast<int32_t>(GPSHelper::GNSSSystemsMask::RECEIVER_DEFAULTS);

	if (_instance == Instance::Main) {
		handle = param_find("GPS_1_GNSS");
		param_get(handle, &gnssSystemsParam);

	} else if (_instance == Instance::Secondary) {
		handle = param_find("GPS_2_GNSS");
		param_get(handle, &gnssSystemsParam);
	}

	initializeCommunicationDump();

	uint64_t last_rate_measurement = hrt_absolute_time();
	unsigned last_rate_count = 0;

	/* loop handling received serial bytes and also configuring in between */
	while (!should_exit()) {
		if (_helper != nullptr) {
			delete (_helper);
			_helper = nullptr;
		}

		if ((_interface == GPSHelper::Interface::UART) && (! _uart.isOpen())) {

			// Configure UART port
			if (!_uart.setPort(_port)) {
				PX4_ERR("Error configuring serial device on port %s", _port);
				px4_sleep(1);
				continue;
			}

			// Configure the desired baudrate if one was specified by the user.
			// Otherwise the default baudrate will be used.
			if (_configured_baudrate) {
				if (! _uart.setBaudrate(_configured_baudrate)) {
					PX4_ERR("Error setting baudrate to %u on %s", _configured_baudrate, _port);
					px4_sleep(1);
					continue;
				}
			}

			// Open the UART. If this is successful then the UART is ready to use.
			if (! _uart.open()) {
				PX4_ERR("Error opening serial device  %s", _port);
				px4_sleep(1);
				continue;
			}

#ifdef __PX4_LINUX

		} else if ((_interface == GPSHelper::Interface::SPI) && (_spi_fd < 0)) {
			_spi_fd = ::open(_port, O_RDWR | O_NOCTTY);

			if (_spi_fd < 0) {
				PX4_ERR("failed to open SPI port %s err: %d", _port, errno);
				px4_sleep(1);
				continue;
			}

			int spi_speed = 1000000; // make sure the bus speed is not too high (required on RPi)
			int status_value = ::ioctl(_spi_fd, SPI_IOC_WR_MAX_SPEED_HZ, &spi_speed);

			if (status_value < 0) {
				PX4_ERR("SPI_IOC_WR_MAX_SPEED_HZ failed for %s (%d)", _port, errno);
			}

			status_value = ::ioctl(_spi_fd, SPI_IOC_RD_MAX_SPEED_HZ, &spi_speed);

			if (status_value < 0) {
				PX4_ERR("SPI_IOC_RD_MAX_SPEED_HZ failed for %s (%d)", _port, errno);
			}

#endif /* __PX4_LINUX */
		}

		switch (_mode) {
		case gps_driver_mode_t::None:
			_mode = gps_driver_mode_t::UBX;

		/* FALLTHROUGH */
		case gps_driver_mode_t::UBX:
			_helper = new GPSDriverUBX(_interface, &GPS::callback, this, &_report_gps_pos, _p_report_sat_info,
						   gps_ubx_dynmodel, heading_offset, f9p_uart2_baudrate, ubx_mode);
			set_device_type(DRV_GPS_DEVTYPE_UBX);
			break;
#ifndef CONSTRAINED_FLASH

		case gps_driver_mode_t::MTK:
			_helper = new GPSDriverMTK(&GPS::callback, this, &_report_gps_pos);
			set_device_type(DRV_GPS_DEVTYPE_MTK);
			break;

		case gps_driver_mode_t::ASHTECH:
			_helper = new GPSDriverAshtech(&GPS::callback, this, &_report_gps_pos, _p_report_sat_info, heading_offset);
			set_device_type(DRV_GPS_DEVTYPE_ASHTECH);
			break;

		case gps_driver_mode_t::EMLIDREACH:
			_helper = new GPSDriverEmlidReach(&GPS::callback, this, &_report_gps_pos, _p_report_sat_info);
			set_device_type(DRV_GPS_DEVTYPE_EMLID_REACH);
			break;

		case gps_driver_mode_t::FEMTOMES:
			_helper = new GPSDriverFemto(&GPS::callback, this, &_report_gps_pos, _p_report_sat_info, heading_offset);
			set_device_type(DRV_GPS_DEVTYPE_FEMTOMES);
			break;

		case gps_driver_mode_t::NMEA:
			_helper = new GPSDriverNMEA(&GPS::callback, this, &_report_gps_pos, _p_report_sat_info, heading_offset);
			set_device_type(DRV_GPS_DEVTYPE_NMEA);
			break;
#endif // CONSTRAINED_FLASH

		default:
			break;
		}

		_baudrate = _configured_baudrate;
		GPSHelper::GPSConfig gpsConfig{};
		gpsConfig.gnss_systems = static_cast<GPSHelper::GNSSSystemsMask>(gnssSystemsParam);

		if (_instance == Instance::Main && _dump_communication_mode == gps_dump_comm_mode_t::RTCM) {
			gpsConfig.output_mode = GPSHelper::OutputMode::GPSAndRTCM;

		} else {
			gpsConfig.output_mode = GPSHelper::OutputMode::GPS;
		}

		int32_t gps_ubx_cfg_intf = static_cast<int32_t>(GPSHelper::InterfaceProtocolsMask::ALL_DISABLED);
		handle = param_find("GPS_UBX_CFG_INTF");

		if (handle != PARAM_INVALID) {
			param_get(handle, &gps_ubx_cfg_intf);
		}

		gpsConfig.interface_protocols = static_cast<GPSHelper::InterfaceProtocolsMask>(gps_ubx_cfg_intf);

		if (_helper && _helper->configure(_baudrate, gpsConfig) == 0) {

			/* reset report */
			memset(&_report_gps_pos, 0, sizeof(_report_gps_pos));
			_report_gps_pos.heading = NAN;
			_report_gps_pos.heading_offset = heading_offset;

			if (_mode == gps_driver_mode_t::UBX) {

				/* GPS is obviously detected successfully, reset statistics */
				_helper->resetUpdateRates();

				// populate specific ublox model
				if (get_device_type() == DRV_GPS_DEVTYPE_UBX) {
					GPSDriverUBX *driver_ubx = (GPSDriverUBX *)_helper;

					switch (driver_ubx->board()) {
					case GPSDriverUBX::Board::u_blox6:
						set_device_type(DRV_GPS_DEVTYPE_UBX_6);
						break;

					case GPSDriverUBX::Board::u_blox7:
						set_device_type(DRV_GPS_DEVTYPE_UBX_7);
						break;

					case GPSDriverUBX::Board::u_blox8:
						set_device_type(DRV_GPS_DEVTYPE_UBX_8);
						break;

					case GPSDriverUBX::Board::u_blox9:
						set_device_type(DRV_GPS_DEVTYPE_UBX_9);
						break;

					case GPSDriverUBX::Board::u_blox9_F9P_L1L2:
					case GPSDriverUBX::Board::u_blox9_F9P_L1L5:
						set_device_type(DRV_GPS_DEVTYPE_UBX_F9P);
						break;

					default:
						set_device_type(DRV_GPS_DEVTYPE_UBX);
						break;
					}
				}
			}

			int helper_ret;
			unsigned receive_timeout = TIMEOUT_5HZ;

			if ((ubx_mode == GPSDriverUBX::UBXMode::RoverWithMovingBase)
			    || (ubx_mode == GPSDriverUBX::UBXMode::RoverWithMovingBaseUART1)) {
				/* The MB rover will wait as long as possible to compute a navigation solution,
				 * possibly lowering the navigation rate all the way to 1 Hz while doing so. */
				receive_timeout = TIMEOUT_1HZ;
			}

			if (_dump_communication_mode != gps_dump_comm_mode_t::Disabled) {
				/* Dumping the RTCM3/UBX data requires additional parsing and storing of data via uORB.
				 * Without additional time this can lead to timeouts. */
				receive_timeout += TIMEOUT_DUMP_ADD;
			}

			while ((helper_ret = _helper->receive(receive_timeout)) > 0 && !should_exit()) {

				if (helper_ret & 1) {
					publish();

					last_rate_count++;
				}

				if (_p_report_sat_info && (helper_ret & 2)) {
					publishSatelliteInfo();
				}

				reset_if_scheduled();

				/* measure update rate every 5 seconds */
				if (hrt_absolute_time() - last_rate_measurement > RATE_MEASUREMENT_PERIOD) {
					float dt = (float)((hrt_absolute_time() - last_rate_measurement)) / 1000000.0f;
					_rate = last_rate_count / dt;
					_rate_rtcm_injection = _last_rate_rtcm_injection_count / dt;
					_rate_reading = _num_bytes_read / dt;
					last_rate_measurement = hrt_absolute_time();
					last_rate_count = 0;
					_last_rate_rtcm_injection_count = 0;
					_num_bytes_read = 0;
					_helper->storeUpdateRates();
					_helper->resetUpdateRates();
				}

				if (!_healthy) {
					// Helpful for debugging, but too verbose for normal ops
//						const char *mode_str = "unknown";
//
//						switch (_mode) {
//						case gps_driver_mode_t::UBX:
//							mode_str = "UBX";
//							break;
//
//						case gps_driver_mode_t::MTK:
//							mode_str = "MTK";
//							break;
//
//						case gps_driver_mode_t::ASHTECH:
//							mode_str = "ASHTECH";
//							break;
//
//						case gps_driver_mode_t::EMLIDREACH:
//							mode_str = "EMLID REACH";
//							break;
//
//						default:
//							break;
//						}
//
//						PX4_WARN("module found: %s", mode_str);
					_healthy = true;
				}
			}

			if (_healthy) {
				_healthy = false;
				_rate = 0.0f;
				_rate_rtcm_injection = 0.0f;
			}
		}

		if (_interface == GPSHelper::Interface::UART) {
			(void) _uart.close();

#ifdef __PX4_LINUX

		} else if ((_interface == GPSHelper::Interface::SPI) && (_spi_fd >= 0)) {
			::close(_spi_fd);
			_spi_fd = -1;
#endif
		}

		if (_mode_auto) {
			switch (_mode) {
			case gps_driver_mode_t::UBX:
#ifndef CONSTRAINED_FLASH
				_mode = gps_driver_mode_t::MTK;
				break;

			case gps_driver_mode_t::MTK:
				_mode = gps_driver_mode_t::ASHTECH;
				break;

			case gps_driver_mode_t::ASHTECH:
				_mode = gps_driver_mode_t::EMLIDREACH;
				break;

			case gps_driver_mode_t::EMLIDREACH:
				_mode = gps_driver_mode_t::FEMTOMES;
				break;

			case gps_driver_mode_t::FEMTOMES:
			case gps_driver_mode_t::NMEA: // skip NMEA for auto-detection to avoid false positive matching

#endif // CONSTRAINED_FLASH
				_mode = gps_driver_mode_t::UBX;
				px4_usleep(500000); // tried all possible drivers. Wait a bit before next round
				break;

			default:
				break;
			}

		} else {
			px4_usleep(500000);
		}
	}

	PX4_INFO("exiting");
}

int
GPS::print_status()
{
	switch (_instance) {
	case Instance::Main:
		PX4_INFO("Main GPS");
		break;

	case Instance::Secondary:
		PX4_INFO("");
		PX4_INFO("Secondary GPS");
		break;

	default:
		break;
	}

	// GPS Mode
	switch (_mode) {
	case gps_driver_mode_t::UBX:
		PX4_INFO("protocol: UBX");
		break;
#ifndef CONSTRAINED_FLASH

	case gps_driver_mode_t::MTK:
		PX4_INFO("protocol: MTK");
		break;

	case gps_driver_mode_t::ASHTECH:
		PX4_INFO("protocol: ASHTECH");
		break;

	case gps_driver_mode_t::EMLIDREACH:
		PX4_INFO("protocol: EMLIDREACH");
		break;

	case gps_driver_mode_t::FEMTOMES:
		PX4_INFO("protocol: FEMTOMES");
		break;

	case gps_driver_mode_t::NMEA:
		PX4_INFO("protocol: NMEA");
#endif // CONSTRAINED_FLASH

	default:
		break;
	}

	PX4_INFO("status: %s, port: %s, baudrate: %d", _healthy ? "OK" : "NOT OK", _port, _baudrate);
	PX4_INFO("sat info: %s", (_p_report_sat_info != nullptr) ? "enabled" : "disabled");
	PX4_INFO("rate reading: \t\t%6i B/s", _rate_reading);

	if (_report_gps_pos.timestamp != 0) {
		if (_helper) {
			PX4_INFO("rate position: \t\t%6.2f Hz", (double)_helper->getPositionUpdateRate());
			PX4_INFO("rate velocity: \t\t%6.2f Hz", (double)_helper->getVelocityUpdateRate());
		}

		PX4_INFO("rate publication:\t\t%6.2f Hz", (double)_rate);
		PX4_INFO("rate RTCM injection:\t%6.2f Hz", (double)_rate_rtcm_injection);

		print_message(ORB_ID(sensor_gps), _report_gps_pos);
	}

	if (_instance == Instance::Main && _secondary_instance.load()) {
		GPS *secondary_instance = _secondary_instance.load();
		secondary_instance->print_status();
	}

	return 0;
}

void
GPS::schedule_reset(GPSRestartType restart_type)
{
	_scheduled_reset.store((int)restart_type);

	if (_instance == Instance::Main && _secondary_instance.load()) {
		GPS *secondary_instance = _secondary_instance.load();
		secondary_instance->schedule_reset(restart_type);
	}
}

void
GPS::reset_if_scheduled()
{
	GPSRestartType restart_type = (GPSRestartType)_scheduled_reset.load();

	if (restart_type != GPSRestartType::None) {
		_scheduled_reset.store((int)GPSRestartType::None);
		int res = _helper->reset(restart_type);

		if (res == -1) {
			PX4_INFO("Reset is not supported on this device.");

		} else if (res < 0) {
			PX4_INFO("Reset failed.");

		} else {
			PX4_INFO("Reset succeeded.");
		}
	}
}

void
GPS::publish()
{
	if (_instance == Instance::Main || _is_gps_main_advertised.load()) {
		_report_gps_pos.device_id = get_device_id();

		_report_gps_pos.selected_rtcm_instance = _selected_rtcm_instance;
		_report_gps_pos.rtcm_injection_rate = _rate_rtcm_injection;

		_report_gps_pos_pub.publish(_report_gps_pos);
		// Heading/yaw data can be updated at a lower rate than the other navigation data.
		// The uORB message definition requires this data to be set to a NAN if no new valid data is available.
		_report_gps_pos.heading = NAN;
		_is_gps_main_advertised.store(true);
<<<<<<< HEAD

		if (_report_gps_pos.spoofing_state != _spoofing_state) {

			if (_report_gps_pos.spoofing_state > sensor_gps_s::SPOOFING_STATE_OK) {
				PX4_WARN("GPS spoofing detected! (state: %d)", _report_gps_pos.spoofing_state);
			}

			_spoofing_state = _report_gps_pos.spoofing_state;
		}

		if (_report_gps_pos.jamming_state != _jamming_state) {

			if (_report_gps_pos.jamming_state > sensor_gps_s::JAMMING_STATE_OK) {
				PX4_WARN("GPS jamming detected! (state: %d) (indicator: %d)", _report_gps_pos.jamming_state,
					 (uint8_t)_report_gps_pos.jamming_indicator);
			}

			_jamming_state = _report_gps_pos.jamming_state;
		}
=======
>>>>>>> 9a0b666d
	}
}

void
GPS::publishSatelliteInfo()
{
	if (_instance == Instance::Main || _is_gps_main_advertised.load()) {
		if (_p_report_sat_info != nullptr) {
			_report_sat_info_pub.publish(*_p_report_sat_info);
		}

		_is_gps_main_advertised.store(true);

	} else {
		//we don't publish satellite info for the secondary gps
	}
}

void
GPS::publishRTCMCorrections(uint8_t *data, size_t len)
{
	gps_inject_data_s gps_inject_data{};

	gps_inject_data.timestamp = hrt_absolute_time();
	gps_inject_data.device_id = get_device_id();

	size_t capacity = (sizeof(gps_inject_data.data) / sizeof(gps_inject_data.data[0]));

	if (len > capacity) {
		gps_inject_data.flags = 1; //LSB: 1=fragmented

	} else {
		gps_inject_data.flags = 0;
	}

	size_t written = 0;

	while (written < len) {

		gps_inject_data.len = len - written;

		if (gps_inject_data.len > capacity) {
			gps_inject_data.len = capacity;
		}

		memcpy(gps_inject_data.data, &data[written], gps_inject_data.len);

		_gps_inject_data_pub.publish(gps_inject_data);

		written = written + gps_inject_data.len;
	}
}

void
GPS::publishRelativePosition(sensor_gnss_relative_s &gnss_relative)
{
	gnss_relative.device_id = get_device_id();
	gnss_relative.timestamp = hrt_absolute_time();
	_sensor_gnss_relative_pub.publish(gnss_relative);
}

int
GPS::custom_command(int argc, char *argv[])
{
	// Check if the driver is running.
	if (!is_running()) {
		PX4_INFO("not running");
		return PX4_ERROR;
	}

	GPS *_instance = get_instance();

	bool res = false;

	if (argc == 2 && !strcmp(argv[0], "reset")) {

		if (!strcmp(argv[1], "hot")) {
			res = true;
			_instance->schedule_reset(GPSRestartType::Hot);

		} else if (!strcmp(argv[1], "cold")) {
			res = true;
			_instance->schedule_reset(GPSRestartType::Cold);

		} else if (!strcmp(argv[1], "warm")) {
			res = true;
			_instance->schedule_reset(GPSRestartType::Warm);
		}
	}

	if (res) {
		PX4_INFO("Resetting GPS - %s", argv[1]);
		return 0;
	}

	return (res) ? 0 : print_usage("unknown command");
}

int GPS::print_usage(const char *reason)
{
	if (reason) {
		PX4_WARN("%s\n", reason);
	}

	PRINT_MODULE_DESCRIPTION(
		R"DESCR_STR(
### Description
GPS driver module that handles the communication with the device and publishes the position via uORB.
It supports multiple protocols (device vendors) and by default automatically selects the correct one.

The module supports a secondary GPS device, specified via `-e` parameter. The position will be published
on the second uORB topic instance, but it's currently not used by the rest of the system (however the
data will be logged, so that it can be used for comparisons).

### Implementation
There is a thread for each device polling for data. The GPS protocol classes are implemented with callbacks
so that they can be used in other projects as well (eg. QGroundControl uses them too).

### Examples

Starting 2 GPS devices (the main GPS on /dev/ttyS3 and the secondary on /dev/ttyS4):
$ gps start -d /dev/ttyS3 -e /dev/ttyS4

Initiate warm restart of GPS device
$ gps reset warm
)DESCR_STR");

	PRINT_MODULE_USAGE_NAME("gps", "driver");
	PRINT_MODULE_USAGE_COMMAND("start");
	PRINT_MODULE_USAGE_PARAM_STRING('d', "/dev/ttyS3", "<file:dev>", "GPS device", true);
	PRINT_MODULE_USAGE_PARAM_INT('b', 0, 0, 3000000, "Baudrate (can also be p:<param_name>)", true);
	PRINT_MODULE_USAGE_PARAM_STRING('e', nullptr, "<file:dev>", "Optional secondary GPS device", true);
	PRINT_MODULE_USAGE_PARAM_INT('g', 0, 0, 3000000, "Baudrate (secondary GPS, can also be p:<param_name>)", true);

	PRINT_MODULE_USAGE_PARAM_STRING('i', "uart", "spi|uart", "GPS interface", true);
	PRINT_MODULE_USAGE_PARAM_STRING('j', "uart", "spi|uart", "secondary GPS interface", true);
	PRINT_MODULE_USAGE_PARAM_STRING('p', nullptr, "ubx|mtk|ash|eml|fem|nmea", "GPS Protocol (default=auto select)", true);

	PRINT_MODULE_USAGE_DEFAULT_COMMANDS();
	PRINT_MODULE_USAGE_COMMAND_DESCR("reset", "Reset GPS device");
	PRINT_MODULE_USAGE_ARG("cold|warm|hot", "Specify reset type", false);

	return 0;
}

int GPS::task_spawn(int argc, char *argv[])
{
	return task_spawn(argc, argv, Instance::Main);
}

int GPS::task_spawn(int argc, char *argv[], Instance instance)
{
	px4_main_t entry_point;
	if (instance == Instance::Main) {
		entry_point = (px4_main_t)&run_trampoline;
	} else {
		entry_point = (px4_main_t)&run_trampoline_secondary;
	}

	int task_id = px4_task_spawn_cmd("gps", SCHED_DEFAULT,
				   SCHED_PRIORITY_SLOW_DRIVER, TASK_STACK_SIZE,
				   entry_point, (char *const *)argv);

	if (task_id < 0) {
		_task_id = -1;
		return -errno;
	}

	if (instance == Instance::Main) {
		_task_id = task_id;
	}

	return 0;
}

int GPS::run_trampoline_secondary(int argc, char *argv[])
{
	// the task name is the first argument
	argc -= 1;
	argv += 1;

	GPS *gps = instantiate(argc, argv, Instance::Secondary);
	if (gps) {
		_secondary_instance.store(gps);
		gps->run();

		_secondary_instance.store(nullptr);
		delete gps;
	}
	return 0;
}
GPS *GPS::instantiate(int argc, char *argv[])
{
	return instantiate(argc, argv, Instance::Main);
}

GPS *GPS::instantiate(int argc, char *argv[], Instance instance)
{
	const char *device_name = nullptr;
	const char *device_name_secondary = nullptr;
	int baudrate_main = 0;
	int baudrate_secondary = 0;
	GPSHelper::Interface interface = GPSHelper::Interface::UART;
	GPSHelper::Interface interface_secondary = GPSHelper::Interface::UART;
	gps_driver_mode_t mode = gps_driver_mode_t::None;

	bool error_flag = false;
	int myoptind = 1;
	int ch;
	const char *myoptarg = nullptr;

	while ((ch = px4_getopt(argc, argv, "b:d:e:g:i:j:p:", &myoptind, &myoptarg)) != EOF) {
		switch (ch) {
		case 'b':
			if (px4_get_parameter_value(myoptarg, baudrate_main) != 0) {
				PX4_ERR("baudrate parsing failed");
				error_flag = true;
			}
			break;
		case 'g':
			if (px4_get_parameter_value(myoptarg, baudrate_secondary) != 0) {
				PX4_ERR("baudrate parsing failed");
				error_flag = true;
			}
			break;

		case 'd':
			device_name = myoptarg;
			break;

		case 'e':
			device_name_secondary = myoptarg;
			break;

		case 'i':
			if (!strcmp(myoptarg, "uart")) {
				interface = GPSHelper::Interface::UART;
#ifdef __PX4_LINUX
			} else if (!strcmp(myoptarg, "spi")) {
				interface = GPSHelper::Interface::SPI;
#endif
			} else {
				PX4_ERR("unknown interface: %s", myoptarg);
				error_flag = true;
			}
			break;

		case 'j':
			if (!strcmp(myoptarg, "uart")) {
				interface_secondary = GPSHelper::Interface::UART;
#ifdef __PX4_LINUX
			} else if (!strcmp(myoptarg, "spi")) {
				interface_secondary = GPSHelper::Interface::SPI;
#endif
			} else {
				PX4_ERR("unknown interface for secondary: %s", myoptarg);
				error_flag = true;
			}
			break;

		case 'p':
			if (!strcmp(myoptarg, "ubx")) {
				mode = gps_driver_mode_t::UBX;
#ifndef CONSTRAINED_FLASH
			} else if (!strcmp(myoptarg, "mtk")) {
				mode = gps_driver_mode_t::MTK;

			} else if (!strcmp(myoptarg, "ash")) {
				mode = gps_driver_mode_t::ASHTECH;

			} else if (!strcmp(myoptarg, "eml")) {
				mode = gps_driver_mode_t::EMLIDREACH;

			} else if (!strcmp(myoptarg, "fem")) {
				mode = gps_driver_mode_t::FEMTOMES;

			} else if (!strcmp(myoptarg, "nmea")) {
				mode = gps_driver_mode_t::NMEA;

#endif // CONSTRAINED_FLASH
			} else {
				PX4_ERR("unknown protocol: %s", myoptarg);
				error_flag = true;
			}
			break;

		case '?':
			error_flag = true;
			break;

		default:
			PX4_WARN("unrecognized flag");
			error_flag = true;
			break;
		}
	}

	if (error_flag) {
		return nullptr;
	}

	GPS *gps = nullptr;
	if (instance == Instance::Main) {
		if (Serial::validatePort(device_name)) {
			gps = new GPS(device_name, mode, interface, instance, baudrate_main);

		} else {
			PX4_ERR("invalid device (-d) %s", device_name ? device_name  : "");
		}

		if (gps && device_name_secondary) {
			task_spawn(argc, argv, Instance::Secondary);
			// wait until running
			int i = 0;

			do {
				/* wait up to 1s */
				px4_usleep(2500);

			} while (!_secondary_instance.load() && ++i < 400);

			if (i == 400) {
				PX4_ERR("Timed out while waiting for thread to start");
			}
		}
	} else { // secondary instance
		if (Serial::validatePort(device_name_secondary)) {
			gps = new GPS(device_name_secondary, mode, interface_secondary, instance, baudrate_secondary);

		} else {
			PX4_ERR("invalid secondary device (-g) %s", device_name_secondary ? device_name_secondary : "");
		}
	}

	return gps;
}

int
gps_main(int argc, char *argv[])
{
	return GPS::main(argc, argv);
}<|MERGE_RESOLUTION|>--- conflicted
+++ resolved
@@ -1203,7 +1203,6 @@
 		// The uORB message definition requires this data to be set to a NAN if no new valid data is available.
 		_report_gps_pos.heading = NAN;
 		_is_gps_main_advertised.store(true);
-<<<<<<< HEAD
 
 		if (_report_gps_pos.spoofing_state != _spoofing_state) {
 
@@ -1223,8 +1222,6 @@
 
 			_jamming_state = _report_gps_pos.jamming_state;
 		}
-=======
->>>>>>> 9a0b666d
 	}
 }
 
