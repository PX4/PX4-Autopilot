/****************************************************************************
 *
 *   Copyright (c) 2018 PX4 Development Team. All rights reserved.
 *
 * Redistribution and use in source and binary forms, with or without
 * modification, are permitted provided that the following conditions
 * are met:
 *
 * 1. Redistributions of source code must retain the above copyright
 *    notice, this list of conditions and the following disclaimer.
 * 2. Redistributions in binary form must reproduce the above copyright
 *    notice, this list of conditions and the following disclaimer in
 *    the documentation and/or other materials provided with the
 *    distribution.
 * 3. Neither the name PX4 nor the names of its contributors may be
 *    used to endorse or promote products derived from this software
 *    without specific prior written permission.
 *
 * THIS SOFTWARE IS PROVIDED BY THE COPYRIGHT HOLDERS AND CONTRIBUTORS
 * "AS IS" AND ANY EXPRESS OR IMPLIED WARRANTIES, INCLUDING, BUT NOT
 * LIMITED TO, THE IMPLIED WARRANTIES OF MERCHANTABILITY AND FITNESS
 * FOR A PARTICULAR PURPOSE ARE DISCLAIMED. IN NO EVENT SHALL THE
 * COPYRIGHT OWNER OR CONTRIBUTORS BE LIABLE FOR ANY DIRECT, INDIRECT,
 * INCIDENTAL, SPECIAL, EXEMPLARY, OR CONSEQUENTIAL DAMAGES (INCLUDING,
 * BUT NOT LIMITED TO, PROCUREMENT OF SUBSTITUTE GOODS OR SERVICES; LOSS
 * OF USE, DATA, OR PROFITS; OR BUSINESS INTERRUPTION) HOWEVER CAUSED
 * AND ON ANY THEORY OF LIABILITY, WHETHER IN CONTRACT, STRICT
 * LIABILITY, OR TORT (INCLUDING NEGLIGENCE OR OTHERWISE) ARISING IN
 * ANY WAY OUT OF THE USE OF THIS SOFTWARE, EVEN IF ADVISED OF THE
 * POSSIBILITY OF SUCH DAMAGE.
 *
 ****************************************************************************/

#include "BMI088_gyro.hpp"
#include "BMI088_accel.hpp"

using namespace time_literals;

/*
 * Global variable of the accelerometer temperature reading, to read it in the bmi055_gyro driver.
 * This is a ugly HACK! The driver should potentially be rewritten with the gyro as subdriver.
 */
__EXPORT float _accel_last_temperature_copy = 0;

/*
  list of registers that will be checked in check_registers(). Note
  that ADDR_WHO_AM_I must be first in the list.
 */

const uint8_t BMI088_gyro::_checked_registers[BMI088_GYRO_NUM_CHECKED_REGISTERS] = {    BMI088_GYR_CHIP_ID,
											BMI088_GYR_LPM1,
											BMI088_GYR_BW,
											BMI088_GYR_RANGE,
											BMI088_GYR_INT_EN_0,
											BMI088_GYR_INT_EN_1,
											BMI088_GYR_INT_MAP_1
										   };

BMI088_gyro::BMI088_gyro(I2CSPIBusOption bus_option, int bus, const char *path_gyro, uint32_t device,
			 enum Rotation rotation, int bus_frequency, spi_mode_e spi_mode) :
	BMI088("bmi088_gyro", path_gyro, bus_option, bus, DRV_GYR_DEVTYPE_BMI088, device, spi_mode, bus_frequency,
	       rotation),
	_px4_gyro(get_device_id(), (external() ? ORB_PRIO_VERY_HIGH : ORB_PRIO_DEFAULT), rotation),
	_sample_perf(perf_alloc(PC_ELAPSED, "bmi088_gyro_read")),
	_bad_transfers(perf_alloc(PC_COUNT, "bmi088_gyro_bad_transfers")),
	_bad_registers(perf_alloc(PC_COUNT, "bmi088_gyro_bad_registers")),
	_duplicates(perf_alloc(PC_COUNT, "bmi088_gyro_duplicates"))
{
}

BMI088_gyro::~BMI088_gyro()
{
	/* delete the perf counter */
	perf_free(_sample_perf);
	perf_free(_bad_transfers);
	perf_free(_bad_registers);
	perf_free(_duplicates);
}

int
BMI088_gyro::init()
{
	/* do SPI init (and probe) first */
	int ret = SPI::init();

	/* if probe/setup failed, bail now */
	if (ret != OK) {
		DEVICE_DEBUG("SPI setup failed");
		return ret;
	}

	return reset();
}

int BMI088_gyro::reset()
{
	write_reg(BMI088_GYR_SOFTRESET, BMI088_SOFT_RESET);//Soft-reset
	usleep(5000);
	write_checked_reg(BMI088_GYR_BW,     0); // Write Gyro Bandwidth (will be overwritten in gyro_set_sample_rate())
	write_checked_reg(BMI088_GYR_RANGE,     0);// Write Gyro range
	write_checked_reg(BMI088_GYR_INT_EN_0,  BMI088_GYR_DRDY_INT_EN); //Enable DRDY interrupt
	write_checked_reg(BMI088_GYR_INT_MAP_1, BMI088_GYR_DRDY_INT1); //Map DRDY interrupt on pin INT1

	set_gyro_range(BMI088_GYRO_DEFAULT_RANGE_DPS);// set Gyro range
	gyro_set_sample_rate(BMI088_GYRO_DEFAULT_RATE);// set Gyro ODR & Filter Bandwidth

	//Enable Gyroscope in normal mode
	write_reg(BMI088_GYR_LPM1, BMI088_GYRO_NORMAL);

	px4_usleep(1000);

	uint8_t retries = 10;

	while (retries--) {
		bool all_ok = true;

		for (uint8_t i = 0; i < BMI088_GYRO_NUM_CHECKED_REGISTERS; i++) {
			if (read_reg(_checked_registers[i]) != _checked_values[i]) {
				write_reg(_checked_registers[i], _checked_values[i]);
				all_ok = false;
			}
		}

		if (all_ok) {
			break;
		}
	}

	return OK;
}

int
BMI088_gyro::probe()
{
	/* look for device ID */
	_whoami = read_reg(BMI088_GYR_CHIP_ID);

	// verify product revision
	switch (_whoami) {
	case BMI088_GYR_WHO_AM_I:
		memset(_checked_values, 0, sizeof(_checked_values));
		memset(_checked_bad, 0, sizeof(_checked_bad));
		_checked_values[0] = _whoami;
		_checked_bad[0] = _whoami;
		return OK;
	}

	printf("unexpected whoami 0x%02x\n", _whoami);
	DEVICE_DEBUG("unexpected whoami 0x%02x", _whoami);
	return -EIO;
}

int
BMI088_gyro::gyro_set_sample_rate(float frequency)
{
	uint8_t setbits = 0;
	uint8_t clearbits = BMI088_GYRO_BW_MASK;

	if (frequency <= 100) {
		setbits |= BMI088_GYRO_RATE_100; /* 32 Hz cutoff */
		//_gyro_sample_rate = 100;

	} else if (frequency <= 250) {
		setbits |= BMI088_GYRO_RATE_400; /* 47 Hz cutoff */
		//_gyro_sample_rate = 400;

	} else if (frequency <= 1000) {
		setbits |= BMI088_GYRO_RATE_1000; /* 116 Hz cutoff */
		//_gyro_sample_rate = 1000;

	} else if (frequency > 1000) {
		setbits |= BMI088_GYRO_RATE_2000; /* 230 Hz cutoff */
		//_gyro_sample_rate = 2000;

	} else {
		return -EINVAL;
	}

	modify_reg(BMI088_GYR_BW, clearbits, setbits);

	return OK;
}

/*
  deliberately trigger an error in the sensor to trigger recovery
 */
void
BMI088_gyro::test_error()
{
	write_reg(BMI088_GYR_SOFTRESET, BMI088_SOFT_RESET);
	::printf("error triggered\n");
	print_registers();
}

void
BMI088_gyro::modify_reg(unsigned reg, uint8_t clearbits, uint8_t setbits)
{
	uint8_t val = read_reg(reg);
	val &= ~clearbits;
	val |= setbits;
	write_checked_reg(reg, val);
}

void
BMI088_gyro::write_checked_reg(unsigned reg, uint8_t value)
{
	write_reg(reg, value);

	for (uint8_t i = 0; i < BMI088_GYRO_NUM_CHECKED_REGISTERS; i++) {
		if (reg == _checked_registers[i]) {
			_checked_values[i] = value;
			_checked_bad[i] = value;
		}
	}
}

int
BMI088_gyro::set_gyro_range(unsigned max_dps)
{
	uint8_t setbits = 0;
	uint8_t clearbits = BMI088_GYRO_RANGE_125_DPS | BMI088_GYRO_RANGE_250_DPS;
	float lsb_per_dps;

	if (max_dps == 0) {
		max_dps = 2000;
	}

	if (max_dps <= 125) {
		//max_gyro_dps = 125;
		lsb_per_dps = 262.4;
		setbits |= BMI088_GYRO_RANGE_125_DPS;

	} else if (max_dps <= 250) {
		//max_gyro_dps = 250;
		lsb_per_dps = 131.2;
		setbits |= BMI088_GYRO_RANGE_250_DPS;

	} else if (max_dps <= 500) {
		//max_gyro_dps = 500;
		lsb_per_dps = 65.6;
		setbits |= BMI088_GYRO_RANGE_500_DPS;

	} else if (max_dps <= 1000) {
		//max_gyro_dps = 1000;
		lsb_per_dps = 32.8;
		setbits |= BMI088_GYRO_RANGE_1000_DPS;

	} else if (max_dps <= 2000) {
		//max_gyro_dps = 2000;
		lsb_per_dps = 16.4;
		setbits |= BMI088_GYRO_RANGE_2000_DPS;

	} else {
		return -EINVAL;
	}

	_px4_gyro.set_scale(M_PI_F / (180.0f * lsb_per_dps));

	modify_reg(BMI088_GYR_RANGE, clearbits, setbits);

	return OK;
}

void
BMI088_gyro::start()
{
	/* start polling at the specified rate */
	ScheduleOnInterval((1_s / BMI088_GYRO_DEFAULT_RATE) / 2, 1000);
}

void
BMI088_gyro::check_registers(void)
{
	uint8_t v;

	if ((v = read_reg(_checked_registers[_checked_next])) !=
	    _checked_values[_checked_next]) {
		_checked_bad[_checked_next] = v;

		/*
		          if we get the wrong value then we know the SPI bus
		          or sensor is very sick. We set _register_wait to 20
		          and wait until we have seen 20 good values in a row
		          before we consider the sensor to be OK again.
		*/
		perf_count(_bad_registers);

		/*
		          try to fix the bad register value. We only try to
		          fix one per loop to prevent a bad sensor hogging the
		          bus.
		*/
		if (_register_wait == 0 || _checked_next == 0) {
			// if the product_id is wrong then reset the
			// sensor completely
			write_reg(BMI088_GYR_SOFTRESET, BMI088_SOFT_RESET);
			_reset_wait = hrt_absolute_time() + 10000;
			_checked_next = 0;

		} else {
			write_reg(_checked_registers[_checked_next], _checked_values[_checked_next]);
			// waiting 3ms between register writes seems
			// to raise the chance of the sensor
			// recovering considerably
			_reset_wait = hrt_absolute_time() + 3000;
		}

		_register_wait = 20;
	}

	_checked_next = (_checked_next + 1) % BMI088_GYRO_NUM_CHECKED_REGISTERS;
}

void
BMI088_gyro::RunImpl()
{
	if (hrt_absolute_time() < _reset_wait) {
		// we're waiting for a reset to complete
		return;
	}

	struct BMI_GyroReport bmi_gyroreport;

	struct Report {
		int16_t     gyro_x;
		int16_t     gyro_y;
		int16_t     gyro_z;
	} report;

	/* start measuring */
	perf_begin(_sample_perf);

	/*
	* Fetch the full set of measurements from the BMI088 gyro in one pass.
	*/
	bmi_gyroreport.cmd = BMI088_GYR_CHIP_ID | DIR_READ;

	const hrt_abstime timestamp_sample = hrt_absolute_time();

	if (OK != transfer((uint8_t *)&bmi_gyroreport, ((uint8_t *)&bmi_gyroreport), sizeof(bmi_gyroreport))) {
		return;
	}

	check_registers();

	// Get the last temperature from the accelerometer (the Gyro does not have its own temperature measurement)
	_last_temperature = _accel_last_temperature_copy;


	report.gyro_x = bmi_gyroreport.gyro_x;
	report.gyro_y = bmi_gyroreport.gyro_y;
	report.gyro_z = bmi_gyroreport.gyro_z;

	if ((bmi_gyroreport.chip_id) != BMI088_GYR_WHO_AM_I) {
		// If chip id is not right, assume a bus transfer error
		perf_count(_bad_transfers);
		perf_end(_sample_perf);
		// note that we don't call reset() here as a reset()
		// costs 20ms with interrupts disabled. That means if
		// the bmi088 does go bad it would cause a FMU failure,
		// regardless of whether another sensor is available,
		return;
	}

	if (_register_wait != 0) {
		// we are waiting for some good transfers before using
		// the sensor again, but don't return any data yet
		_register_wait--;
		return;
	}

	// don't publish duplicated reads
	if ((report.gyro_x == _gyro_prev[0]) && (report.gyro_y == _gyro_prev[1]) && (report.gyro_z == _gyro_prev[2])) {
		perf_count(_duplicates);
		perf_end(_sample_perf);
		return;

	} else {
		_gyro_prev[0] = report.gyro_x;
		_gyro_prev[1] = report.gyro_y;
		_gyro_prev[2] = report.gyro_z;
	}

	// report the error count as the sum of the number of bad
	// transfers and bad register reads. This allows the higher
	// level code to decide if it should use this sensor based on
	// whether it has had failures
	const uint64_t error_count  = perf_event_count(_bad_transfers) + perf_event_count(_bad_registers);
	_px4_gyro.set_error_count(error_count);

	// Get the temperature from the accelerometer part of the BMI088, because the gyro part does not have a temperature register
	_px4_gyro.set_temperature(_accel_last_temperature_copy);

	/*
	* 1) Scale raw value to SI units using scaling from datasheet.
	* 2) Subtract static offset (in SI units)
	* 3) Scale the statically calibrated values with a linear
	*    dynamically obtained factor
	*
	* Note: the static sensor offset is the number the sensor outputs
	*   at a nominally 'zero' input. Therefore the offset has to
	*   be subtracted.
	*
	*   Example: A gyro outputs a value of 74 at zero angular rate
	*        the offset is 74 from the origin and subtracting
	*        74 from all measurements centers them around zero.
	*/
	_px4_gyro.update(timestamp_sample, report.gyro_x, report.gyro_y, report.gyro_z);

	/* stop measuring */
	perf_end(_sample_perf);
}

void
BMI088_gyro::print_status()
{
	I2CSPIDriverBase::print_status();
	PX4_INFO("Gyro");

	perf_print_counter(_sample_perf);
	perf_print_counter(_bad_transfers);
	perf_print_counter(_bad_registers);
	perf_print_counter(_duplicates);

<<<<<<< HEAD
	::printf("checked_next: %u\n", _checked_next);

	for (uint8_t i = 0; i < BMI088_GYRO_NUM_CHECKED_REGISTERS; i++) {
		uint8_t v = read_reg(_checked_registers[i]);

		if (v != _checked_values[i]) {
			::printf("reg %02x:%02x should be %02x\n",
				 (unsigned)_checked_registers[i],
				 (unsigned)v,
				 (unsigned)_checked_values[i]);
		}

		if (v != _checked_bad[i]) {
			::printf("reg %02x:%02x was bad %02x\n",
				 (unsigned)_checked_registers[i],
				 (unsigned)v,
				 (unsigned)_checked_bad[i]);
		}
	}

=======
	_px4_gyro.print_status();
>>>>>>> af5c48b8
}

void
BMI088_gyro::print_registers()
{
	uint8_t index = 0;
	printf("BMI088 gyro registers\n");

	uint8_t reg = _checked_registers[index++];
	uint8_t v = read_reg(reg);
	printf("Gyro Chip Id: %02x:%02x ", (unsigned)reg, (unsigned)v);
	printf("\n");

	reg = _checked_registers[index++];
	v = read_reg(reg);
	printf("Gyro Power: %02x:%02x ", (unsigned)reg, (unsigned)v);
	printf("\n");

	reg = _checked_registers[index++];
	v = read_reg(reg);
	printf("Gyro Bw: %02x:%02x ", (unsigned)reg, (unsigned)v);
	printf("\n");

	reg = _checked_registers[index++];
	v = read_reg(reg);
	printf("Gyro Range: %02x:%02x ", (unsigned)reg, (unsigned)v);
	printf("\n");

	reg = _checked_registers[index++];
	v = read_reg(reg);
	printf("Gyro Int-en-0: %02x:%02x ", (unsigned)reg, (unsigned)v);
	printf("\n");

	reg = _checked_registers[index++];
	v = read_reg(reg);
	printf("Gyro Int-en-1: %02x:%02x ", (unsigned)reg, (unsigned)v);
	printf("\n");

	reg = _checked_registers[index++];
	v = read_reg(reg);
	printf("Gyro Int-Map-1: %02x:%02x ", (unsigned)reg, (unsigned)v);

	printf("\n");
}<|MERGE_RESOLUTION|>--- conflicted
+++ resolved
@@ -421,31 +421,6 @@
 	perf_print_counter(_bad_transfers);
 	perf_print_counter(_bad_registers);
 	perf_print_counter(_duplicates);
-
-<<<<<<< HEAD
-	::printf("checked_next: %u\n", _checked_next);
-
-	for (uint8_t i = 0; i < BMI088_GYRO_NUM_CHECKED_REGISTERS; i++) {
-		uint8_t v = read_reg(_checked_registers[i]);
-
-		if (v != _checked_values[i]) {
-			::printf("reg %02x:%02x should be %02x\n",
-				 (unsigned)_checked_registers[i],
-				 (unsigned)v,
-				 (unsigned)_checked_values[i]);
-		}
-
-		if (v != _checked_bad[i]) {
-			::printf("reg %02x:%02x was bad %02x\n",
-				 (unsigned)_checked_registers[i],
-				 (unsigned)v,
-				 (unsigned)_checked_bad[i]);
-		}
-	}
-
-=======
-	_px4_gyro.print_status();
->>>>>>> af5c48b8
 }
 
 void
