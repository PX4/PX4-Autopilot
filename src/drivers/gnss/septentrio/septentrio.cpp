--- conflicted
+++ resolved
@@ -1728,10 +1728,7 @@
 void SeptentrioDriver::dump_gps_data(const uint8_t *data, size_t len, DataDirection data_direction)
 {
 	gps_dump_s *dump_data = data_direction == DataDirection::FromReceiver ? _message_data_from_receiver : _message_data_to_receiver;
-<<<<<<< HEAD
-=======
 	dump_data->instance = _instance == Instance::Main ? gps_dump_s::INSTANCE_MAIN : gps_dump_s::INSTANCE_SECONDARY;
->>>>>>> 56327284
 	dump_data->device_id = get_device_id();
 
 	while (len > 0) {
