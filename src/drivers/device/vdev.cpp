/****************************************************************************
 *
 *   Copyright (c) 2012-2014 PX4 Development Team. All rights reserved.
 *
 * Redistribution and use in source and binary forms, with or without
 * modification, are permitted provided that the following conditions
 * are met:
 *
 * 1. Redistributions of source code must retain the above copyright
 *    notice, this list of conditions and the following disclaimer.
 * 2. Redistributions in binary form must reproduce the above copyright
 *    notice, this list of conditions and the following disclaimer in
 *    the documentation and/or other materials provided with the
 *    distribution.
 * 3. Neither the name PX4 nor the names of its contributors may be
 *    used to endorse or promote products derived from this software
 *    without specific prior written permission.
 *
 * THIS SOFTWARE IS PROVIDED BY THE COPYRIGHT HOLDERS AND CONTRIBUTORS
 * "AS IS" AND ANY EXPRESS OR IMPLIED WARRANTIES, INCLUDING, BUT NOT
 * LIMITED TO, THE IMPLIED WARRANTIES OF MERCHANTABILITY AND FITNESS
 * FOR A PARTICULAR PURPOSE ARE DISCLAIMED. IN NO EVENT SHALL THE
 * COPYRIGHT OWNER OR CONTRIBUTORS BE LIABLE FOR ANY DIRECT, INDIRECT,
 * INCIDENTAL, SPECIAL, EXEMPLARY, OR CONSEQUENTIAL DAMAGES (INCLUDING,
 * BUT NOT LIMITED TO, PROCUREMENT OF SUBSTITUTE GOODS OR SERVICES; LOSS
 * OF USE, DATA, OR PROFITS; OR BUSINESS INTERRUPTION) HOWEVER CAUSED
 * AND ON ANY THEORY OF LIABILITY, WHETHER IN CONTRACT, STRICT
 * LIABILITY, OR TORT (INCLUDING NEGLIGENCE OR OTHERWISE) ARISING IN
 * ANY WAY OUT OF THE USE OF THIS SOFTWARE, EVEN IF ADVISED OF THE
 * POSSIBILITY OF SUCH DAMAGE.
 *
 ****************************************************************************/

/**
 * @file vcdev.cpp
 *
 * Virtual character device base class.
 */

#include "px4_posix.h"
#include "vdev.h"
#include "drivers/drv_device.h"

#include <stdlib.h>
#include <stdio.h>
#include <string.h>

#include "DevMgr.hpp"

using namespace DriverFramework;

namespace device
{

int px4_errno;

struct px4_dev_t {
	char *name;
	void *cdev;

	px4_dev_t(const char *n, void *c) : cdev(c)
	{
		name = strdup(n);
	}

	~px4_dev_t() { free(name); }

private:
	px4_dev_t() {}
};

#define PX4_MAX_DEV 500
static px4_dev_t *devmap[PX4_MAX_DEV];
pthread_mutex_t devmutex = PTHREAD_MUTEX_INITIALIZER;

/*
 * The standard NuttX operation dispatch table can't call C++ member functions
 * directly, so we have to bounce them through this dispatch table.
 */

VDev::VDev(const char *name,
	   const char *devname) :
	// base class
	Device(name),
	// public
	// protected
	_pub_blocked(false),
	// private
	_devname(devname),
	_registered(false),
	_open_count(0)
{
	PX4_DEBUG("VDev::VDev");

	for (unsigned i = 0; i < _max_pollwaiters; i++) {
		_pollset[i] = nullptr;
	}
}

VDev::~VDev()
{
	PX4_DEBUG("VDev::~VDev");

	if (_registered) {
		unregister_driver(_devname);
	}
}

int
VDev::register_class_devname(const char *class_devname)
{
	PX4_DEBUG("VDev::register_class_devname %s", class_devname);

	if (class_devname == nullptr) {
		return -EINVAL;
	}

	int class_instance = 0;
	int ret = -ENOSPC;

	while (class_instance < 4) {
		char name[32];
		snprintf(name, sizeof(name), "%s%d", class_devname, class_instance);
		ret = register_driver(name, (void *)this);

		if (ret == OK) { break; }

		class_instance++;
	}

	if (class_instance == 4) {
		return ret;
	}

	return class_instance;
}

int
VDev::register_driver(const char *name, void *data)
{
	PX4_DEBUG("VDev::register_driver %s", name);
	int ret = -ENOSPC;

	if (name == NULL || data == NULL) {
		return -EINVAL;
	}

	// Make sure the device does not already exist
	// FIXME - convert this to a map for efficiency

	pthread_mutex_lock(&devmutex);

	for (int i = 0; i < PX4_MAX_DEV; ++i) {
		if (devmap[i] && (strcmp(devmap[i]->name, name) == 0)) {
			pthread_mutex_unlock(&devmutex);
			return -EEXIST;
		}
	}

	for (int i = 0; i < PX4_MAX_DEV; ++i) {
		if (devmap[i] == NULL) {
			devmap[i] = new px4_dev_t(name, (void *)data);
			PX4_DEBUG("Registered DEV %s", name);
			ret = PX4_OK;
			break;
		}
	}

	pthread_mutex_unlock(&devmutex);

	if (ret != PX4_OK) {
		PX4_ERR("No free devmap entries - increase PX4_MAX_DEV");
	}

	return ret;
}

int
VDev::unregister_driver(const char *name)
{
	PX4_DEBUG("VDev::unregister_driver %s", name);
	int ret = -EINVAL;

	if (name == NULL) {
		return -EINVAL;
	}

	pthread_mutex_lock(&devmutex);

	for (int i = 0; i < PX4_MAX_DEV; ++i) {
		if (devmap[i] && (strcmp(name, devmap[i]->name) == 0)) {
			delete devmap[i];
			devmap[i] = NULL;
			PX4_DEBUG("Unregistered DEV %s", name);
			ret = PX4_OK;
			break;
		}
	}

	pthread_mutex_unlock(&devmutex);

	return ret;
}

int
VDev::unregister_class_devname(const char *class_devname, unsigned class_instance)
{
	PX4_DEBUG("VDev::unregister_class_devname");
	char name[32];
	snprintf(name, sizeof(name), "%s%u", class_devname, class_instance);

	pthread_mutex_lock(&devmutex);

	for (int i = 0; i < PX4_MAX_DEV; ++i) {
		if (devmap[i] && strcmp(devmap[i]->name, name) == 0) {
			delete devmap[i];
			PX4_DEBUG("Unregistered class DEV %s", name);
			devmap[i] = NULL;
			pthread_mutex_unlock(&devmutex);
			return PX4_OK;
		}
	}

	pthread_mutex_unlock(&devmutex);

	return -EINVAL;
}

int
VDev::init()
{
	PX4_DEBUG("VDev::init");

	// base class init first
	int ret = Device::init();

	if (ret != PX4_OK) {
		goto out;
	}

	// now register the driver
	if (_devname != nullptr) {
		ret = register_driver(_devname, (void *)this);

		if (ret != PX4_OK) {
			goto out;
		}

		_registered = true;
	}

out:
	return ret;
}

/*
 * Default implementations of the character device interface
 */
int
VDev::open(file_t *filep)
{
	PX4_DEBUG("VDev::open");
	int ret = PX4_OK;

	lock();
	/* increment the open count */
	_open_count++;

	if (_open_count == 1) {

		/* first-open callback may decline the open */
		ret = open_first(filep);

		if (ret != PX4_OK) {
			_open_count--;
		}
	}

	unlock();

	return ret;
}

int
VDev::open_first(file_t *filep)
{
	PX4_DEBUG("VDev::open_first");
	return PX4_OK;
}

int
VDev::close(file_t *filep)
{
	PX4_DEBUG("VDev::close");
	int ret = PX4_OK;

	lock();

	if (_open_count > 0) {
		/* decrement the open count */
		_open_count--;

		/* callback cannot decline the close */
		if (_open_count == 0) {
			ret = close_last(filep);
		}

	} else {
		ret = -EBADF;
	}

	unlock();

	return ret;
}

int
VDev::close_last(file_t *filep)
{
	PX4_DEBUG("VDev::close_last");
	return PX4_OK;
}

ssize_t
VDev::read(file_t *filep, char *buffer, size_t buflen)
{
	PX4_DEBUG("VDev::read");
	return -ENOSYS;
}

ssize_t
VDev::write(file_t *filep, const char *buffer, size_t buflen)
{
	PX4_DEBUG("VDev::write");
	return -ENOSYS;
}

off_t
VDev::seek(file_t *filep, off_t offset, int whence)
{
	PX4_DEBUG("VDev::seek");
	return -ENOSYS;
}

int
VDev::ioctl(file_t *filep, int cmd, unsigned long arg)
{
	PX4_DEBUG("VDev::ioctl");
	int ret = -ENOTTY;

	switch (cmd) {

	/* fetch a pointer to the driver's private data */
	case DIOC_GETPRIV:
		*(void **)(uintptr_t)arg = (void *)this;
		ret = PX4_OK;
		break;

	case DEVIOCSPUBBLOCK:
		_pub_blocked = (arg != 0);
		ret = PX4_OK;
		break;

	case DEVIOCGPUBBLOCK:
		ret = _pub_blocked;
		break;

	case DEVIOCGDEVICEID:
		ret = (int)_device_id.devid;
		break;

	default:
		break;
	}

	return ret;
}

int
VDev::poll(file_t *filep, px4_pollfd_struct_t *fds, bool setup)
{
	PX4_DEBUG("VDev::Poll %s", setup ? "setup" : "teardown");
	int ret = PX4_OK;

	/*
	 * Lock against pollnotify() (and possibly other callers)
	 */
	lock();

	if (setup) {
		/*
		 * Save the file pointer in the pollfd for the subclass'
		 * benefit.
		 */
		fds->priv = (void *)filep;
		PX4_DEBUG("VDev::poll: fds->priv = %p", filep);

		/*
		 * Handle setup requests.
		 */
		ret = store_poll_waiter(fds);

		if (ret == PX4_OK) {

			/*
			 * Check to see whether we should send a poll notification
			 * immediately.
			 */
			fds->revents |= fds->events & poll_state(filep);

			/* yes? post the notification */
			if (fds->revents != 0) {
				px4_sem_post(fds->sem);
			}

		} else {
			PX4_WARN("Store Poll Waiter error.");
		}

	} else {
		/*
		 * Handle a teardown request.
		 */
		ret = remove_poll_waiter(fds);
	}

	unlock();

	return ret;
}

void
VDev::poll_notify(pollevent_t events)
{
	PX4_DEBUG("VDev::poll_notify events = %0x", events);

	/* lock against poll() as well as other wakeups */
	lock();

	for (unsigned i = 0; i < _max_pollwaiters; i++)
		if (nullptr != _pollset[i]) {
			poll_notify_one(_pollset[i], events);
		}

	unlock();
}

void
VDev::poll_notify_one(px4_pollfd_struct_t *fds, pollevent_t events)
{
	PX4_DEBUG("VDev::poll_notify_one");
	int value;
	px4_sem_getvalue(fds->sem, &value);

	/* update the reported event set */
	fds->revents |= fds->events & events;

	PX4_DEBUG(" Events fds=%p %0x %0x %0x %d", fds, fds->revents, fds->events, events, value);

	/* if the state is now interesting, wake the waiter if it's still asleep */
	/* XXX semcount check here is a vile hack; counting semphores should not be abused as cvars */
	if ((fds->revents != 0) && (value <= 0)) {
		px4_sem_post(fds->sem);
	}
}

pollevent_t
VDev::poll_state(file_t *filep)
{
	PX4_DEBUG("VDev::poll_notify");
	/* by default, no poll events to report */
	return 0;
}

int
VDev::store_poll_waiter(px4_pollfd_struct_t *fds)
{
	/*
	 * Look for a free slot.
	 */
	PX4_DEBUG("VDev::store_poll_waiter");

	for (unsigned i = 0; i < _max_pollwaiters; i++) {
		if (nullptr == _pollset[i]) {

			/* save the pollfd */
			_pollset[i] = fds;

			return PX4_OK;
		}
	}

	return -ENOMEM;
}

int
VDev::remove_poll_waiter(px4_pollfd_struct_t *fds)
{
	PX4_DEBUG("VDev::remove_poll_waiter");

	for (unsigned i = 0; i < _max_pollwaiters; i++) {
		if (fds == _pollset[i]) {

			_pollset[i] = nullptr;
			return PX4_OK;

		}
	}

	PX4_WARN("poll: bad fd state");
	return -EINVAL;
}

VDev *VDev::getDev(const char *path)
{
	PX4_DEBUG("VDev::getDev");
	int i = 0;

	pthread_mutex_lock(&devmutex);

	for (; i < PX4_MAX_DEV; ++i) {
		//if (devmap[i]) {
		//	printf("%s %s\n", devmap[i]->name, path);
		//}
		if (devmap[i] && (strcmp(devmap[i]->name, path) == 0)) {
			pthread_mutex_unlock(&devmutex);
			return (VDev *)(devmap[i]->cdev);
		}
	}

	pthread_mutex_unlock(&devmutex);

	return NULL;
}

void VDev::showDevices()
{
	int i = 0;
	PX4_INFO("PX4 Devices:");

	pthread_mutex_lock(&devmutex);

	pthread_mutex_lock(&devmutex);

	for (; i < PX4_MAX_DEV; ++i) {
		if (devmap[i] && strncmp(devmap[i]->name, "/dev/", 5) == 0) {
			PX4_INFO("   %s", devmap[i]->name);
		}
	}

	pthread_mutex_unlock(&devmutex);
<<<<<<< HEAD
=======

#ifndef __PX4_UNIT_TESTS
	PX4_INFO("DF Devices:");
	const char *dev_path;
	unsigned int index = 0;
	i = 0;

	do {
		// Each look increments index and returns -1 if end reached
		i = DevMgr::getNextDeviceName(index, &dev_path);

		if (i == 0) {
			PX4_INFO("   %s", dev_path);
		}
	} while (i == 0);

#endif
>>>>>>> 1a5040b9
}

void VDev::showTopics()
{
	int i = 0;
	PX4_INFO("Devices:");

	pthread_mutex_lock(&devmutex);

	for (; i < PX4_MAX_DEV; ++i) {
		if (devmap[i] && strncmp(devmap[i]->name, "/obj/", 5) == 0) {
			PX4_INFO("   %s", devmap[i]->name);
		}
	}

	pthread_mutex_unlock(&devmutex);
}

void VDev::showFiles()
{
	int i = 0;
	PX4_INFO("Files:");

	pthread_mutex_lock(&devmutex);

	for (; i < PX4_MAX_DEV; ++i) {
		if (devmap[i] && strncmp(devmap[i]->name, "/obj/", 5) != 0 &&
		    strncmp(devmap[i]->name, "/dev/", 5) != 0) {
			PX4_INFO("   %s", devmap[i]->name);
		}
	}

	pthread_mutex_unlock(&devmutex);
}

const char *VDev::topicList(unsigned int *next)
{
	for (; *next < PX4_MAX_DEV; (*next)++)
		if (devmap[*next] && strncmp(devmap[(*next)]->name, "/obj/", 5) == 0) {
			return devmap[(*next)++]->name;
		}

	return NULL;
}

const char *VDev::devList(unsigned int *next)
{
	for (; *next < PX4_MAX_DEV; (*next)++)
		if (devmap[*next] && strncmp(devmap[(*next)]->name, "/dev/", 5) == 0) {
			return devmap[(*next)++]->name;
		}

	return NULL;
}

} // namespace device<|MERGE_RESOLUTION|>--- conflicted
+++ resolved
@@ -540,8 +540,6 @@
 
 	pthread_mutex_lock(&devmutex);
 
-	pthread_mutex_lock(&devmutex);
-
 	for (; i < PX4_MAX_DEV; ++i) {
 		if (devmap[i] && strncmp(devmap[i]->name, "/dev/", 5) == 0) {
 			PX4_INFO("   %s", devmap[i]->name);
@@ -549,8 +547,6 @@
 	}
 
 	pthread_mutex_unlock(&devmutex);
-<<<<<<< HEAD
-=======
 
 #ifndef __PX4_UNIT_TESTS
 	PX4_INFO("DF Devices:");
@@ -568,7 +564,6 @@
 	} while (i == 0);
 
 #endif
->>>>>>> 1a5040b9
 }
 
 void VDev::showTopics()
