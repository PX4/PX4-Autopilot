--- conflicted
+++ resolved
@@ -245,13 +245,9 @@
 	int			_mavlink_fd;		///< mavlink file descriptor. This is opened by class instantiation and Doesn't appear to be usable in main thread.
 	int			_thread_mavlink_fd;	///< mavlink file descriptor for thread.
 
-<<<<<<< HEAD
-	perf_counter_t		_perf_update;		///< local performance counter
-=======
 	perf_counter_t		_perf_update;		///<local performance counter for status updates
 	perf_counter_t		_perf_write;		///<local performance counter for PWM control writes
 	perf_counter_t		_perf_chan_count;	///<local performance counter for channel number changes
->>>>>>> f6176890
 
 	/* cached IO state */
 	uint16_t		_status;		///< Various IO status flags
