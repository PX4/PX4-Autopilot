--- conflicted
+++ resolved
@@ -1233,14 +1233,8 @@
 	if (!(_status & PX4IO_P_STATUS_FLAGS_SAFETY_OFF)) {
 		/* 0: dsm2, 1:dsmx */
 		if ((dsmMode == 0) || (dsmMode == 1)) {
-<<<<<<< HEAD
 			mavlink_log_info(_thread_mavlink_fd, "[IO] binding dsm%s rx", (dsmMode == 0) ? "2" : ((dsmMode == 1) ? "x" : "x8"));
 			ioctl(nullptr, DSM_BIND_START, (dsmMode == 0) ? DSM2_BIND_PULSES : ((dsmMode == 1) ? DSMX_BIND_PULSES : DSMX8_BIND_PULSES));
-=======
-			mavlink_log_info(_thread_mavlink_fd, "[IO] binding dsm%c rx", (dsmMode == 0) ? '2' : 'x');
-			ioctl(nullptr, DSM_BIND_START, (dsmMode == 0) ? DSM2_BIND_PULSES : DSMX_BIND_PULSES);
-
->>>>>>> c8f471c5
 		} else {
 			mavlink_log_info(_thread_mavlink_fd, "[IO] invalid dsm bind mode, bind request rejected");
 		}
@@ -2328,7 +2322,6 @@
 		pulses = DSM2_BIND_PULSES;
 	else if (!strcmp(argv[2], "dsmx"))
 		pulses = DSMX_BIND_PULSES;
-<<<<<<< HEAD
 	else if (!strcmp(argv[2], "dsmx8"))
 		pulses = DSMX8_BIND_PULSES;
 	else 
@@ -2337,12 +2330,6 @@
 	if (argc > 3)
 		pulses = atoi(argv[3]);
 	if (g_dev->system_status() & PX4IO_P_STATUS_FLAGS_SAFETY_OFF) 
-=======
-	else
-		errx(1, "unknown parameter %s, use dsm2 or dsmx", argv[2]);
-
-	if (g_dev->system_status() & PX4IO_P_STATUS_FLAGS_SAFETY_OFF)
->>>>>>> c8f471c5
 		errx(1, "system must not be armed");
 
 #ifdef CONFIG_ARCH_BOARD_PX4FMU_V1
