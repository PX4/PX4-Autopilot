--- conflicted
+++ resolved
@@ -85,15 +85,8 @@
 }
 
 void
-<<<<<<< HEAD
-UavcanEscController::update_outputs(bool stop_motors, uint16_t outputs[MAX_ACTUATORS], unsigned total_outputs)
-{
-	// TODO: remove stop_motors as it's unnecessary and unused almost everywhere
-
-=======
 UavcanEscController::update_outputs(uint16_t outputs[MAX_ACTUATORS], unsigned total_outputs)
 {
->>>>>>> ce4dfaf3
 	// TODO: configurable rate limit
 	const auto timestamp = _node.getMonotonicTime();
 
