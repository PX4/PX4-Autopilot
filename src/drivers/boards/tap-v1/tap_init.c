--- conflicted
+++ resolved
@@ -156,19 +156,17 @@
 
 	stm32_configgpio(GPIO_ADC1_IN10);
 
-<<<<<<< HEAD
-=======
 
 	/* configure USB interfaces */
 
 	stm32_usbinitialize();
 
->>>>>>> ebce93f3
 	/* configure SPI interfaces */
 
 	stm32_spiinitialize();
 
 	/* configure LEDs */
+
 	board_autoled_initialize();
 }
 
@@ -371,7 +369,7 @@
 	result = board_i2c_initialize();
 
 	if (result != OK) {
-		up_ledon(LED_AMBER);
+		led_on(LED_AMBER);
 		return -ENODEV;
 	}
 
