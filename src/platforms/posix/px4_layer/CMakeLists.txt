############################################################################
#
#   Copyright (c) 2015 PX4 Development Team. All rights reserved.
#
# Redistribution and use in source and binary forms, with or without
# modification, are permitted provided that the following conditions
# are met:
#
# 1. Redistributions of source code must retain the above copyright
#    notice, this list of conditions and the following disclaimer.
# 2. Redistributions in binary form must reproduce the above copyright
#    notice, this list of conditions and the following disclaimer in
#    the documentation and/or other materials provided with the
#    distribution.
# 3. Neither the name PX4 nor the names of its contributors may be
#    used to endorse or promote products derived from this software
#    without specific prior written permission.
#
# THIS SOFTWARE IS PROVIDED BY THE COPYRIGHT HOLDERS AND CONTRIBUTORS
# "AS IS" AND ANY EXPRESS OR IMPLIED WARRANTIES, INCLUDING, BUT NOT
# LIMITED TO, THE IMPLIED WARRANTIES OF MERCHANTABILITY AND FITNESS
# FOR A PARTICULAR PURPOSE ARE DISCLAIMED. IN NO EVENT SHALL THE
# COPYRIGHT OWNER OR CONTRIBUTORS BE LIABLE FOR ANY DIRECT, INDIRECT,
# INCIDENTAL, SPECIAL, EXEMPLARY, OR CONSEQUENTIAL DAMAGES (INCLUDING,
# BUT NOT LIMITED TO, PROCUREMENT OF SUBSTITUTE GOODS OR SERVICES; LOSS
# OF USE, DATA, OR PROFITS; OR BUSINESS INTERRUPTION) HOWEVER CAUSED
# AND ON ANY THEORY OF LIABILITY, WHETHER IN CONTRACT, STRICT
# LIABILITY, OR TORT (INCLUDING NEGLIGENCE OR OTHERWISE) ARISING IN
# ANY WAY OUT OF THE USE OF THIS SOFTWARE, EVEN IF ADVISED OF THE
# POSSIBILITY OF SUCH DAMAGE.
#
############################################################################

if("${CONFIG_SHMEM}" STREQUAL "1")
	set(CMAKE_MODULE_PATH ${CMAKE_MODULE_PATH} "${PX4_SOURCE_DIR}/cmake/cmake_hexagon")
	include(hexagon_sdk)

	include_directories(${PX4_BINARY_DIR}/src/firmware/posix)
	include_directories(${HEXAGON_SDK_INCLUDES})
	list(APPEND SHMEM_SRCS
		shmem_posix.c
	)
	# TODO: This didn't seem to be tracked correctly from posix_eagle_release.cmake
	set(CMAKE_CXX_FLAGS "${CMAKE_CXX_FLAGS} -DCONFIG_SHMEM")
endif()

px4_add_module(
	MODULE platforms__posix__px4_layer
	COMPILE_FLAGS
<<<<<<< HEAD
		-Os
		-Wno-attributes
		-Wno-packed
=======
>>>>>>> e73cd08a
	SRCS
		px4_posix_impl.cpp
		px4_posix_tasks.cpp
		px4_sem.cpp
		lib_crc32.c
		drv_hrt.c
		px4_log.c
		${SHMEM_SRCS}
	DEPENDS
		platforms__common
	)
# vim: set noet ft=cmake fenc=utf-8 ff=unix :<|MERGE_RESOLUTION|>--- conflicted
+++ resolved
@@ -47,12 +47,6 @@
 px4_add_module(
 	MODULE platforms__posix__px4_layer
 	COMPILE_FLAGS
-<<<<<<< HEAD
-		-Os
-		-Wno-attributes
-		-Wno-packed
-=======
->>>>>>> e73cd08a
 	SRCS
 		px4_posix_impl.cpp
 		px4_posix_tasks.cpp
