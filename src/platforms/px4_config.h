
/****************************************************************************
 *
 *   Copyright (C) 2015 Mark Charlebois. All rights reserved.
 *
 * Redistribution and use in source and binary forms, with or without
 * modification, are permitted provided that the following conditions
 * are met:
 *
 * 1. Redistributions of source code must retain the above copyright
 *    notice, this list of conditions and the following disclaimer.
 * 2. Redistributions in binary form must reproduce the above copyright
 *    notice, this list of conditions and the following disclaimer in
 *    the documentation and/or other materials provided with the
 *    distribution.
 * 3. Neither the name PX4 nor the names of its contributors may be
 *    used to endorse or promote products derived from this software
 *    without specific prior written permission.
 *
 * THIS SOFTWARE IS PROVIDED BY THE COPYRIGHT HOLDERS AND CONTRIBUTORS
 * "AS IS" AND ANY EXPRESS OR IMPLIED WARRANTIES, INCLUDING, BUT NOT
 * LIMITED TO, THE IMPLIED WARRANTIES OF MERCHANTABILITY AND FITNESS
 * FOR A PARTICULAR PURPOSE ARE DISCLAIMED. IN NO EVENT SHALL THE
 * COPYRIGHT OWNER OR CONTRIBUTORS BE LIABLE FOR ANY DIRECT, INDIRECT,
 * INCIDENTAL, SPECIAL, EXEMPLARY, OR CONSEQUENTIAL DAMAGES (INCLUDING,
 * BUT NOT LIMITED TO, PROCUREMENT OF SUBSTITUTE GOODS OR SERVICES; LOSS
 * OF USE, DATA, OR PROFITS; OR BUSINESS INTERRUPTION) HOWEVER CAUSED
 * AND ON ANY THEORY OF LIABILITY, WHETHER IN CONTRACT, STRICT
 * LIABILITY, OR TORT (INCLUDING NEGLIGENCE OR OTHERWISE) ARISING IN
 * ANY WAY OUT OF THE USE OF THIS SOFTWARE, EVEN IF ADVISED OF THE
 * POSSIBILITY OF SUCH DAMAGE.
 *
 ****************************************************************************/

/**
 * @file px4_config.h
   Configuration flags used in code.
 */

#pragma once

#if defined(__PX4_NUTTX)

#include <nuttx/config.h>
<<<<<<< HEAD
#include <nuttx/arch.h>
=======
#include <board_config.h>
>>>>>>> 1a5040b9

#elif defined (__PX4_POSIX)

#define CONFIG_NFILE_STREAMS 1
#define CONFIG_SCHED_WORKQUEUE 1
#define CONFIG_SCHED_HPWORK 1
#define CONFIG_SCHED_LPWORK 1
#define CONFIG_ARCH_BOARD_SITL 1

/** time in ms between checks for work in work queues **/
#define CONFIG_SCHED_WORKPERIOD 50000

#define CONFIG_SCHED_INSTRUMENTATION 1
#define CONFIG_MAX_TASKS 32

#endif<|MERGE_RESOLUTION|>--- conflicted
+++ resolved
@@ -42,11 +42,8 @@
 #if defined(__PX4_NUTTX)
 
 #include <nuttx/config.h>
-<<<<<<< HEAD
 #include <nuttx/arch.h>
-=======
 #include <board_config.h>
->>>>>>> 1a5040b9
 
 #elif defined (__PX4_POSIX)
 
