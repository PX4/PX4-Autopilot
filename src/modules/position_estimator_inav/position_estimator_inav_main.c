/****************************************************************************
 *
 *   Copyright (C) 2013, 2014 PX4 Development Team. All rights reserved.
 *
 * Redistribution and use in source and binary forms, with or without
 * modification, are permitted provided that the following conditions
 * are met:
 *
 * 1. Redistributions of source code must retain the above copyright
 *    notice, this list of conditions and the following disclaimer.
 * 2. Redistributions in binary form must reproduce the above copyright
 *    notice, this list of conditions and the following disclaimer in
 *    the documentation and/or other materials provided with the
 *    distribution.
 * 3. Neither the name PX4 nor the names of its contributors may be
 *    used to endorse or promote products derived from this software
 *    without specific prior written permission.
 *
 * THIS SOFTWARE IS PROVIDED BY THE COPYRIGHT HOLDERS AND CONTRIBUTORS
 * "AS IS" AND ANY EXPRESS OR IMPLIED WARRANTIES, INCLUDING, BUT NOT
 * LIMITED TO, THE IMPLIED WARRANTIES OF MERCHANTABILITY AND FITNESS
 * FOR A PARTICULAR PURPOSE ARE DISCLAIMED. IN NO EVENT SHALL THE
 * COPYRIGHT OWNER OR CONTRIBUTORS BE LIABLE FOR ANY DIRECT, INDIRECT,
 * INCIDENTAL, SPECIAL, EXEMPLARY, OR CONSEQUENTIAL DAMAGES (INCLUDING,
 * BUT NOT LIMITED TO, PROCUREMENT OF SUBSTITUTE GOODS OR SERVICES; LOSS
 * OF USE, DATA, OR PROFITS; OR BUSINESS INTERRUPTION) HOWEVER CAUSED
 * AND ON ANY THEORY OF LIABILITY, WHETHER IN CONTRACT, STRICT
 * LIABILITY, OR TORT (INCLUDING NEGLIGENCE OR OTHERWISE) ARISING IN
 * ANY WAY OUT OF THE USE OF THIS SOFTWARE, EVEN IF ADVISED OF THE
 * POSSIBILITY OF SUCH DAMAGE.
 *
 ****************************************************************************/

/**
 * @file position_estimator_inav_main.c
 * Model-identification based position estimator for multirotors
 *
 * @author Anton Babushkin <anton.babushkin@me.com>
 */

#include <unistd.h>
#include <stdlib.h>
#include <stdio.h>
#include <stdbool.h>
#include <fcntl.h>
#include <string.h>
#include <nuttx/config.h>
#include <nuttx/sched.h>
#include <sys/prctl.h>
#include <termios.h>
#include <math.h>
#include <uORB/uORB.h>
#include <uORB/topics/parameter_update.h>
#include <uORB/topics/actuator_controls.h>
#include <uORB/topics/actuator_armed.h>
#include <uORB/topics/sensor_combined.h>
#include <uORB/topics/vehicle_attitude.h>
#include <uORB/topics/vehicle_local_position.h>
#include <uORB/topics/vehicle_global_position.h>
#include <uORB/topics/vehicle_gps_position.h>
#include <uORB/topics/home_position.h>
#include <uORB/topics/optical_flow.h>
#include <mavlink/mavlink_log.h>
#include <poll.h>
#include <systemlib/err.h>
#include <geo/geo.h>
#include <systemlib/systemlib.h>
#include <drivers/drv_hrt.h>

#include "position_estimator_inav_params.h"
#include "inertial_filter.h"

#define MIN_VALID_W 0.00001f
#define PUB_INTERVAL 10000	// limit publish rate to 100 Hz
#define EST_BUF_SIZE 250000 / PUB_INTERVAL		// buffer size is 0.5s

static bool thread_should_exit = false; /**< Deamon exit flag */
static bool thread_running = false; /**< Deamon status flag */
static int position_estimator_inav_task; /**< Handle of deamon task / thread */
static bool verbose_mode = false;

static const hrt_abstime gps_topic_timeout = 500000;		// GPS topic timeout = 0.5s
static const hrt_abstime flow_topic_timeout = 1000000;	// optical flow topic timeout = 1s
static const hrt_abstime sonar_timeout = 150000;	// sonar timeout = 150ms
static const hrt_abstime sonar_valid_timeout = 1000000;	// estimate sonar distance during this time after sonar loss
static const hrt_abstime xy_src_timeout = 2000000;	// estimate position during this time after position sources loss
static const uint32_t updates_counter_len = 1000000;
static const float max_flow = 1.0f;	// max flow value that can be used, rad/s

__EXPORT int position_estimator_inav_main(int argc, char *argv[]);

int position_estimator_inav_thread_main(int argc, char *argv[]);

static void usage(const char *reason);

static inline int min(int val1, int val2)
{
	return (val1 < val2) ? val1 : val2;
}

static inline int max(int val1, int val2)
{
	return (val1 > val2) ? val1 : val2;
}

/**
 * Print the correct usage.
 */
static void usage(const char *reason)
{
	if (reason) {
		fprintf(stderr, "%s\n", reason);
	}

	fprintf(stderr, "usage: position_estimator_inav {start|stop|status} [-v]\n\n");
	exit(1);
}

/**
 * The position_estimator_inav_thread only briefly exists to start
 * the background job. The stack size assigned in the
 * Makefile does only apply to this management task.
 *
 * The actual stack size should be set in the call
 * to task_create().
 */
int position_estimator_inav_main(int argc, char *argv[])
{
	if (argc < 1) {
		usage("missing command");
	}

	if (!strcmp(argv[1], "start")) {
		if (thread_running) {
			warnx("already running");
			/* this is not an error */
			exit(0);
		}

		verbose_mode = false;

		if (argc > 1)
			if (!strcmp(argv[2], "-v")) {
				verbose_mode = true;
			}

		thread_should_exit = false;
		position_estimator_inav_task = task_spawn_cmd("position_estimator_inav",
					       SCHED_DEFAULT, SCHED_PRIORITY_MAX - 5, 5000,
					       position_estimator_inav_thread_main,
					       (argv) ? (const char **) &argv[2] : (const char **) NULL);
		exit(0);
	}

	if (!strcmp(argv[1], "stop")) {
		if (thread_running) {
			warnx("stop");
			thread_should_exit = true;

		} else {
			warnx("app not started");
		}

		exit(0);
	}

	if (!strcmp(argv[1], "status")) {
		if (thread_running) {
			warnx("app is running");

		} else {
			warnx("app not started");
		}

		exit(0);
	}

	usage("unrecognized command");
	exit(1);
}

void write_debug_log(const char *msg, float dt, float x_est[2], float y_est[2], float z_est[2], float x_est_prev[2], float y_est_prev[2], float z_est_prev[2], float acc[3], float corr_gps[3][2], float w_xy_gps_p, float w_xy_gps_v)
{
	FILE *f = fopen("/fs/microsd/inav.log", "a");

	if (f) {
		char *s = malloc(256);
		unsigned n = snprintf(s, 256, "%llu %s\n\tdt=%.5f x_est=[%.5f %.5f] y_est=[%.5f %.5f] z_est=[%.5f %.5f] x_est_prev=[%.5f %.5f] y_est_prev=[%.5f %.5f] z_est_prev=[%.5f %.5f]\n", hrt_absolute_time(), msg, dt, x_est[0], x_est[1], y_est[0], y_est[1], z_est[0], z_est[1], x_est_prev[0], x_est_prev[1], y_est_prev[0], y_est_prev[1], z_est_prev[0], z_est_prev[1]);
		fwrite(s, 1, n, f);
		n = snprintf(s, 256, "\tacc=[%.5f %.5f %.5f] gps_pos_corr=[%.5f %.5f %.5f] gps_vel_corr=[%.5f %.5f %.5f] w_xy_gps_p=%.5f w_xy_gps_v=%.5f\n", acc[0], acc[1], acc[2], corr_gps[0][0], corr_gps[1][0], corr_gps[2][0], corr_gps[0][1], corr_gps[1][1], corr_gps[2][1], w_xy_gps_p, w_xy_gps_v);
		fwrite(s, 1, n, f);
		free(s);
	}

	fsync(fileno(f));
	fclose(f);
}

/****************************************************************************
 * main
 ****************************************************************************/
int position_estimator_inav_thread_main(int argc, char *argv[])
{
	warnx("started");
	int mavlink_fd;
	mavlink_fd = open(MAVLINK_LOG_DEVICE, 0);
	mavlink_log_info(mavlink_fd, "[inav] started");

	float x_est[2] = { 0.0f, 0.0f };	// pos, vel
	float y_est[2] = { 0.0f, 0.0f };	// pos, vel
	float z_est[2] = { 0.0f, 0.0f };	// pos, vel

	float est_buf[EST_BUF_SIZE][3][2];	// estimated position buffer
	float R_buf[EST_BUF_SIZE][3][3];	// rotation matrix buffer
	float R_gps[3][3];					// rotation matrix for GPS correction moment
	memset(est_buf, 0, sizeof(est_buf));
	memset(R_buf, 0, sizeof(R_buf));
	memset(R_gps, 0, sizeof(R_gps));
	int buf_ptr = 0;

<<<<<<< HEAD
=======
	static const float min_eph_epv = 2.0f;	// min EPH/EPV, used for weight calculation
	static const float max_eph_epv = 20.0f;	// max EPH/EPV acceptable for estimation

	float eph = max_eph_epv;
	float epv = 1.0f;

	float eph_flow = 1.0f;

>>>>>>> 6b8248ee
	float x_est_prev[2], y_est_prev[2], z_est_prev[2];
	memset(x_est_prev, 0, sizeof(x_est_prev));
	memset(y_est_prev, 0, sizeof(y_est_prev));
	memset(z_est_prev, 0, sizeof(z_est_prev));

	int baro_init_cnt = 0;
	int baro_init_num = 200;
	float baro_offset = 0.0f;		// baro offset for reference altitude, initialized on start, then adjusted
	float surface_offset = 0.0f;	// ground level offset from reference altitude
	float surface_offset_rate = 0.0f;	// surface offset change rate
	float alt_avg = 0.0f;
	bool landed = true;
	hrt_abstime landed_time = 0;

	hrt_abstime accel_timestamp = 0;
	hrt_abstime baro_timestamp = 0;

	bool ref_inited = false;
	hrt_abstime ref_init_start = 0;
	const hrt_abstime ref_init_delay = 1000000;	// wait for 1s after 3D fix
	struct map_projection_reference_s ref;
	memset(&ref, 0, sizeof(ref));
	hrt_abstime home_timestamp = 0;

	uint16_t accel_updates = 0;
	uint16_t baro_updates = 0;
	uint16_t gps_updates = 0;
	uint16_t attitude_updates = 0;
	uint16_t flow_updates = 0;

	hrt_abstime updates_counter_start = hrt_absolute_time();
	hrt_abstime pub_last = hrt_absolute_time();

	hrt_abstime t_prev = 0;

	/* acceleration in NED frame */
	float accel_NED[3] = { 0.0f, 0.0f, -CONSTANTS_ONE_G };

	/* store error when sensor updates, but correct on each time step to avoid jumps in estimated value */
	float acc[] = { 0.0f, 0.0f, 0.0f };	// N E D
	float acc_bias[] = { 0.0f, 0.0f, 0.0f };	// body frame
	float corr_baro = 0.0f;		// D
	float corr_gps[3][2] = {
		{ 0.0f, 0.0f },		// N (pos, vel)
		{ 0.0f, 0.0f },		// E (pos, vel)
		{ 0.0f, 0.0f },		// D (pos, vel)
	};
	float w_gps_xy = 1.0f;
	float w_gps_z = 1.0f;
	float corr_sonar = 0.0f;
	float corr_sonar_filtered = 0.0f;

	float corr_flow[] = { 0.0f, 0.0f };	// N E
	float w_flow = 0.0f;

	float sonar_prev = 0.0f;
	hrt_abstime flow_prev = 0;			// time of last flow measurement
	hrt_abstime sonar_time = 0;			// time of last sonar measurement (not filtered)
	hrt_abstime sonar_valid_time = 0;	// time of last sonar measurement used for correction (filtered)
	hrt_abstime xy_src_time = 0;		// time of last available position data

	bool gps_valid = false;			// GPS is valid
	bool sonar_valid = false;		// sonar is valid
	bool flow_valid = false;		// flow is valid
	bool flow_accurate = false;		// flow should be accurate (this flag not updated if flow_valid == false)

	/* declare and safely initialize all structs */
	struct actuator_controls_s actuator;
	memset(&actuator, 0, sizeof(actuator));
	struct actuator_armed_s armed;
	memset(&armed, 0, sizeof(armed));
	struct sensor_combined_s sensor;
	memset(&sensor, 0, sizeof(sensor));
	struct vehicle_gps_position_s gps;
	memset(&gps, 0, sizeof(gps));
	struct home_position_s home;
	memset(&home, 0, sizeof(home));
	struct vehicle_attitude_s att;
	memset(&att, 0, sizeof(att));
	struct vehicle_local_position_s local_pos;
	memset(&local_pos, 0, sizeof(local_pos));
	struct optical_flow_s flow;
	memset(&flow, 0, sizeof(flow));
	struct vehicle_global_position_s global_pos;
	memset(&global_pos, 0, sizeof(global_pos));

	/* subscribe */
	int parameter_update_sub = orb_subscribe(ORB_ID(parameter_update));
	int actuator_sub = orb_subscribe(ORB_ID_VEHICLE_ATTITUDE_CONTROLS);
	int armed_sub = orb_subscribe(ORB_ID(actuator_armed));
	int sensor_combined_sub = orb_subscribe(ORB_ID(sensor_combined));
	int vehicle_attitude_sub = orb_subscribe(ORB_ID(vehicle_attitude));
	int optical_flow_sub = orb_subscribe(ORB_ID(optical_flow));
	int vehicle_gps_position_sub = orb_subscribe(ORB_ID(vehicle_gps_position));
	int home_position_sub = orb_subscribe(ORB_ID(home_position));

	/* advertise */
	orb_advert_t vehicle_local_position_pub = orb_advertise(ORB_ID(vehicle_local_position), &local_pos);
	orb_advert_t vehicle_global_position_pub = -1;

	struct position_estimator_inav_params params;
	struct position_estimator_inav_param_handles pos_inav_param_handles;
	/* initialize parameter handles */
	parameters_init(&pos_inav_param_handles);

	/* first parameters read at start up */
	struct parameter_update_s param_update;
	orb_copy(ORB_ID(parameter_update), parameter_update_sub, &param_update); /* read from param topic to clear updated flag */
	/* first parameters update */
	parameters_update(&pos_inav_param_handles, &params);

	struct pollfd fds_init[1] = {
		{ .fd = sensor_combined_sub, .events = POLLIN },
	};

	/* wait for initial baro value */
	bool wait_baro = true;

	thread_running = true;

	while (wait_baro && !thread_should_exit) {
		int ret = poll(fds_init, 1, 1000);

		if (ret < 0) {
			/* poll error */
			mavlink_log_info(mavlink_fd, "[inav] poll error on init");

		} else if (ret > 0) {
			if (fds_init[0].revents & POLLIN) {
				orb_copy(ORB_ID(sensor_combined), sensor_combined_sub, &sensor);

				if (wait_baro && sensor.baro_timestamp != baro_timestamp) {
					baro_timestamp = sensor.baro_timestamp;

					/* mean calculation over several measurements */
					if (baro_init_cnt < baro_init_num) {
						if (isfinite(sensor.baro_alt_meter)) {
							baro_offset += sensor.baro_alt_meter;
							baro_init_cnt++;
						}

					} else {
						wait_baro = false;
						baro_offset /= (float) baro_init_cnt;
						warnx("baro offs: %.2f", baro_offset);
						mavlink_log_info(mavlink_fd, "[inav] baro offs: %.2f", baro_offset);
						local_pos.z_valid = true;
						local_pos.v_z_valid = true;
					}
				}
			}
		}
	}

	/* main loop */
	struct pollfd fds[1] = {
		{ .fd = vehicle_attitude_sub, .events = POLLIN },
	};

	while (!thread_should_exit) {
		int ret = poll(fds, 1, 20); // wait maximal 20 ms = 50 Hz minimum rate
		hrt_abstime t = hrt_absolute_time();

		if (ret < 0) {
			/* poll error */
			mavlink_log_info(mavlink_fd, "[inav] poll error on init");
			continue;

		} else if (ret > 0) {
			/* act on attitude updates */

			/* vehicle attitude */
			orb_copy(ORB_ID(vehicle_attitude), vehicle_attitude_sub, &att);
			attitude_updates++;

			bool updated;

			/* parameter update */
			orb_check(parameter_update_sub, &updated);

			if (updated) {
				struct parameter_update_s update;
				orb_copy(ORB_ID(parameter_update), parameter_update_sub, &update);
				parameters_update(&pos_inav_param_handles, &params);
			}

			/* actuator */
			orb_check(actuator_sub, &updated);

			if (updated) {
				orb_copy(ORB_ID_VEHICLE_ATTITUDE_CONTROLS, actuator_sub, &actuator);
			}

			/* armed */
			orb_check(armed_sub, &updated);

			if (updated) {
				orb_copy(ORB_ID(actuator_armed), armed_sub, &armed);
			}

			/* sensor combined */
			orb_check(sensor_combined_sub, &updated);

			if (updated) {
				orb_copy(ORB_ID(sensor_combined), sensor_combined_sub, &sensor);

				if (sensor.accelerometer_timestamp != accel_timestamp) {
					if (att.R_valid) {
						/* correct accel bias */
						sensor.accelerometer_m_s2[0] -= acc_bias[0];
						sensor.accelerometer_m_s2[1] -= acc_bias[1];
						sensor.accelerometer_m_s2[2] -= acc_bias[2];

						/* transform acceleration vector from body frame to NED frame */
						for (int i = 0; i < 3; i++) {
							acc[i] = 0.0f;

							for (int j = 0; j < 3; j++) {
								acc[i] += att.R[i][j] * sensor.accelerometer_m_s2[j];
							}
						}

						acc[2] += CONSTANTS_ONE_G;

					} else {
						memset(acc, 0, sizeof(acc));
					}

					accel_timestamp = sensor.accelerometer_timestamp;
					accel_updates++;
				}

				if (sensor.baro_timestamp != baro_timestamp) {
					corr_baro = baro_offset - sensor.baro_alt_meter - z_est[0];
					baro_timestamp = sensor.baro_timestamp;
					baro_updates++;
				}
			}

			/* optical flow */
			orb_check(optical_flow_sub, &updated);

			if (updated) {
				orb_copy(ORB_ID(optical_flow), optical_flow_sub, &flow);

				/* calculate time from previous update */
				float flow_dt = flow_prev > 0 ? (flow.flow_timestamp - flow_prev) * 1e-6f : 0.1f;
				flow_prev = flow.flow_timestamp;

				if (flow.ground_distance_m > 0.31f && flow.ground_distance_m < 4.0f && att.R[2][2] > 0.7 && flow.ground_distance_m != sonar_prev) {
					sonar_time = t;
					sonar_prev = flow.ground_distance_m;
					corr_sonar = flow.ground_distance_m + surface_offset + z_est[0];
					corr_sonar_filtered += (corr_sonar - corr_sonar_filtered) * params.sonar_filt;

					if (fabsf(corr_sonar) > params.sonar_err) {
						/* correction is too large: spike or new ground level? */
						if (fabsf(corr_sonar - corr_sonar_filtered) > params.sonar_err) {
							/* spike detected, ignore */
							corr_sonar = 0.0f;
							sonar_valid = false;

						} else {
							/* new ground level */
							surface_offset -= corr_sonar;
							surface_offset_rate = 0.0f;
							corr_sonar = 0.0f;
							corr_sonar_filtered = 0.0f;
							sonar_valid_time = t;
							sonar_valid = true;
							local_pos.surface_bottom_timestamp = t;
							mavlink_log_info(mavlink_fd, "[inav] new surface level: %.2f", surface_offset);
						}

					} else {
						/* correction is ok, use it */
						sonar_valid_time = t;
						sonar_valid = true;
					}
				}

				float flow_q = flow.quality / 255.0f;
				float dist_bottom = - z_est[0] - surface_offset;

				if (dist_bottom > 0.3f && flow_q > params.flow_q_min && (t < sonar_valid_time + sonar_valid_timeout) && att.R[2][2] > 0.7) {
					/* distance to surface */
					float flow_dist = dist_bottom / att.R[2][2];
					/* check if flow if too large for accurate measurements */
					/* calculate estimated velocity in body frame */
					float body_v_est[2] = { 0.0f, 0.0f };

					for (int i = 0; i < 2; i++) {
						body_v_est[i] = att.R[0][i] * x_est[1] + att.R[1][i] * y_est[1] + att.R[2][i] * z_est[1];
					}

					/* set this flag if flow should be accurate according to current velocity and attitude rate estimate */
					flow_accurate = fabsf(body_v_est[1] / flow_dist - att.rollspeed) < max_flow &&
							fabsf(body_v_est[0] / flow_dist + att.pitchspeed) < max_flow;

					/* convert raw flow to angular flow (rad/s) */
					float flow_ang[2];
					flow_ang[0] = flow.flow_raw_x * params.flow_k / 1000.0f / flow_dt;
					flow_ang[1] = flow.flow_raw_y * params.flow_k / 1000.0f / flow_dt;
					/* flow measurements vector */
					float flow_m[3];
					flow_m[0] = -flow_ang[0] * flow_dist;
					flow_m[1] = -flow_ang[1] * flow_dist;
					flow_m[2] = z_est[1];
					/* velocity in NED */
					float flow_v[2] = { 0.0f, 0.0f };

					/* project measurements vector to NED basis, skip Z component */
					for (int i = 0; i < 2; i++) {
						for (int j = 0; j < 3; j++) {
							flow_v[i] += att.R[i][j] * flow_m[j];
						}
					}

					/* velocity correction */
					corr_flow[0] = flow_v[0] - x_est[1];
					corr_flow[1] = flow_v[1] - y_est[1];
					/* adjust correction weight */
					float flow_q_weight = (flow_q - params.flow_q_min) / (1.0f - params.flow_q_min);
					w_flow = att.R[2][2] * flow_q_weight / fmaxf(1.0f, flow_dist);

					/* if flow is not accurate, reduce weight for it */
					// TODO make this more fuzzy
					if (!flow_accurate) {
						w_flow *= 0.05f;
					}

					/* under ideal conditions, on 1m distance assume EPH = 10cm */
					eph_flow = 0.1 / w_flow;

					flow_valid = true;

				} else {
					w_flow = 0.0f;
					flow_valid = false;
				}

				flow_updates++;
			}

			/* home position */
			orb_check(home_position_sub, &updated);

			if (updated) {
				orb_copy(ORB_ID(home_position), home_position_sub, &home);

				if (home.timestamp != home_timestamp) {
					home_timestamp = home.timestamp;

					double est_lat, est_lon;
					float est_alt;

					if (ref_inited) {
						/* calculate current estimated position in global frame */
						est_alt = local_pos.ref_alt - local_pos.z;
						map_projection_reproject(&ref, local_pos.x, local_pos.y, &est_lat, &est_lon);
					}

					/* update reference */
					map_projection_init(&ref, home.lat, home.lon);

					/* update baro offset */
					baro_offset += home.alt - local_pos.ref_alt;

					local_pos.ref_lat = home.lat;
					local_pos.ref_lon = home.lon;
					local_pos.ref_alt = home.alt;
					local_pos.ref_timestamp = home.timestamp;

					if (ref_inited) {
						/* reproject position estimate with new reference */
						map_projection_project(&ref, est_lat, est_lon, &x_est[0], &y_est[0]);
						z_est[0] = -(est_alt - local_pos.ref_alt);
					}

					ref_inited = true;
				}
			}

			/* vehicle GPS position */
			orb_check(vehicle_gps_position_sub, &updated);

			if (updated) {
				orb_copy(ORB_ID(vehicle_gps_position), vehicle_gps_position_sub, &gps);

				bool reset_est = false;

				/* hysteresis for GPS quality */
				if (gps_valid) {
					if (gps.eph_m > max_eph_epv || gps.epv_m > max_eph_epv || gps.fix_type < 3) {
						gps_valid = false;
						mavlink_log_info(mavlink_fd, "[inav] GPS signal lost");
					}

				} else {
					if (gps.eph_m < max_eph_epv * 0.7f && gps.epv_m < max_eph_epv * 0.7f && gps.fix_type >= 3) {
						gps_valid = true;
						reset_est = true;
						mavlink_log_info(mavlink_fd, "[inav] GPS signal found");
					}
				}

				if (gps_valid) {
					double lat = gps.lat * 1e-7;
					double lon = gps.lon * 1e-7;
					float alt = gps.alt * 1e-3;

					/* initialize reference position if needed */
					if (!ref_inited) {
						bool do_init = true;
						/* if init altitude defined, check if we close enough to it */
						if (params.alt0_err > 0.0f) {
							if (fabsf(alt - params.alt0) < params.alt0_err) {
								alt = params.alt0;

							} else {
								do_init = false;
							}
						}

<<<<<<< HEAD
						if (do_init) {
							if (ref_init_start == 0) {
								ref_init_start = t;

							} else if (t > ref_init_start + ref_init_delay) {
								ref_inited = true;
								/* set position estimate to (0, 0, 0), use GPS velocity for XY */
								x_est[0] = 0.0f;
								x_est[1] = gps.vel_n_m_s;
								y_est[0] = 0.0f;
								y_est[1] = gps.vel_e_m_s;

								local_pos.ref_lat = lat;
								local_pos.ref_lon = lon;
								local_pos.ref_alt = alt + z_est[0];
								local_pos.ref_timestamp = t;

								/* initialize projection */
								map_projection_init(&ref, lat, lon);
								warnx("init ref: lat=%.7f, lon=%.7f, alt=%.2f", lat, lon, alt);
								mavlink_log_info(mavlink_fd, "[inav] init ref: %.7f, %.7f, %.2f", lat, lon, alt);
							}
=======
							/* set position estimate to (0, 0, 0), use GPS velocity for XY */
							x_est[0] = 0.0f;
							x_est[1] = gps.vel_n_m_s;
							y_est[0] = 0.0f;
							y_est[1] = gps.vel_e_m_s;
							z_est[0] = 0.0f;

							local_pos.ref_lat = lat;
							local_pos.ref_lon = lon;
							local_pos.ref_alt = alt;
							local_pos.ref_timestamp = t;

							/* initialize projection */
							map_projection_init(&ref, lat, lon);
							warnx("init ref: lat=%.7f, lon=%.7f, alt=%.2f", lat, lon, alt);
							mavlink_log_info(mavlink_fd, "[inav] init ref: lat=%.7f, lon=%.7f, alt=%.2f", lat, lon, alt);
>>>>>>> 6b8248ee
						}
					}

					if (ref_inited) {
						/* project GPS lat lon to plane */
						float gps_proj[2];
						map_projection_project(&ref, lat, lon, &(gps_proj[0]), &(gps_proj[1]));

						/* reset position estimate when GPS becomes good */
						if (reset_est) {
							x_est[0] = gps_proj[0];
							x_est[1] = gps.vel_n_m_s;
							y_est[0] = gps_proj[1];
							y_est[1] = gps.vel_e_m_s;
<<<<<<< HEAD
=======
						}

						/* calculate index of estimated values in buffer */
						int est_i = buf_ptr - 1 - min(EST_BUF_SIZE - 1, max(0, (int)(params.delay_gps * 1000000.0f / PUB_INTERVAL)));
						if (est_i < 0) {
							est_i += EST_BUF_SIZE;
>>>>>>> 6b8248ee
						}

						/* calculate correction for position */
						corr_gps[0][0] = gps_proj[0] - est_buf[est_i][0][0];
						corr_gps[1][0] = gps_proj[1] - est_buf[est_i][1][0];
						corr_gps[2][0] = local_pos.ref_alt - alt - est_buf[est_i][2][0];

						/* calculate correction for velocity */
						if (gps.vel_ned_valid) {
							corr_gps[0][1] = gps.vel_n_m_s - est_buf[est_i][0][1];
							corr_gps[1][1] = gps.vel_e_m_s - est_buf[est_i][1][1];
							corr_gps[2][1] = gps.vel_d_m_s - est_buf[est_i][2][1];

						} else {
							corr_gps[0][1] = 0.0f;
							corr_gps[1][1] = 0.0f;
							corr_gps[2][1] = 0.0f;
						}

						/* save rotation matrix at this moment */
						memcpy(R_gps, R_buf[est_i], sizeof(R_gps));

						w_gps_xy = min_eph_epv / fmaxf(min_eph_epv, gps.eph_m);
						w_gps_z = min_eph_epv / fmaxf(min_eph_epv, gps.epv_m);
					}

				} else {
					/* no GPS lock */
					memset(corr_gps, 0, sizeof(corr_gps));
					ref_init_start = 0;
				}

				gps_updates++;
			}
		}

		/* check for timeout on FLOW topic */
		if ((flow_valid || sonar_valid) && t > flow.timestamp + flow_topic_timeout) {
			flow_valid = false;
			sonar_valid = false;
			warnx("FLOW timeout");
			mavlink_log_info(mavlink_fd, "[inav] FLOW timeout");
		}

		/* check for timeout on GPS topic */
		if (gps_valid && t > gps.timestamp_position + gps_topic_timeout) {
			gps_valid = false;
			warnx("GPS timeout");
			mavlink_log_info(mavlink_fd, "[inav] GPS timeout");
		}

		/* check for sonar measurement timeout */
		if (sonar_valid && t > sonar_time + sonar_timeout) {
			corr_sonar = 0.0f;
			sonar_valid = false;
		}

		float dt = t_prev > 0 ? (t - t_prev) / 1000000.0f : 0.0f;
		dt = fmaxf(fminf(0.02, dt), 0.002);		// constrain dt from 2 to 20 ms
		t_prev = t;

		/* increase EPH/EPV on each step */
		if (eph < max_eph_epv) {
			eph *= 1.0 + dt;
		}
		if (epv < max_eph_epv) {
			epv += 0.005 * dt;	// add 1m to EPV each 200s (baro drift)
		}

		/* use GPS if it's valid and reference position initialized */
		bool use_gps_xy = ref_inited && gps_valid && params.w_xy_gps_p > MIN_VALID_W;
		bool use_gps_z = ref_inited && gps_valid && params.w_z_gps_p > MIN_VALID_W;
		/* use flow if it's valid and (accurate or no GPS available) */
		bool use_flow = flow_valid && (flow_accurate || !use_gps_xy);

		/* try to estimate position during some time after position sources lost */
		if (use_gps_xy || use_flow) {
			xy_src_time = t;
		}

		bool can_estimate_xy = (eph < max_eph_epv) || use_gps_xy || use_flow;

		bool dist_bottom_valid = (t < sonar_valid_time + sonar_valid_timeout);

		if (dist_bottom_valid) {
			/* surface distance prediction */
			surface_offset += surface_offset_rate * dt;

			/* surface distance correction */
			if (sonar_valid) {
				surface_offset_rate -= corr_sonar * 0.5f * params.w_z_sonar * params.w_z_sonar * dt;
				surface_offset -= corr_sonar * params.w_z_sonar * dt;
			}
		}

		float w_xy_gps_p = params.w_xy_gps_p * w_gps_xy;
		float w_xy_gps_v = params.w_xy_gps_v * w_gps_xy;
		float w_z_gps_p = params.w_z_gps_p * w_gps_z;

		/* reduce GPS weight if optical flow is good */
		if (use_flow && flow_accurate) {
			w_xy_gps_p *= params.w_gps_flow;
			w_xy_gps_v *= params.w_gps_flow;
		}

		/* baro offset correction */
		if (use_gps_z) {
			float offs_corr = corr_gps[2][0] * w_z_gps_p * dt;
			baro_offset += offs_corr;
			corr_baro += offs_corr;
		}

		/* accelerometer bias correction for GPS (use buffered rotation matrix) */
		float accel_bias_corr[3] = { 0.0f, 0.0f, 0.0f };

		if (use_gps_xy) {
			accel_bias_corr[0] -= corr_gps[0][0] * w_xy_gps_p * w_xy_gps_p;
			accel_bias_corr[0] -= corr_gps[0][1] * w_xy_gps_v;
			accel_bias_corr[1] -= corr_gps[1][0] * w_xy_gps_p * w_xy_gps_p;
			accel_bias_corr[1] -= corr_gps[1][1] * w_xy_gps_v;
		}

		if (use_gps_z) {
			accel_bias_corr[2] -= corr_gps[2][0] * w_z_gps_p * w_z_gps_p;
		}

		/* transform error vector from NED frame to body frame */
		for (int i = 0; i < 3; i++) {
			float c = 0.0f;

			for (int j = 0; j < 3; j++) {
				c += R_gps[j][i] * accel_bias_corr[j];
			}

			if (isfinite(c)) {
				acc_bias[i] += c * params.w_acc_bias * dt;
			}
		}

		/* accelerometer bias correction for flow and baro (assume that there is no delay) */
		accel_bias_corr[0] = 0.0f;
		accel_bias_corr[1] = 0.0f;
		accel_bias_corr[2] = 0.0f;

		if (use_flow) {
			accel_bias_corr[0] -= corr_flow[0] * params.w_xy_flow;
			accel_bias_corr[1] -= corr_flow[1] * params.w_xy_flow;
		}

		accel_bias_corr[2] -= corr_baro * params.w_z_baro * params.w_z_baro;

		/* transform error vector from NED frame to body frame */
		for (int i = 0; i < 3; i++) {
			float c = 0.0f;

			for (int j = 0; j < 3; j++) {
				c += att.R[j][i] * accel_bias_corr[j];
			}

			if (isfinite(c)) {
				acc_bias[i] += c * params.w_acc_bias * dt;
			}
		}

		/* inertial filter prediction for altitude */
		inertial_filter_predict(dt, z_est, acc[2]);

		if (!(isfinite(z_est[0]) && isfinite(z_est[1]))) {
			write_debug_log("BAD ESTIMATE AFTER Z PREDICTION", dt, x_est, y_est, z_est, x_est_prev, y_est_prev, z_est_prev, acc, corr_gps, w_xy_gps_p, w_xy_gps_v);
			memcpy(z_est, z_est_prev, sizeof(z_est));
		}

		/* inertial filter correction for altitude */
		inertial_filter_correct(corr_baro, dt, z_est, 0, params.w_z_baro);
<<<<<<< HEAD
		inertial_filter_correct(corr_gps[2][0], dt, z_est, 0, w_z_gps_p);

=======

		if (use_gps_z) {
			epv = fminf(epv, gps.epv_m);

			inertial_filter_correct(corr_gps[2][0], dt, z_est, 0, w_z_gps_p);
		}

>>>>>>> 6b8248ee
		if (!(isfinite(z_est[0]) && isfinite(z_est[1]))) {
			write_debug_log("BAD ESTIMATE AFTER Z CORRECTION", dt, x_est, y_est, z_est, x_est_prev, y_est_prev, z_est_prev, acc, corr_gps, w_xy_gps_p, w_xy_gps_v);
			memcpy(z_est, z_est_prev, sizeof(z_est));
			memset(corr_gps, 0, sizeof(corr_gps));
			corr_baro = 0;

		} else {
			memcpy(z_est_prev, z_est, sizeof(z_est));
		}

		if (can_estimate_xy) {
			/* inertial filter prediction for position */
			inertial_filter_predict(dt, x_est, acc[0]);
			inertial_filter_predict(dt, y_est, acc[1]);

			if (!(isfinite(x_est[0]) && isfinite(x_est[1]) && isfinite(y_est[0]) && isfinite(y_est[1]))) {
				write_debug_log("BAD ESTIMATE AFTER PREDICTION", dt, x_est, y_est, z_est, x_est_prev, y_est_prev, z_est_prev, acc, corr_gps, w_xy_gps_p, w_xy_gps_v);
				memcpy(x_est, x_est_prev, sizeof(x_est));
				memcpy(y_est, y_est_prev, sizeof(y_est));
			}

			/* inertial filter correction for position */
			if (use_flow) {
				eph = fminf(eph, eph_flow);

				inertial_filter_correct(corr_flow[0], dt, x_est, 1, params.w_xy_flow * w_flow);
				inertial_filter_correct(corr_flow[1], dt, y_est, 1, params.w_xy_flow * w_flow);
			}

			if (use_gps_xy) {
				eph = fminf(eph, gps.eph_m);

				inertial_filter_correct(corr_gps[0][0], dt, x_est, 0, w_xy_gps_p);
				inertial_filter_correct(corr_gps[1][0], dt, y_est, 0, w_xy_gps_p);

				if (gps.vel_ned_valid && t < gps.timestamp_velocity + gps_topic_timeout) {
					inertial_filter_correct(corr_gps[0][1], dt, x_est, 1, w_xy_gps_v);
					inertial_filter_correct(corr_gps[1][1], dt, y_est, 1, w_xy_gps_v);
				}
			}

			if (!(isfinite(x_est[0]) && isfinite(x_est[1]) && isfinite(y_est[0]) && isfinite(y_est[1]))) {
				write_debug_log("BAD ESTIMATE AFTER CORRECTION", dt, x_est, y_est, z_est, x_est_prev, y_est_prev, z_est_prev, acc, corr_gps, w_xy_gps_p, w_xy_gps_v);
				memcpy(x_est, x_est_prev, sizeof(x_est));
				memcpy(y_est, y_est_prev, sizeof(y_est));
				memset(corr_gps, 0, sizeof(corr_gps));
				memset(corr_flow, 0, sizeof(corr_flow));

			} else {
				memcpy(x_est_prev, x_est, sizeof(x_est));
				memcpy(y_est_prev, y_est, sizeof(y_est));
			}
		}

		/* detect land */
		alt_avg += (- z_est[0] - alt_avg) * dt / params.land_t;
		float alt_disp2 = - z_est[0] - alt_avg;
		alt_disp2 = alt_disp2 * alt_disp2;
		float land_disp2 = params.land_disp * params.land_disp;
		/* get actual thrust output */
		float thrust = armed.armed ? actuator.control[3] : 0.0f;

		if (landed) {
			if (alt_disp2 > land_disp2 || thrust > params.land_thr) {
				landed = false;
				landed_time = 0;
			}

		} else {
			if (alt_disp2 < land_disp2 && thrust < params.land_thr) {
				if (landed_time == 0) {
					landed_time = t;    // land detected first time

				} else {
					if (t > landed_time + params.land_t * 1000000.0f) {
						landed = true;
						landed_time = 0;
					}
				}

			} else {
				landed_time = 0;
			}
		}

		if (verbose_mode) {
			/* print updates rate */
			if (t > updates_counter_start + updates_counter_len) {
				float updates_dt = (t - updates_counter_start) * 0.000001f;
				warnx(
					"updates rate: accelerometer = %.1f/s, baro = %.1f/s, gps = %.1f/s, attitude = %.1f/s, flow = %.1f/s",
					accel_updates / updates_dt,
					baro_updates / updates_dt,
					gps_updates / updates_dt,
					attitude_updates / updates_dt,
					flow_updates / updates_dt);
				updates_counter_start = t;
				accel_updates = 0;
				baro_updates = 0;
				gps_updates = 0;
				attitude_updates = 0;
				flow_updates = 0;
			}
		}

		if (t > pub_last + PUB_INTERVAL) {
			pub_last = t;

			/* push current estimate to buffer */
			est_buf[buf_ptr][0][0] = x_est[0];
			est_buf[buf_ptr][0][1] = x_est[1];
			est_buf[buf_ptr][1][0] = y_est[0];
			est_buf[buf_ptr][1][1] = y_est[1];
			est_buf[buf_ptr][2][0] = z_est[0];
			est_buf[buf_ptr][2][1] = z_est[1];

			/* push current rotation matrix to buffer */
			memcpy(R_buf[buf_ptr], att.R, sizeof(att.R));

			buf_ptr++;
			if (buf_ptr >= EST_BUF_SIZE) {
				buf_ptr = 0;
			}

			/* publish local position */
			local_pos.xy_valid = can_estimate_xy;
			local_pos.v_xy_valid = can_estimate_xy;
			local_pos.xy_global = local_pos.xy_valid && use_gps_xy;
			local_pos.z_global = local_pos.z_valid && use_gps_z;
			local_pos.x = x_est[0];
			local_pos.vx = x_est[1];
			local_pos.y = y_est[0];
			local_pos.vy = y_est[1];
			local_pos.z = z_est[0];
			local_pos.vz = z_est[1];
			local_pos.landed = landed;
			local_pos.yaw = att.yaw;
			local_pos.dist_bottom_valid = dist_bottom_valid;
			local_pos.eph = eph;
			local_pos.epv = epv;

			if (local_pos.dist_bottom_valid) {
				local_pos.dist_bottom = -z_est[0] - surface_offset;
				local_pos.dist_bottom_rate = -z_est[1] - surface_offset_rate;
			}

			if (gps_valid) {
				local_pos.time_gps_usec = gps.time_gps_usec + t - gps.timestamp_time;
			}

			local_pos.timestamp = t;

			orb_publish(ORB_ID(vehicle_local_position), vehicle_local_position_pub, &local_pos);

			if (local_pos.xy_global && local_pos.z_global) {
				/* publish global position */
				global_pos.timestamp = t;
				global_pos.time_gps_usec = gps.time_gps_usec;

				double est_lat, est_lon;
				map_projection_reproject(&ref, local_pos.x, local_pos.y, &est_lat, &est_lon);

				global_pos.lat = est_lat;
				global_pos.lon = est_lon;
				global_pos.alt = local_pos.ref_alt - local_pos.z;

				global_pos.time_gps_usec = gps.time_gps_usec + t - gps.timestamp_time;

				global_pos.vel_n = local_pos.vx;
				global_pos.vel_e = local_pos.vy;
				global_pos.vel_d = local_pos.vz;

				global_pos.yaw = local_pos.yaw;

				global_pos.eph = eph;
				global_pos.epv = epv;

				if (vehicle_global_position_pub < 0) {
					vehicle_global_position_pub = orb_advertise(ORB_ID(vehicle_global_position), &global_pos);

				} else {
					orb_publish(ORB_ID(vehicle_global_position), vehicle_global_position_pub, &global_pos);
				}
			}
		}
	}

	warnx("stopped");
	mavlink_log_info(mavlink_fd, "[inav] stopped");
	thread_running = false;
	return 0;
}<|MERGE_RESOLUTION|>--- conflicted
+++ resolved
@@ -218,8 +218,6 @@
 	memset(R_gps, 0, sizeof(R_gps));
 	int buf_ptr = 0;
 
-<<<<<<< HEAD
-=======
 	static const float min_eph_epv = 2.0f;	// min EPH/EPV, used for weight calculation
 	static const float max_eph_epv = 20.0f;	// max EPH/EPV acceptable for estimation
 
@@ -228,7 +226,6 @@
 
 	float eph_flow = 1.0f;
 
->>>>>>> 6b8248ee
 	float x_est_prev[2], y_est_prev[2], z_est_prev[2];
 	memset(x_est_prev, 0, sizeof(x_est_prev));
 	memset(y_est_prev, 0, sizeof(y_est_prev));
@@ -653,7 +650,6 @@
 							}
 						}
 
-<<<<<<< HEAD
 						if (do_init) {
 							if (ref_init_start == 0) {
 								ref_init_start = t;
@@ -676,24 +672,6 @@
 								warnx("init ref: lat=%.7f, lon=%.7f, alt=%.2f", lat, lon, alt);
 								mavlink_log_info(mavlink_fd, "[inav] init ref: %.7f, %.7f, %.2f", lat, lon, alt);
 							}
-=======
-							/* set position estimate to (0, 0, 0), use GPS velocity for XY */
-							x_est[0] = 0.0f;
-							x_est[1] = gps.vel_n_m_s;
-							y_est[0] = 0.0f;
-							y_est[1] = gps.vel_e_m_s;
-							z_est[0] = 0.0f;
-
-							local_pos.ref_lat = lat;
-							local_pos.ref_lon = lon;
-							local_pos.ref_alt = alt;
-							local_pos.ref_timestamp = t;
-
-							/* initialize projection */
-							map_projection_init(&ref, lat, lon);
-							warnx("init ref: lat=%.7f, lon=%.7f, alt=%.2f", lat, lon, alt);
-							mavlink_log_info(mavlink_fd, "[inav] init ref: lat=%.7f, lon=%.7f, alt=%.2f", lat, lon, alt);
->>>>>>> 6b8248ee
 						}
 					}
 
@@ -708,15 +686,12 @@
 							x_est[1] = gps.vel_n_m_s;
 							y_est[0] = gps_proj[1];
 							y_est[1] = gps.vel_e_m_s;
-<<<<<<< HEAD
-=======
 						}
 
 						/* calculate index of estimated values in buffer */
 						int est_i = buf_ptr - 1 - min(EST_BUF_SIZE - 1, max(0, (int)(params.delay_gps * 1000000.0f / PUB_INTERVAL)));
 						if (est_i < 0) {
 							est_i += EST_BUF_SIZE;
->>>>>>> 6b8248ee
 						}
 
 						/* calculate correction for position */
@@ -891,10 +866,6 @@
 
 		/* inertial filter correction for altitude */
 		inertial_filter_correct(corr_baro, dt, z_est, 0, params.w_z_baro);
-<<<<<<< HEAD
-		inertial_filter_correct(corr_gps[2][0], dt, z_est, 0, w_z_gps_p);
-
-=======
 
 		if (use_gps_z) {
 			epv = fminf(epv, gps.epv_m);
@@ -902,7 +873,6 @@
 			inertial_filter_correct(corr_gps[2][0], dt, z_est, 0, w_z_gps_p);
 		}
 
->>>>>>> 6b8248ee
 		if (!(isfinite(z_est[0]) && isfinite(z_est[1]))) {
 			write_debug_log("BAD ESTIMATE AFTER Z CORRECTION", dt, x_est, y_est, z_est, x_est_prev, y_est_prev, z_est_prev, acc, corr_gps, w_xy_gps_p, w_xy_gps_v);
 			memcpy(z_est, z_est_prev, sizeof(z_est));
