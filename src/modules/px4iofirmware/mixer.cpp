/****************************************************************************
 *
 *   Copyright (c) 2012-2014 PX4 Development Team. All rights reserved.
 *
 * Redistribution and use in source and binary forms, with or without
 * modification, are permitted provided that the following conditions
 * are met:
 *
 * 1. Redistributions of source code must retain the above copyright
 *    notice, this list of conditions and the following disclaimer.
 * 2. Redistributions in binary form must reproduce the above copyright
 *    notice, this list of conditions and the following disclaimer in
 *    the documentation and/or other materials provided with the
 *    distribution.
 * 3. Neither the name PX4 nor the names of its contributors may be
 *    used to endorse or promote products derived from this software
 *    without specific prior written permission.
 *
 * THIS SOFTWARE IS PROVIDED BY THE COPYRIGHT HOLDERS AND CONTRIBUTORS
 * "AS IS" AND ANY EXPRESS OR IMPLIED WARRANTIES, INCLUDING, BUT NOT
 * LIMITED TO, THE IMPLIED WARRANTIES OF MERCHANTABILITY AND FITNESS
 * FOR A PARTICULAR PURPOSE ARE DISCLAIMED. IN NO EVENT SHALL THE
 * COPYRIGHT OWNER OR CONTRIBUTORS BE LIABLE FOR ANY DIRECT, INDIRECT,
 * INCIDENTAL, SPECIAL, EXEMPLARY, OR CONSEQUENTIAL DAMAGES (INCLUDING,
 * BUT NOT LIMITED TO, PROCUREMENT OF SUBSTITUTE GOODS OR SERVICES; LOSS
 * OF USE, DATA, OR PROFITS; OR BUSINESS INTERRUPTION) HOWEVER CAUSED
 * AND ON ANY THEORY OF LIABILITY, WHETHER IN CONTRACT, STRICT
 * LIABILITY, OR TORT (INCLUDING NEGLIGENCE OR OTHERWISE) ARISING IN
 * ANY WAY OUT OF THE USE OF THIS SOFTWARE, EVEN IF ADVISED OF THE
 * POSSIBILITY OF SUCH DAMAGE.
 *
 ****************************************************************************/

/**
 * @file mixer.cpp
 *
 * Control channel input/output mixer and failsafe.
 */

#include <nuttx/config.h>
#include <syslog.h>

#include <sys/types.h>
#include <stdbool.h>
#include <string.h>

#include <drivers/drv_pwm_output.h>
#include <drivers/drv_hrt.h>

#include <systemlib/pwm_limit/pwm_limit.h>
#include <systemlib/mixer/mixer.h>

extern "C" {
//#define DEBUG
#include "px4io.h"
}

#include "sbus.h"

/*
 * Maximum interval in us before FMU signal is considered lost
 */
#define FMU_INPUT_DROP_LIMIT_US		200000

/* XXX need to move the RC_CHANNEL_FUNCTION out of rc_channels.h and into systemlib */
#define ROLL     0
#define PITCH    1
#define YAW      2
#define THROTTLE 3
#define OVERRIDE 4

/* current servo arm/disarm state */
static bool mixer_servos_armed = false;
static bool should_arm = false;
static bool should_always_enable_pwm = false;
static volatile bool in_mixer = false;

/* selected control values and count for mixing */
enum mixer_source {
	MIX_NONE,
	MIX_FMU,
	MIX_OVERRIDE,
	MIX_FAILSAFE,
	MIX_OVERRIDE_FMU_OK
};
static mixer_source source;

static int	mixer_callback(uintptr_t handle,
			       uint8_t control_group,
			       uint8_t control_index,
			       float &control);

static MixerGroup mixer_group(mixer_callback, 0);

/* Set the failsafe values of all mixed channels (based on zero throttle, controls centered) */
static void mixer_set_failsafe();

void
mixer_tick(void)
{

	/* check that we are receiving fresh data from the FMU */
	if (hrt_elapsed_time(&system_state.fmu_data_received_time) > FMU_INPUT_DROP_LIMIT_US) {

		/* too long without FMU input, time to go to failsafe */
		if (r_status_flags & PX4IO_P_STATUS_FLAGS_FMU_OK) {
			isr_debug(1, "AP RX timeout");
		}
		r_status_flags &= ~(PX4IO_P_STATUS_FLAGS_FMU_OK);
		r_status_alarms |= PX4IO_P_STATUS_ALARMS_FMU_LOST;

	} else {
		r_status_flags |= PX4IO_P_STATUS_FLAGS_FMU_OK;
	}

	/* default to failsafe mixing */
	source = MIX_FAILSAFE;

	/*
	 * Decide which set of controls we're using.
	 */

	/* do not mix if RAW_PWM mode is on and FMU is good */
	if ((r_status_flags & PX4IO_P_STATUS_FLAGS_RAW_PWM) &&
	        (r_status_flags & PX4IO_P_STATUS_FLAGS_FMU_OK)) {

		/* don't actually mix anything - we already have raw PWM values */
		source = MIX_NONE;

	} else {

		if (!(r_status_flags & PX4IO_P_STATUS_FLAGS_OVERRIDE) &&
		     (r_status_flags & PX4IO_P_STATUS_FLAGS_FMU_OK) &&
		     (r_status_flags & PX4IO_P_STATUS_FLAGS_MIXER_OK)) {

			/* mix from FMU controls */
			source = MIX_FMU;
		}

		if ( (r_status_flags & PX4IO_P_STATUS_FLAGS_OVERRIDE) &&
		     (r_status_flags & PX4IO_P_STATUS_FLAGS_RC_OK) &&
		     (r_status_flags & PX4IO_P_STATUS_FLAGS_MIXER_OK) &&
		     !(r_setup_arming & PX4IO_P_SETUP_ARMING_RC_HANDLING_DISABLED) &&
		     !(r_status_flags & PX4IO_P_STATUS_FLAGS_FMU_OK)) {

		 	/* if allowed, mix from RC inputs directly */
			source = MIX_OVERRIDE;
		} else 	if ( (r_status_flags & PX4IO_P_STATUS_FLAGS_OVERRIDE) &&
		     (r_status_flags & PX4IO_P_STATUS_FLAGS_RC_OK) &&
		     (r_status_flags & PX4IO_P_STATUS_FLAGS_MIXER_OK) &&
		     !(r_setup_arming & PX4IO_P_SETUP_ARMING_RC_HANDLING_DISABLED) &&
		     (r_status_flags & PX4IO_P_STATUS_FLAGS_FMU_OK)) {

			/* if allowed, mix from RC inputs directly up to available rc channels */
			source = MIX_OVERRIDE_FMU_OK;
		}
	}

	/*
	 * Set failsafe status flag depending on mixing source
	 */
	if (source == MIX_FAILSAFE) {
		r_status_flags |= PX4IO_P_STATUS_FLAGS_FAILSAFE;
	} else {
		r_status_flags &= ~(PX4IO_P_STATUS_FLAGS_FAILSAFE);
	}

	/*
	 * Decide whether the servos should be armed right now.
	 *
	 * We must be armed, and we must have a PWM source; either raw from
	 * FMU or from the mixer.
	 *
	 * XXX correct behaviour for failsafe may require an additional case
	 * here.
	 */
	should_arm = (
		/* IO initialised without error */   (r_status_flags & PX4IO_P_STATUS_FLAGS_INIT_OK)
		/* and IO is armed */ 		  && (r_status_flags & PX4IO_P_STATUS_FLAGS_SAFETY_OFF)
		/* and FMU is armed */ 		  && (
							    ((r_setup_arming & PX4IO_P_SETUP_ARMING_FMU_ARMED)
		/* and there is valid input via or mixer */         &&   (r_status_flags & PX4IO_P_STATUS_FLAGS_MIXER_OK) )
		/* or direct PWM is set */               || (r_status_flags & PX4IO_P_STATUS_FLAGS_RAW_PWM)
		/* or failsafe was set manually */	 || ((r_setup_arming & PX4IO_P_SETUP_ARMING_FAILSAFE_CUSTOM) && !(r_status_flags & PX4IO_P_STATUS_FLAGS_FMU_OK))
						     )
	);

	should_always_enable_pwm = (r_setup_arming & PX4IO_P_SETUP_ARMING_ALWAYS_PWM_ENABLE)
						&& (r_status_flags & PX4IO_P_STATUS_FLAGS_INIT_OK)
						&& (r_status_flags & PX4IO_P_STATUS_FLAGS_FMU_OK);

	unsigned actuator_count = 0;

	/*
	 * Run the mixers.
	 */
	if (source == MIX_FAILSAFE) {

		actuator_count = 0;

		/* copy failsafe values to the servo outputs */
		for (unsigned i = 0; i < PX4IO_SERVO_COUNT; i++) {
			r_page_servos[i] = r_page_servo_failsafe[i];

			/* get the count of the last valid actuator */
			if ((r_page_servos[i] != 0) && ((i + 1) > actuator_count))
				actuator_count = i + 1;

			/* safe actuators for FMU feedback */
			r_page_actuators[i] = FLOAT_TO_REG((r_page_servos[i] - 1500) / 600.0f);
		}


	} else if (source != MIX_NONE && (r_status_flags & PX4IO_P_STATUS_FLAGS_MIXER_OK)) {

		float	outputs[PX4IO_SERVO_COUNT];
		unsigned mixed;

		/* mix */

		/* poor mans mutex */
		in_mixer = true;
		mixed = mixer_group.mix(&outputs[0], PX4IO_SERVO_COUNT);
		actuator_count = mixed;
		in_mixer = false;

		/* the pwm limit call takes care of out of band errors */
		pwm_limit_calc(should_arm, mixed, r_page_servo_disarmed, r_page_servo_control_min, r_page_servo_control_max, outputs, r_page_servos, &pwm_limit);

		for (unsigned i = mixed; i < PX4IO_SERVO_COUNT; i++)
			r_page_servos[i] = 0;

		for (unsigned i = 0; i < PX4IO_SERVO_COUNT; i++) {
			r_page_actuators[i] = FLOAT_TO_REG(outputs[i]);
		}
	}

	/* set arming */
	bool needs_to_arm = (should_arm || should_always_enable_pwm);

	/* check any conditions that prevent arming */
	if (r_setup_arming & PX4IO_P_SETUP_ARMING_LOCKDOWN) {
		needs_to_arm = false;
	}
	if (!should_arm && !should_always_enable_pwm) {
		needs_to_arm = false;
	}

	if (needs_to_arm && !mixer_servos_armed) {
		/* need to arm, but not armed */
		up_pwm_servo_arm(true);
		mixer_servos_armed = true;
		r_status_flags |= PX4IO_P_STATUS_FLAGS_OUTPUTS_ARMED;
		isr_debug(5, "> PWM enabled");

	} else if (!needs_to_arm && mixer_servos_armed) {
		/* armed but need to disarm */
		up_pwm_servo_arm(false);
		mixer_servos_armed = false;
		r_status_flags &= ~(PX4IO_P_STATUS_FLAGS_OUTPUTS_ARMED);
		isr_debug(5, "> PWM disabled");
	}

	if (mixer_servos_armed && should_arm) {
		/* update the servo outputs. */
		for (unsigned i = 0; i < PX4IO_SERVO_COUNT; i++)
			up_pwm_servo_set(i, r_page_servos[i]);

<<<<<<< HEAD
		/* update S.BUS1 outputs */
		if (r_page_setup[PX4IO_P_SETUP_FEATURES] & PX4IO_P_SETUP_FEATURES_SBUS1_OUT) {
			sbus1_output(r_page_servos, actuator_count);
		}

		/* update S.BUS2 outputs */
		if (r_page_setup[PX4IO_P_SETUP_FEATURES] & PX4IO_P_SETUP_FEATURES_SBUS2_OUT) {
			sbus2_output(r_page_servos, actuator_count);
=======
		/* set S.BUS1 or S.BUS2 outputs */

		if (r_setup_features & PX4IO_P_SETUP_FEATURES_SBUS2_OUT) {
			sbus2_output(r_page_servos, PX4IO_SERVO_COUNT);
		} else if (r_setup_features & PX4IO_P_SETUP_FEATURES_SBUS1_OUT) {
			sbus1_output(r_page_servos, PX4IO_SERVO_COUNT);
>>>>>>> ddc8f1fa
		}

	} else if (mixer_servos_armed && should_always_enable_pwm) {
		/* set the disarmed servo outputs. */
		for (unsigned i = 0; i < PX4IO_SERVO_COUNT; i++)
			up_pwm_servo_set(i, r_page_servo_disarmed[i]);

<<<<<<< HEAD
		/* update S.BUS1 outputs */
		if (r_page_setup[PX4IO_P_SETUP_FEATURES] & PX4IO_P_SETUP_FEATURES_SBUS1_OUT) {
			sbus1_output(r_page_servos, actuator_count);
		}

		/* update S.BUS2 outputs */
		if (r_page_setup[PX4IO_P_SETUP_FEATURES] & PX4IO_P_SETUP_FEATURES_SBUS2_OUT) {
			sbus2_output(r_page_servos, actuator_count);
		}
=======
		/* set S.BUS1 or S.BUS2 outputs */
		if (r_setup_features & PX4IO_P_SETUP_FEATURES_SBUS1_OUT)
			sbus1_output(r_page_servos, PX4IO_SERVO_COUNT);

		if (r_setup_features & PX4IO_P_SETUP_FEATURES_SBUS2_OUT)
			sbus2_output(r_page_servos, PX4IO_SERVO_COUNT);
>>>>>>> ddc8f1fa
	}
}

static int
mixer_callback(uintptr_t handle,
	       uint8_t control_group,
	       uint8_t control_index,
	       float &control)
{
	if (control_group >= PX4IO_CONTROL_GROUPS)
		return -1;

	switch (source) {
	case MIX_FMU:
		if (control_index < PX4IO_CONTROL_CHANNELS && control_group < PX4IO_CONTROL_GROUPS ) {
			control = REG_TO_FLOAT(r_page_controls[CONTROL_PAGE_INDEX(control_group, control_index)]);
			break;
		}
		return -1;

	case MIX_OVERRIDE:
		if (r_page_rc_input[PX4IO_P_RC_VALID] & (1 << CONTROL_PAGE_INDEX(control_group, control_index))) {
			control = REG_TO_FLOAT(r_page_rc_input[PX4IO_P_RC_BASE + control_index]);
			break;
		}
		return -1;

	case MIX_OVERRIDE_FMU_OK:
		/* FMU is ok but we are in override mode, use direct rc control for the available rc channels. The remaining channels are still controlled by the fmu */
		if (r_page_rc_input[PX4IO_P_RC_VALID] & (1 << CONTROL_PAGE_INDEX(control_group, control_index))) {
			control = REG_TO_FLOAT(r_page_rc_input[PX4IO_P_RC_BASE + control_index]);
			break;
		} else if (control_index < PX4IO_CONTROL_CHANNELS && control_group < PX4IO_CONTROL_GROUPS) {
			control = REG_TO_FLOAT(r_page_controls[CONTROL_PAGE_INDEX(control_group, control_index)]);
			break;
		}
		return -1;

	case MIX_FAILSAFE:
	case MIX_NONE:
		control = 0.0f;
		return -1;
	}

	return 0;
}

/*
 * XXX error handling here should be more aggressive; currently it is
 * possible to get STATUS_FLAGS_MIXER_OK set even though the mixer has
 * not loaded faithfully.
 */

static char mixer_text[256];		/* large enough for one mixer */
static unsigned mixer_text_length = 0;

int
mixer_handle_text(const void *buffer, size_t length)
{
	/* do not allow a mixer change while safety off */
	if ((r_status_flags & PX4IO_P_STATUS_FLAGS_SAFETY_OFF)) {
		return 1;
	}

	/* abort if we're in the mixer */
	if (in_mixer) {
		return 1;
	}

	px4io_mixdata	*msg = (px4io_mixdata *)buffer;

	isr_debug(2, "mix txt %u", length);

	if (length < sizeof(px4io_mixdata))
		return 0;

	unsigned	text_length = length - sizeof(px4io_mixdata);

	switch (msg->action) {
	case F2I_MIXER_ACTION_RESET:
		isr_debug(2, "reset");

		/* FIRST mark the mixer as invalid */
		r_status_flags &= ~PX4IO_P_STATUS_FLAGS_MIXER_OK;
		/* THEN actually delete it */
		mixer_group.reset();
		mixer_text_length = 0;

		/* FALLTHROUGH */
	case F2I_MIXER_ACTION_APPEND:
		isr_debug(2, "append %d", length);

		/* disable mixing during the update */
		r_status_flags &= ~PX4IO_P_STATUS_FLAGS_MIXER_OK;

		/* check for overflow - this would be really fatal */
		if ((mixer_text_length + text_length + 1) > sizeof(mixer_text)) {
			r_status_flags &= ~PX4IO_P_STATUS_FLAGS_MIXER_OK;
			return 0;
		}

		/* append mixer text and nul-terminate, guard against overflow */
		memcpy(&mixer_text[mixer_text_length], msg->text, text_length);
		mixer_text_length += text_length;
		mixer_text[mixer_text_length] = '\0';
		isr_debug(2, "buflen %u", mixer_text_length);

		/* process the text buffer, adding new mixers as their descriptions can be parsed */
		unsigned resid = mixer_text_length;
		mixer_group.load_from_buf(&mixer_text[0], resid);

		/* if anything was parsed */
		if (resid != mixer_text_length) {

			/* only set mixer ok if no residual is left over */
			if (resid == 0) {
				r_status_flags |= PX4IO_P_STATUS_FLAGS_MIXER_OK;
			} else {
				/* not yet reached the end of the mixer, set as not ok */
				r_status_flags &= ~PX4IO_P_STATUS_FLAGS_MIXER_OK;
			}

			isr_debug(2, "used %u", mixer_text_length - resid);

			/* copy any leftover text to the base of the buffer for re-use */
			if (resid > 0)
				memcpy(&mixer_text[0], &mixer_text[mixer_text_length - resid], resid);

			mixer_text_length = resid;

			/* update failsafe values */
			mixer_set_failsafe();
		}

		break;
	}

	return 0;
}

static void
mixer_set_failsafe()
{
	/* 
	 * Check if a custom failsafe value has been written,
	 * or if the mixer is not ok and bail out.
	 */

	if ((r_setup_arming & PX4IO_P_SETUP_ARMING_FAILSAFE_CUSTOM) ||
		!(r_status_flags & PX4IO_P_STATUS_FLAGS_MIXER_OK))
		return;

	/* set failsafe defaults to the values for all inputs = 0 */
	float	outputs[PX4IO_SERVO_COUNT];
	unsigned mixed;

	/* mix */
	mixed = mixer_group.mix(&outputs[0], PX4IO_SERVO_COUNT);

	/* scale to PWM and update the servo outputs as required */
	for (unsigned i = 0; i < mixed; i++) {

		/* scale to servo output */
		r_page_servo_failsafe[i] = (outputs[i] * 600.0f) + 1500;

	}

	/* disable the rest of the outputs */
	for (unsigned i = mixed; i < PX4IO_SERVO_COUNT; i++)
		r_page_servo_failsafe[i] = 0;

}<|MERGE_RESOLUTION|>--- conflicted
+++ resolved
@@ -266,23 +266,12 @@
 		for (unsigned i = 0; i < PX4IO_SERVO_COUNT; i++)
 			up_pwm_servo_set(i, r_page_servos[i]);
 
-<<<<<<< HEAD
-		/* update S.BUS1 outputs */
-		if (r_page_setup[PX4IO_P_SETUP_FEATURES] & PX4IO_P_SETUP_FEATURES_SBUS1_OUT) {
-			sbus1_output(r_page_servos, actuator_count);
-		}
-
-		/* update S.BUS2 outputs */
-		if (r_page_setup[PX4IO_P_SETUP_FEATURES] & PX4IO_P_SETUP_FEATURES_SBUS2_OUT) {
-			sbus2_output(r_page_servos, actuator_count);
-=======
 		/* set S.BUS1 or S.BUS2 outputs */
 
 		if (r_setup_features & PX4IO_P_SETUP_FEATURES_SBUS2_OUT) {
 			sbus2_output(r_page_servos, PX4IO_SERVO_COUNT);
 		} else if (r_setup_features & PX4IO_P_SETUP_FEATURES_SBUS1_OUT) {
 			sbus1_output(r_page_servos, PX4IO_SERVO_COUNT);
->>>>>>> ddc8f1fa
 		}
 
 	} else if (mixer_servos_armed && should_always_enable_pwm) {
@@ -290,24 +279,12 @@
 		for (unsigned i = 0; i < PX4IO_SERVO_COUNT; i++)
 			up_pwm_servo_set(i, r_page_servo_disarmed[i]);
 
-<<<<<<< HEAD
-		/* update S.BUS1 outputs */
-		if (r_page_setup[PX4IO_P_SETUP_FEATURES] & PX4IO_P_SETUP_FEATURES_SBUS1_OUT) {
-			sbus1_output(r_page_servos, actuator_count);
-		}
-
-		/* update S.BUS2 outputs */
-		if (r_page_setup[PX4IO_P_SETUP_FEATURES] & PX4IO_P_SETUP_FEATURES_SBUS2_OUT) {
-			sbus2_output(r_page_servos, actuator_count);
-		}
-=======
 		/* set S.BUS1 or S.BUS2 outputs */
 		if (r_setup_features & PX4IO_P_SETUP_FEATURES_SBUS1_OUT)
 			sbus1_output(r_page_servos, PX4IO_SERVO_COUNT);
 
 		if (r_setup_features & PX4IO_P_SETUP_FEATURES_SBUS2_OUT)
 			sbus2_output(r_page_servos, PX4IO_SERVO_COUNT);
->>>>>>> ddc8f1fa
 	}
 }
 
