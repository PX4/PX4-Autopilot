/****************************************************************************
 *
 *   Copyright (c) 2012-2016 PX4 Development Team. All rights reserved.
 *
 * Redistribution and use in source and binary forms, with or without
 * modification, are permitted provided that the following conditions
 * are met:
 *
 * 1. Redistributions of source code must retain the above copyright
 *    notice, this list of conditions and the following disclaimer.
 * 2. Redistributions in binary form must reproduce the above copyright
 *    notice, this list of conditions and the following disclaimer in
 *    the documentation and/or other materials provided with the
 *    distribution.
 * 3. Neither the name PX4 nor the names of its contributors may be
 *    used to endorse or promote products derived from this software
 *    without specific prior written permission.
 *
 * THIS SOFTWARE IS PROVIDED BY THE COPYRIGHT HOLDERS AND CONTRIBUTORS
 * "AS IS" AND ANY EXPRESS OR IMPLIED WARRANTIES, INCLUDING, BUT NOT
 * LIMITED TO, THE IMPLIED WARRANTIES OF MERCHANTABILITY AND FITNESS
 * FOR A PARTICULAR PURPOSE ARE DISCLAIMED. IN NO EVENT SHALL THE
 * COPYRIGHT OWNER OR CONTRIBUTORS BE LIABLE FOR ANY DIRECT, INDIRECT,
 * INCIDENTAL, SPECIAL, EXEMPLARY, OR CONSEQUENTIAL DAMAGES (INCLUDING,
 * BUT NOT LIMITED TO, PROCUREMENT OF SUBSTITUTE GOODS OR SERVICES; LOSS
 * OF USE, DATA, OR PROFITS; OR BUSINESS INTERRUPTION) HOWEVER CAUSED
 * AND ON ANY THEORY OF LIABILITY, WHETHER IN CONTRACT, STRICT
 * LIABILITY, OR TORT (INCLUDING NEGLIGENCE OR OTHERWISE) ARISING IN
 * ANY WAY OUT OF THE USE OF THIS SOFTWARE, EVEN IF ADVISED OF THE
 * POSSIBILITY OF SUCH DAMAGE.
 *
 ****************************************************************************/

/**
 * @file sdlog2.c
 *
 * Simple SD logger for flight data. Buffers new sensor values and
 * does the heavy SD I/O in a low-priority worker thread.
 *
 * @author Lorenz Meier <lm@inf.ethz.ch>
 * @author Anton Babushkin <anton.babushkin@me.com>
 * @author Ban Siesta <bansiesta@gmail.com>
 * @author Julian Oes <julian@oes.ch>
 */

#include <px4_config.h>
#include <px4_defines.h>
#include <px4_getopt.h>
#include <px4_tasks.h>
#include <px4_time.h>
#include <px4_posix.h>
#include <sys/types.h>
#include <sys/stat.h>
#ifdef __PX4_DARWIN
#include <sys/param.h>
#include <sys/mount.h>
#else
#include <sys/statfs.h>
#endif
#include <fcntl.h>
#include <errno.h>
#include <unistd.h>
#include <stdio.h>
#include <stdlib.h>
#include <string.h>
#include <ctype.h>
#include <systemlib/err.h>
#include <unistd.h>
#include <drivers/drv_hrt.h>
#include <math.h>
#include <time.h>

#include <uORB/uORB.h>
#include <uORB/topics/vehicle_status.h>
#include <uORB/topics/sensor_combined.h>
#include <uORB/topics/vehicle_attitude.h>
#include <uORB/topics/control_state.h>
#include <uORB/topics/vehicle_attitude_setpoint.h>
#include <uORB/topics/vehicle_rates_setpoint.h>
#include <uORB/topics/actuator_outputs.h>
#include <uORB/topics/actuator_controls_0.h>
#include <uORB/topics/actuator_controls_1.h>
#include <uORB/topics/actuator_controls_2.h>
#include <uORB/topics/actuator_controls_3.h>
#include <uORB/topics/actuator_controls.h>
#include <uORB/topics/vehicle_command.h>
#include <uORB/topics/vehicle_local_position.h>
#include <uORB/topics/vehicle_local_position_setpoint.h>
#include <uORB/topics/vehicle_global_position.h>
#include <uORB/topics/position_setpoint_triplet.h>
#include <uORB/topics/vehicle_gps_position.h>
#include <uORB/topics/satellite_info.h>
#include <uORB/topics/att_pos_mocap.h>
#include <uORB/topics/vision_position_estimate.h>
#include <uORB/topics/vehicle_global_velocity_setpoint.h>
#include <uORB/topics/optical_flow.h>
#include <uORB/topics/battery_status.h>
#include <uORB/topics/differential_pressure.h>
#include <uORB/topics/airspeed.h>
#include <uORB/topics/rc_channels.h>
#include <uORB/topics/esc_status.h>
#include <uORB/topics/telemetry_status.h>
#include <uORB/topics/distance_sensor.h>
#include <uORB/topics/estimator_status.h>
#include <uORB/topics/tecs_status.h>
#include <uORB/topics/system_power.h>
#include <uORB/topics/servorail_status.h>
#include <uORB/topics/wind_estimate.h>
#include <uORB/topics/encoders.h>
#include <uORB/topics/vtol_vehicle_status.h>
#include <uORB/topics/time_offset.h>
#include <uORB/topics/mc_att_ctrl_status.h>
#include <uORB/topics/ekf2_innovations.h>
#include <uORB/topics/camera_trigger.h>
#include <uORB/topics/ekf2_replay.h>
#include <uORB/topics/vehicle_land_detected.h>
#include <uORB/topics/commander_state.h>

#include <systemlib/systemlib.h>
#include <systemlib/param/param.h>
#include <systemlib/perf_counter.h>
#include <systemlib/git_version.h>
#include <systemlib/printload.h>
#include <systemlib/mavlink_log.h>
#include <version/version.h>

#include "logbuffer.h"
#include "sdlog2_format.h"
#include "sdlog2_messages.h"

#define PX4_EPOCH_SECS 1234567890L

#define LOGBUFFER_WRITE_AND_COUNT(_msg) pthread_mutex_lock(&logbuffer_mutex); \
	if (logbuffer_write(&lb, &log_msg, LOG_PACKET_SIZE(_msg))) { \
		log_msgs_written++; \
	} else { \
		log_msgs_skipped++; \
	} \
	pthread_mutex_unlock(&logbuffer_mutex);

#define SDLOG_MIN(X,Y) ((X) < (Y) ? (X) : (Y))

static bool main_thread_should_exit = false;		/**< Deamon exit flag */
static bool thread_running = false;			/**< Deamon status flag */
static int deamon_task;						/**< Handle of deamon task / thread */
static bool logwriter_should_exit = false;	/**< Logwriter thread exit flag */
static const unsigned MAX_NO_LOGFOLDER = 999;	/**< Maximum number of log dirs */
static const unsigned MAX_NO_LOGFILE = 999;		/**< Maximum number of log files */
static const int LOG_BUFFER_SIZE_DEFAULT = 8192;
static const int MAX_WRITE_CHUNK = 512;
static const int MIN_BYTES_TO_WRITE = 512;

static bool _extended_logging = false;
static bool _gpstime_only = false;
static int32_t _utc_offset = 0;

#ifndef __PX4_POSIX_EAGLE
#define MOUNTPOINT PX4_ROOTFSDIR"/fs/microsd"
#else
#define MOUNTPOINT "/root"
#endif
static const char *mountpoint = MOUNTPOINT;
static const char *log_root = MOUNTPOINT "/log";
static orb_advert_t mavlink_log_pub = NULL;
struct logbuffer_s lb;

/* mutex / condition to synchronize threads */
static pthread_mutex_t logbuffer_mutex;
static pthread_cond_t logbuffer_cond;

#define LOG_BASE_PATH_LEN	64

static char log_dir[LOG_BASE_PATH_LEN];

/* statistics counters */
static uint64_t start_time = 0;
static unsigned long log_bytes_written = 0;
static unsigned long last_checked_bytes_written = 0;
static unsigned long log_msgs_written = 0;
static unsigned long log_msgs_skipped = 0;

/* GPS time, used for log files naming */
static uint64_t gps_time_sec = 0;
static bool has_gps_3d_fix = false;

/* current state of logging */
static bool logging_enabled = false;
/* use date/time for naming directories and files (-t option) */
static bool log_name_timestamp = false;

/* helper flag to track system state changes */
static bool flag_system_armed = false;

/* flag if warning about MicroSD card being almost full has already been sent */
static bool space_warning_sent = false;

static pthread_t logwriter_pthread = 0;
static pthread_attr_t logwriter_attr;

static perf_counter_t perf_write;

/**
 * Log buffer writing thread. Open and close file here.
 */
static void *logwriter_thread(void *arg);

/**
 * SD log management function.
 */
__EXPORT int sdlog2_main(int argc, char *argv[]);

static bool copy_if_updated(orb_id_t topic, int *handle, void *buffer);
static bool copy_if_updated_multi(orb_id_t topic, int multi_instance, int *handle, void *buffer);

/**
 * Mainloop of sd log deamon.
 */
int sdlog2_thread_main(int argc, char *argv[]);

/**
 * Print the correct usage.
 */
static void sdlog2_usage(const char *reason);

/**
 * Print the current status.
 */
static void sdlog2_status(void);

/**
 * Start logging: create new file and start log writer thread.
 */
static void sdlog2_start_log(void);

/**
 * Stop logging: stop log writer thread and close log file.
 */
static void sdlog2_stop_log(void);

/**
 * Write a header to log file: list of message formats.
 */
static int write_formats(int fd);

/**
 * Write version message to log file.
 */
static int write_version(int fd);

/**
 * Write parameters to log file.
 */
static int write_parameters(int fd);

static bool file_exist(const char *filename);

/**
 * Check if there is still free space available
 */
static int check_free_space(void);

static void handle_command(struct vehicle_command_s *cmd);

static void handle_status(struct vehicle_status_s *cmd);

/**
 * Create dir for current logging session. Store dir name in 'log_dir'.
 */
static int create_log_dir(void);

/**
 * Get the time struct from the currently preferred time source
 */
static bool get_log_time_tt(struct tm *tt, bool boot_time);

/**
 * Select first free log file name and open it.
 */
static int open_log_file(void);

static int open_perf_file(const char* str);

static void
sdlog2_usage(const char *reason)
{
	if (reason) {
		fprintf(stderr, "%s\n", reason);
	}

	PX4_WARN("usage: sdlog2 {start|stop|status|on|off} [-r <log rate>] [-b <buffer size>] -e -a -t -x\n"
		 "\t-r\tLog rate in Hz, 0 means unlimited rate\n"
		 "\t-b\tLog buffer size in KiB, default is 8\n"
		 "\t-e\tEnable logging by default (if not, can be started by command)\n"
		 "\t-a\tLog only when armed (can be still overriden by command)\n"
		 "\t-t\tUse date/time for naming log directories and files\n"
		 "\t-x\tExtended logging");
}

/**
 * The logger deamon app only briefly exists to start
 * the background job. The stack size assigned in the
 * Makefile does only apply to this management task.
 *
 * The actual stack size should be set in the call
 * to task_spawn().
 */
int sdlog2_main(int argc, char *argv[])
{
	if (argc < 2) {
		sdlog2_usage("missing command");
		return 1;
	}

	if (!strcmp(argv[1], "start")) {

		if (thread_running) {
			PX4_WARN("already running");
			/* this is not an error */
			return 0;
		}

		// get sdlog priority boost parameter. This can be used to avoid message drops
		// in the log file. However, it considered to be used only for developers.
		param_t prio_boost_handle = param_find("SDLOG_PRIO_BOOST");
		int prio_boost = 0;
		param_get(prio_boost_handle, &prio_boost);
		int task_priority = SCHED_PRIORITY_DEFAULT - 30;

		switch(prio_boost) {
			case 1:
				task_priority = SCHED_PRIORITY_DEFAULT;
				break;
			case 2:
				task_priority = SCHED_PRIORITY_DEFAULT + (SCHED_PRIORITY_MAX - SCHED_PRIORITY_DEFAULT) / 2;
				break;
			case 3:
				task_priority = SCHED_PRIORITY_MAX;
				break;
			default:
				// use default priority already set above
				break;
		}

		main_thread_should_exit = false;
		deamon_task = px4_task_spawn_cmd("sdlog2",
						 SCHED_DEFAULT,
						 task_priority,
						 3400,
						 sdlog2_thread_main,
						 (char * const *)argv);

		/* wait for the task to launch */
		unsigned const max_wait_us = 1000000;
		unsigned const max_wait_steps = 2000;

		unsigned i;
		for (i = 0; i < max_wait_steps; i++) {
			usleep(max_wait_us / max_wait_steps);
			if (thread_running) {
				break;
			}
		}

		return !(i < max_wait_steps);
	}

	if (!strcmp(argv[1], "stop")) {
		if (!thread_running) {
			PX4_WARN("not started");
		}

		main_thread_should_exit = true;
		return 0;
	}

	if (!thread_running) {
		PX4_WARN("not started\n");
		return 1;
	}

	if (!strcmp(argv[1], "status")) {
		sdlog2_status();
		return 0;
	}

	if (!strcmp(argv[1], "on")) {
		struct vehicle_command_s cmd;
		cmd.command = VEHICLE_CMD_PREFLIGHT_STORAGE;
		cmd.param1 = -1;
		cmd.param2 = -1;
		cmd.param3 = 1;
		orb_advertise(ORB_ID(vehicle_command), &cmd);
		return 0;
	}

	if (!strcmp(argv[1], "off")) {
		struct vehicle_command_s cmd;
		cmd.command = VEHICLE_CMD_PREFLIGHT_STORAGE;
		cmd.param1 = -1;
		cmd.param2 = -1;
		cmd.param3 = 2;
		orb_advertise(ORB_ID(vehicle_command), &cmd);
		return 0;
	}

	sdlog2_usage("unrecognized command");
	return 1;
}

bool get_log_time_tt(struct tm *tt, bool boot_time) {
	struct timespec ts;
	px4_clock_gettime(CLOCK_REALTIME, &ts);
	/* use RTC time for log file naming, e.g. /fs/microsd/2014-01-19/19_37_52.px4log */
	time_t utc_time_sec;

	if (_gpstime_only && has_gps_3d_fix) {
		utc_time_sec = gps_time_sec;
	} else {
		utc_time_sec = ts.tv_sec + (ts.tv_nsec / 1e9);
	}

	if (utc_time_sec > PX4_EPOCH_SECS) {
		/* strip the time elapsed since boot */
		if (boot_time) {
			utc_time_sec -= hrt_absolute_time() / 1e6;
		}

		/* apply utc offset (min, not hour) */
		utc_time_sec += _utc_offset*60;

		struct tm *ttp = gmtime_r(&utc_time_sec, tt);
		return (ttp != NULL);
	} else {
		return false;
	}
}

int create_log_dir()
{
	/* create dir on sdcard if needed */
	uint16_t dir_number = 1; // start with dir sess001
	int mkdir_ret;

	struct tm tt;
	bool time_ok = get_log_time_tt(&tt, true);

	if (log_name_timestamp && time_ok) {
		int n = snprintf(log_dir, sizeof(log_dir), "%s/", log_root);
		strftime(log_dir + n, sizeof(log_dir) - n, "%Y-%m-%d", &tt);
		mkdir_ret = mkdir(log_dir, S_IRWXU | S_IRWXG | S_IRWXO);

		if ((mkdir_ret != OK) && (errno != EEXIST)) {
			warn("failed creating new dir: %s", log_dir);
			return -1;
		}

	} else {
		/* look for the next dir that does not exist */
		while (dir_number <= MAX_NO_LOGFOLDER) {
			/* format log dir: e.g. /fs/microsd/sess001 */
			sprintf(log_dir, "%s/sess%03u", log_root, dir_number);
			mkdir_ret = mkdir(log_dir, S_IRWXU | S_IRWXG | S_IRWXO);

			if (mkdir_ret == 0) {
				break;

			} else if (errno != EEXIST) {
				warn("failed creating new dir: %s", log_dir);
				return -1;
			}

			/* dir exists already */
			dir_number++;
			continue;
		}

		if (dir_number >= MAX_NO_LOGFOLDER) {
			/* we should not end up here, either we have more than MAX_NO_LOGFOLDER on the SD card, or another problem */
			PX4_WARN("all %d possible dirs exist already", MAX_NO_LOGFOLDER);
			return -1;
		}
	}

	/* print logging path, important to find log file later */
	mavlink_and_console_log_info(&mavlink_log_pub, "[blackbox] %s", log_dir);

	return 0;
}

int open_log_file()
{
	/* string to hold the path to the log */
	char log_file_name[64] = "";
	char log_file_path[sizeof(log_file_name) + LOG_BASE_PATH_LEN] = "";

	struct tm tt;
	bool time_ok = get_log_time_tt(&tt, false);

	/* start logging if we have a valid time and the time is not in the past */
	if (log_name_timestamp && time_ok) {
		strftime(log_file_name, sizeof(log_file_name), "%H_%M_%S.px4log", &tt);
		snprintf(log_file_path, sizeof(log_file_path), "%s/%s", log_dir, log_file_name);

	} else {
		uint16_t file_number = 1; // start with file log001

		/* look for the next file that does not exist */
		while (file_number <= MAX_NO_LOGFILE) {
			/* format log file path: e.g. /fs/microsd/sess001/log001.px4log */
			snprintf(log_file_name, sizeof(log_file_name), "log%03u.px4log", file_number);
			snprintf(log_file_path, sizeof(log_file_path), "%s/%s", log_dir, log_file_name);

			if (!file_exist(log_file_path)) {
				break;
			}

			file_number++;
		}

		if (file_number > MAX_NO_LOGFILE) {
			/* we should not end up here, either we have more than MAX_NO_LOGFILE on the SD card, or another problem */
			mavlink_and_console_log_critical(&mavlink_log_pub, "[blackbox] ERR: max files %d", MAX_NO_LOGFILE);
			return -1;
		}
	}

#ifdef __PX4_NUTTX
	int fd = open(log_file_path, O_CREAT | O_WRONLY | O_DSYNC);
#else
	int fd = open(log_file_path, O_CREAT | O_WRONLY | O_DSYNC, PX4_O_MODE_666);
#endif

	if (fd < 0) {
		mavlink_and_console_log_critical(&mavlink_log_pub, "[blackbox] failed: %s", log_file_name);

	} else {
		mavlink_and_console_log_info(&mavlink_log_pub, "[blackbox] recording: %s", log_file_name);
	}

	return fd;
}

int open_perf_file(const char* str)
{
	/* string to hold the path to the log */
	char log_file_name[64] = "";
	char log_file_path[sizeof(log_file_name) + LOG_BASE_PATH_LEN] = "";

	struct tm tt;
	bool time_ok = get_log_time_tt(&tt, false);

	if (log_name_timestamp && time_ok) {
		strftime(log_file_name, sizeof(log_file_name), "perf%H_%M_%S.txt", &tt);
		snprintf(log_file_path, sizeof(log_file_path), "%s/%s_%s", log_dir, str, log_file_name);

	} else {
		unsigned file_number = 1; // start with file log001

		/* look for the next file that does not exist */
		while (file_number <= MAX_NO_LOGFILE) {
			/* format log file path: e.g. /fs/microsd/sess001/log001.txt */
			snprintf(log_file_name, sizeof(log_file_name), "perf%03u.txt", file_number);
			snprintf(log_file_path, sizeof(log_file_path), "%s/%s_%s", log_dir, str, log_file_name);

			if (!file_exist(log_file_path)) {
				break;
			}

			file_number++;
		}

		if (file_number > MAX_NO_LOGFILE) {
			/* we should not end up here, either we have more than MAX_NO_LOGFILE on the SD card, or another problem */
			mavlink_and_console_log_critical(&mavlink_log_pub, "[blackbox] ERR: max files %d", MAX_NO_LOGFILE);
			return -1;
		}
	}

#ifdef __PX4_NUTTX
	int fd = open(log_file_path, O_CREAT | O_WRONLY | O_DSYNC);
#else
	int fd = open(log_file_path, O_CREAT | O_WRONLY | O_DSYNC, 0666);
#endif

	if (fd < 0) {
		mavlink_and_console_log_critical(&mavlink_log_pub, "[blackbox] failed: %s", log_file_name);

	}

	return fd;
}

static void *logwriter_thread(void *arg)
{
	/* set name */
	px4_prctl(PR_SET_NAME, "sdlog2_writer", 0);

	int log_fd = open_log_file();

	if (log_fd < 0) {
		return NULL;
	}

	struct logbuffer_s *logbuf = (struct logbuffer_s *)arg;

	/* write log messages formats, version and parameters */
	log_bytes_written += write_formats(log_fd);

	log_bytes_written += write_version(log_fd);

	log_bytes_written += write_parameters(log_fd);

	fsync(log_fd);

	int poll_count = 0;

	void *read_ptr;

	int n = 0;

	bool should_wait = false;

	bool is_part = false;

	while (true) {
		/* make sure threads are synchronized */
		pthread_mutex_lock(&logbuffer_mutex);

		/* update read pointer if needed */
		if (n > 0) {
			logbuffer_mark_read(&lb, n);
		}

		/* only wait if no data is available to process */
		if (should_wait && !logwriter_should_exit) {
			/* blocking wait for new data at this line */
			pthread_cond_wait(&logbuffer_cond, &logbuffer_mutex);
		}

		/* only get pointer to thread-safe data, do heavy I/O a few lines down */
		int available = logbuffer_get_ptr(logbuf, &read_ptr, &is_part);

		/* continue */
		pthread_mutex_unlock(&logbuffer_mutex);

		if (available > 0) {

			/* do heavy IO here */
			if (available > MAX_WRITE_CHUNK) {
				n = MAX_WRITE_CHUNK;

			} else {
				n = available;
			}

			perf_begin(perf_write);
			n = write(log_fd, read_ptr, n);
			perf_end(perf_write);

			should_wait = (n == available) && !is_part;

			if (n < 0) {
				main_thread_should_exit = true;
				warn("error writing log file");
				break;
			}

			if (n > 0) {
				log_bytes_written += n;
			}

		} else {
			n = 0;

			/* exit only with empty buffer */
			if (main_thread_should_exit || logwriter_should_exit) {
				break;
			}

			should_wait = true;
		}

		if (++poll_count == 10) {
			fsync(log_fd);
			poll_count = 0;

		}

		if (log_bytes_written - last_checked_bytes_written > 20*1024*1024) {
			/* check if space is available, if not stop everything */
			if (check_free_space() != OK) {
				logwriter_should_exit = true;
				main_thread_should_exit = true;
			}
			last_checked_bytes_written = log_bytes_written;
		}
	}

	fsync(log_fd);
	close(log_fd);

	return NULL;
}

void sdlog2_start_log()
{
	if (logging_enabled) {
		return;
	}

	/* create log dir if needed */
	if (create_log_dir() != 0) {
		mavlink_and_console_log_critical(&mavlink_log_pub, "[blackbox] error creating log dir");
		return;
	}

	/* initialize statistics counter */
	log_bytes_written = 0;
	start_time = hrt_absolute_time();
	log_msgs_written = 0;
	log_msgs_skipped = 0;

	/* initialize log buffer emptying thread */
	pthread_attr_init(&logwriter_attr);

#ifndef __PX4_POSIX_EAGLE
	struct sched_param param;
	(void)pthread_attr_getschedparam(&logwriter_attr, &param);
	/* low priority, as this is expensive disk I/O. */
	param.sched_priority = SCHED_PRIORITY_DEFAULT - 5;
	if (pthread_attr_setschedparam(&logwriter_attr, &param)) {
		PX4_WARN("sdlog2: failed setting sched params");
	}
#endif

	pthread_attr_setstacksize(&logwriter_attr, 2048);

	logwriter_should_exit = false;

	/* allocate write performance counter */
	perf_write = perf_alloc(PC_ELAPSED, "sd write");

	/* start log buffer emptying thread */
	if (0 != pthread_create(&logwriter_pthread, &logwriter_attr, logwriter_thread, &lb)) {
		PX4_WARN("error creating logwriter thread");
	}

	/* write all performance counters */
	hrt_abstime curr_time = hrt_absolute_time();
	struct print_load_s load;
	int perf_fd = open_perf_file("preflight");
	init_print_load_s(curr_time, &load);
	print_load(curr_time, perf_fd, &load);
	dprintf(perf_fd, "PERFORMANCE COUNTERS PRE-FLIGHT\n\n");
	perf_print_all(perf_fd);
	dprintf(perf_fd, "\nLOAD PRE-FLIGHT\n\n");
	usleep(500 * 1000);
	print_load(hrt_absolute_time(), perf_fd, &load);
	close(perf_fd);

	/* reset performance counters to get in-flight min and max values in post flight log */
	perf_reset_all();

	logging_enabled = true;
}

void sdlog2_stop_log()
{
	if (!logging_enabled) {
		return;
	}

	/* disabling the logging will trigger the skipped count to increase,
	 * so we take a local copy before interrupting the disk I/O.
	 */
	unsigned long skipped_count = log_msgs_skipped;

	logging_enabled = false;

	/* wake up write thread one last time */
	pthread_mutex_lock(&logbuffer_mutex);
	logwriter_should_exit = true;
	pthread_cond_signal(&logbuffer_cond);
	/* unlock, now the writer thread may return */
	pthread_mutex_unlock(&logbuffer_mutex);

	/* wait for write thread to return */
	int ret;

	if ((ret = pthread_join(logwriter_pthread, NULL)) != 0) {
		PX4_WARN("error joining logwriter thread: %i", ret);
	}

	logwriter_pthread = 0;
	pthread_attr_destroy(&logwriter_attr);

	/* write all performance counters */
	int perf_fd = open_perf_file("postflight");
	hrt_abstime curr_time = hrt_absolute_time();
	dprintf(perf_fd, "PERFORMANCE COUNTERS POST-FLIGHT\n\n");
	perf_print_all(perf_fd);
	struct print_load_s load;
	dprintf(perf_fd, "\nLOAD POST-FLIGHT\n\n");
	init_print_load_s(curr_time, &load);
	print_load(curr_time, perf_fd, &load);
	sleep(1);
	print_load(hrt_absolute_time(), perf_fd, &load);
	close(perf_fd);

	/* free log writer performance counter */
	perf_free(perf_write);

	/* reset the logbuffer */
	logbuffer_reset(&lb);

	mavlink_and_console_log_info(&mavlink_log_pub, "[blackbox] stopped (%lu drops)", skipped_count);

	sdlog2_status();
}

int write_formats(int fd)
{
	/* construct message format packet */
	struct {
		LOG_PACKET_HEADER;
		struct log_format_s body;
	} log_msg_format = {
		LOG_PACKET_HEADER_INIT(LOG_FORMAT_MSG),
	};

	int written = 0;

	/* fill message format packet for each format and write it */
	for (unsigned i = 0; i < log_formats_num; i++) {
		log_msg_format.body = log_formats[i];
		written += write(fd, &log_msg_format, sizeof(log_msg_format));
	}

	return written;
}

int write_version(int fd)
{
	/* construct version message */
	struct {
		LOG_PACKET_HEADER;
		struct log_VER_s body;
	} log_msg_VER = {
		LOG_PACKET_HEADER_INIT(LOG_VER_MSG),
	};

	/* fill version message and write it */
	strncpy(log_msg_VER.body.fw_git, px4_git_version, sizeof(log_msg_VER.body.fw_git));
	strncpy(log_msg_VER.body.arch, HW_ARCH, sizeof(log_msg_VER.body.arch));
	return write(fd, &log_msg_VER, sizeof(log_msg_VER));
}

int write_parameters(int fd)
{
	/* construct parameter message */
	struct {
		LOG_PACKET_HEADER;
		struct log_PARM_s body;
	} log_msg_PARM = {
		LOG_PACKET_HEADER_INIT(LOG_PARM_MSG),
	};

	int written = 0;
	param_t params_cnt = param_count();

	for (param_t param = 0; param < params_cnt; param++) {
		/* fill parameter message and write it */
		strncpy(log_msg_PARM.body.name, param_name(param), sizeof(log_msg_PARM.body.name));
		float value = NAN;

		switch (param_type(param)) {
		case PARAM_TYPE_INT32: {
				int32_t i;
				param_get(param, &i);
				value = i;	// cast integer to float
				break;
			}

		case PARAM_TYPE_FLOAT:
			param_get(param, &value);
			break;

		default:
			break;
		}

		log_msg_PARM.body.value = value;
		written += write(fd, &log_msg_PARM, sizeof(log_msg_PARM));
	}

	return written;
}

bool copy_if_updated(orb_id_t topic, int *handle, void *buffer)
{
	return copy_if_updated_multi(topic, 0, handle, buffer);
}

bool copy_if_updated_multi(orb_id_t topic, int multi_instance, int *handle, void *buffer)
{
	bool updated = false;

	if (*handle < 0) {
#if __PX4_POSIX_EAGLE
		// The orb_exists call doesn't work correctly on Snapdragon yet.
		// (No data gets sent from the QURT to the Linux side because there
		// are no subscribers. However, there won't be any subscribers, if
		// they check using orb_exists() before subscribing.)
		if (true)
#else
		if (OK == orb_exists(topic, multi_instance))
#endif

		{
			*handle = orb_subscribe_multi(topic, multi_instance);
			/* copy first data */
			if (*handle >= 0) {
				orb_copy(topic, *handle, buffer);
				updated = true;
			}
		}
	} else {
		orb_check(*handle, &updated);

		if (updated) {
			orb_copy(topic, *handle, buffer);
		}
	}

	return updated;
}

int sdlog2_thread_main(int argc, char *argv[])
{
	/* default log rate: 50 Hz */
	int32_t log_rate = 50;
	int log_buffer_size = LOG_BUFFER_SIZE_DEFAULT;
	logging_enabled = false;
	/* enable logging on start (-e option) */
	bool log_on_start = false;
	/* enable logging when armed (-a option) */
	bool log_when_armed = false;
	log_name_timestamp = false;

	flag_system_armed = false;

#ifdef __PX4_NUTTX
	/* work around some stupidity in NuttX's task_create's argv handling */
	argc -= 2;
	argv += 2;
#endif

	int ch;

	/* don't exit from getopt loop to leave getopt global variables in consistent state,
	 * set error flag instead */
	bool err_flag = false;

	int myoptind = 1;
	const char *myoptarg = NULL;
	while ((ch = px4_getopt(argc, argv, "r:b:eatx", &myoptind, &myoptarg)) != EOF) {
		switch (ch) {
		case 'r': {
				unsigned long r = strtoul(myoptarg, NULL, 10);

				if (r <= 0) {
					r = 1;
				}

				log_rate = r;
			}
			break;

		case 'b': {
				unsigned long s = strtoul(myoptarg, NULL, 10);

				if (s < 1) {
					s = 1;
				}

				log_buffer_size = 1024 * s;
			}
			break;

		case 'e':
			log_on_start = true;
			break;

		case 'a':
			log_when_armed = true;
			break;

		case 't':
			log_name_timestamp = true;
			break;

		case 'x':
			_extended_logging = true;
			break;

		case '?':
			if (optopt == 'c') {
				PX4_WARN("option -%c requires an argument", optopt);

			} else if (isprint(optopt)) {
				PX4_WARN("unknown option `-%c'", optopt);

			} else {
				PX4_WARN("unknown option character `\\x%x'", optopt);
			}
			err_flag = true;
			break;

		default:
			PX4_WARN("unrecognized flag");
			err_flag = true;
			break;
		}
	}

	if (err_flag) {
		sdlog2_usage(NULL);
	}

	gps_time_sec = 0;

	/* interpret logging params */
	int32_t param_log_rate = -1;
	param_t log_rate_ph = param_find("SDLOG_RATE");

	if (log_rate_ph != PARAM_INVALID) {
		param_get(log_rate_ph, &param_log_rate);

		if (param_log_rate > 0) {

			/* we can't do more than ~ 500 Hz, even with a massive buffer */
			if (param_log_rate > 250) {
				param_log_rate = 250;
			}

		} else if (param_log_rate == 0) {
			/* we need at minimum 10 Hz to be able to see anything */
			param_log_rate = 10;
		}
	}

	// if parameter was provided use it, if not use command line argument
	log_rate = param_log_rate > -1 ? param_log_rate : log_rate;

	param_t log_ext_ph = param_find("SDLOG_EXT");

	if (log_ext_ph != PARAM_INVALID) {

		int32_t param_log_extended;
		param_get(log_ext_ph, &param_log_extended);

		if (param_log_extended > 0) {
			_extended_logging = true;
		} else if (param_log_extended == 0) {
			_extended_logging = false;
		}
		/* any other value means to ignore the parameter, so no else case */

	}

	param_t log_gpstime_ph = param_find("SDLOG_GPSTIME");

	if (log_gpstime_ph != PARAM_INVALID) {

		int32_t param_log_gpstime;
		param_get(log_gpstime_ph, &param_log_gpstime);

		if (param_log_gpstime > 0) {
			_gpstime_only = true;
		} else if (param_log_gpstime == 0) {
			_gpstime_only = false;
		}
		/* any other value means to ignore the parameter, so no else case */

	}

	param_t log_utc_offset = param_find("SDLOG_UTC_OFFSET");

	if ( log_utc_offset != PARAM_INVALID ) {
	    int32_t param_utc_offset;
	    param_get(log_utc_offset, &param_utc_offset);
	    _utc_offset = param_utc_offset;
	}

	if (check_free_space() != OK) {
		PX4_WARN("ERR: MicroSD almost full");
		return 1;
	}


	/* create log root dir */
	int mkdir_ret = mkdir(log_root, S_IRWXU | S_IRWXG | S_IRWXO);

	if (mkdir_ret != 0 && errno != EEXIST) {
		warn("ERR: failed creating log dir: %s", log_root);
		return 1;
	}

	/* initialize log buffer with specified size */
	PX4_WARN("log buffer size: %i bytes", log_buffer_size);

	if (OK != logbuffer_init(&lb, log_buffer_size)) {
		PX4_WARN("can't allocate log buffer, exiting");
		return 1;
	}

	struct vehicle_status_s buf_status;
	memset(&buf_status, 0, sizeof(buf_status));

	struct vehicle_gps_position_s buf_gps_pos;
	memset(&buf_gps_pos, 0, sizeof(buf_gps_pos));

	struct vehicle_command_s buf_cmd;
	memset(&buf_cmd, 0, sizeof(buf_cmd));

<<<<<<< HEAD
=======
	struct commander_state_s buf_commander_state;
	memset(&buf_commander_state, 0, sizeof(buf_commander_state));

>>>>>>> 18176ea7
	// check if we are gathering data for a replay log for ekf2
	// is yes then disable logging of some topics to avoid dropouts
	param_t replay_handle = param_find("EKF2_REC_RPL");
	int32_t tmp = 0;
	param_get(replay_handle, &tmp);
	bool record_replay_log = (bool)tmp;

	/* warning! using union here to save memory, elements should be used separately! */
	union {
		struct vehicle_command_s cmd;
		struct sensor_combined_s sensor;
		struct vehicle_attitude_s att;
		struct vehicle_attitude_setpoint_s att_sp;
		struct vehicle_rates_setpoint_s rates_sp;
		struct actuator_outputs_s act_outputs;
		struct actuator_controls_s act_controls;
		struct actuator_controls_s act_controls1;
		struct vehicle_local_position_s local_pos;
		struct vehicle_local_position_setpoint_s local_pos_sp;
		struct vehicle_global_position_s global_pos;
		struct position_setpoint_triplet_s triplet;
		struct att_pos_mocap_s att_pos_mocap;
		struct vision_position_estimate_s vision_pos;
		struct optical_flow_s flow;
		struct rc_channels_s rc;
		struct differential_pressure_s diff_pres;
		struct airspeed_s airspeed;
		struct esc_status_s esc;
		struct vehicle_global_velocity_setpoint_s global_vel_sp;
		struct battery_status_s battery;
		struct telemetry_status_s telemetry;
		struct distance_sensor_s distance_sensor;
		struct estimator_status_s estimator_status;
		struct tecs_status_s tecs_status;
		struct system_power_s system_power;
		struct servorail_status_s servorail_status;
		struct satellite_info_s sat_info;
		struct wind_estimate_s wind_estimate;
		struct encoders_s encoders;
		struct vtol_vehicle_status_s vtol_status;
		struct time_offset_s time_offset;
		struct mc_att_ctrl_status_s mc_att_ctrl_status;
		struct control_state_s ctrl_state;
		struct ekf2_innovations_s innovations;
		struct camera_trigger_s camera_trigger;
		struct ekf2_replay_s replay;
		struct vehicle_land_detected_s land_detected;
<<<<<<< HEAD
		struct commander_state_s commander_state;
=======
>>>>>>> 18176ea7
	} buf;

	memset(&buf, 0, sizeof(buf));

	/* log message buffer: header + body */
#pragma pack(push, 1)
	struct {
		LOG_PACKET_HEADER;
		union {
			struct log_TIME_s log_TIME;
			struct log_ATT_s log_ATT;
			struct log_ATSP_s log_ATSP;
			struct log_IMU_s log_IMU;
			struct log_SENS_s log_SENS;
			struct log_LPOS_s log_LPOS;
			struct log_LPSP_s log_LPSP;
			struct log_GPS_s log_GPS;
			struct log_ATTC_s log_ATTC;
			struct log_STAT_s log_STAT;
			struct log_VTOL_s log_VTOL;
			struct log_RC_s log_RC;
			struct log_OUT_s log_OUT;
			struct log_AIRS_s log_AIRS;
			struct log_ARSP_s log_ARSP;
			struct log_FLOW_s log_FLOW;
			struct log_GPOS_s log_GPOS;
			struct log_GPSP_s log_GPSP;
			struct log_ESC_s log_ESC;
			struct log_GVSP_s log_GVSP;
			struct log_BATT_s log_BATT;
			struct log_DIST_s log_DIST;
			struct log_TEL_s log_TEL;
			struct log_EST0_s log_EST0;
			struct log_EST1_s log_EST1;
			struct log_EST2_s log_EST2;
			struct log_EST3_s log_EST3;
			struct log_PWR_s log_PWR;
			struct log_MOCP_s log_MOCP;
			struct log_VISN_s log_VISN;
			struct log_GS0A_s log_GS0A;
			struct log_GS0B_s log_GS0B;
			struct log_GS1A_s log_GS1A;
			struct log_GS1B_s log_GS1B;
			struct log_TECS_s log_TECS;
			struct log_WIND_s log_WIND;
			struct log_ENCD_s log_ENCD;
			struct log_TSYN_s log_TSYN;
			struct log_MACS_s log_MACS;
			struct log_CTS_s log_CTS;
			struct log_EST4_s log_INO1;
			struct log_EST5_s log_INO2;
			struct log_CAMT_s log_CAMT;
			struct log_RPL1_s log_RPL1;
			struct log_RPL2_s log_RPL2;
			struct log_EST6_s log_INO3;
			struct log_RPL3_s log_RPL3;
			struct log_RPL4_s log_RPL4;
			struct log_LAND_s log_LAND;
		} body;
	} log_msg = {
		LOG_PACKET_HEADER_INIT(0)
	};
#pragma pack(pop)
	memset(&log_msg.body, 0, sizeof(log_msg.body));

	struct {
		int cmd_sub;
		int status_sub;
		int vtol_status_sub;
		int sensor_sub;
		int att_sub;
		int att_sp_sub;
		int rates_sp_sub;
		int act_outputs_sub;
		int act_outputs_1_sub;
		int act_controls_sub;
		int act_controls_1_sub;
		int local_pos_sub;
		int local_pos_sp_sub;
		int global_pos_sub;
		int triplet_sub;
		int gps_pos_sub;
		int sat_info_sub;
		int att_pos_mocap_sub;
		int vision_pos_sub;
		int flow_sub;
		int rc_sub;
		int airspeed_sub;
		int esc_sub;
		int global_vel_sp_sub;
		int battery_sub;
		int telemetry_subs[ORB_MULTI_MAX_INSTANCES];
		int distance_sensor_sub;
		int estimator_status_sub;
		int tecs_status_sub;
		int system_power_sub;
		int servorail_status_sub;
		int wind_sub;
		int encoders_sub;
		int tsync_sub;
		int mc_att_ctrl_status_sub;
		int ctrl_state_sub;
		int innov_sub;
		int cam_trig_sub;
		int replay_sub;
		int land_detected_sub;
		int commander_state_sub;
	} subs;

	subs.cmd_sub = -1;
	subs.status_sub = -1;
	subs.vtol_status_sub = -1;
	subs.gps_pos_sub = -1;
	subs.sensor_sub = -1;
	subs.att_sub = -1;
	subs.att_sp_sub = -1;
	subs.rates_sp_sub = -1;
	subs.act_outputs_sub = -1;
	subs.act_outputs_1_sub = -1;
	subs.act_controls_sub = -1;
	subs.act_controls_1_sub = -1;
	subs.local_pos_sub = -1;
	subs.local_pos_sp_sub = -1;
	subs.global_pos_sub = -1;
	subs.triplet_sub = -1;
	subs.att_pos_mocap_sub = -1;
	subs.vision_pos_sub = -1;
	subs.flow_sub = -1;
	subs.rc_sub = -1;
	subs.airspeed_sub = -1;
	subs.esc_sub = -1;
	subs.global_vel_sp_sub = -1;
	subs.battery_sub = -1;
	subs.distance_sensor_sub = -1;
	subs.estimator_status_sub = -1;
	subs.tecs_status_sub = -1;
	subs.system_power_sub = -1;
	subs.servorail_status_sub = -1;
	subs.wind_sub = -1;
	subs.tsync_sub = -1;
	subs.mc_att_ctrl_status_sub = -1;
	subs.ctrl_state_sub = -1;
	subs.encoders_sub = -1;
	subs.innov_sub = -1;
	subs.cam_trig_sub = -1;
	subs.replay_sub = -1;
	subs.land_detected_sub = -1;
	subs.commander_state_sub = -1;

	/* add new topics HERE */


	for (unsigned i = 0; i < ORB_MULTI_MAX_INSTANCES; i++) {
		subs.telemetry_subs[i] = -1;
	}

	subs.sat_info_sub = -1;

	/* initialize thread synchronization */
	pthread_mutex_init(&logbuffer_mutex, NULL);
	pthread_cond_init(&logbuffer_cond, NULL);

	/* track changes in sensor_combined topic */
	hrt_abstime gyro_timestamp[3] = {0, 0, 0};
	hrt_abstime accelerometer_timestamp[3] = {0, 0, 0};
	hrt_abstime magnetometer_timestamp[3] = {0, 0, 0};
	hrt_abstime barometer_timestamp[3] = {0, 0, 0};
	hrt_abstime differential_pressure_timestamp[3] = {0, 0, 0};

	/* initialize calculated mean SNR */
	float snr_mean = 0.0f;

	/* enable logging on start if needed */
	if (log_on_start) {
		/* check GPS topic to get GPS time */
		if (log_name_timestamp) {
			if (!orb_copy(ORB_ID(vehicle_gps_position), subs.gps_pos_sub, &buf_gps_pos)) {
				gps_time_sec = buf_gps_pos.time_utc_usec / 1e6;
			}
		}

		sdlog2_start_log();
	}

	/* running, report */
	thread_running = true;

	// wakeup source
	px4_pollfd_struct_t fds[1];

	int poll_counter = 0;

	int poll_to_logging_factor = 1;

	if (record_replay_log) {
		subs.replay_sub = orb_subscribe(ORB_ID(ekf2_replay));
		fds[0].fd = subs.replay_sub;
		fds[0].events = POLLIN;
		poll_to_logging_factor = 1;
	} else {
		subs.sensor_sub = orb_subscribe(ORB_ID(sensor_combined));
		fds[0].fd = subs.sensor_sub;
		fds[0].events = POLLIN;
		// TODO Remove hardcoded rate!
		poll_to_logging_factor = 250 / (log_rate < 1 ? 1 : log_rate);
	}

	if (poll_to_logging_factor < 1) {
		poll_to_logging_factor = 1;
	}


	while (!main_thread_should_exit) {

		// wait for up to 100ms for data
		int pret = px4_poll(&fds[0], (sizeof(fds) / sizeof(fds[0])), 100);

		// timed out - periodic check for _task_should_exit
		if (pret == 0) {
			continue;
		}

		// this is undesirable but not much we can do - might want to flag unhappy status
		if (pret < 0) {
			PX4_WARN("poll error %d, %d", pret, errno);
			// sleep a bit before next try
			usleep(100000);
			continue;
		}

		if (!fds[0].revents & POLLIN) {
			continue;
		}

<<<<<<< HEAD
		// copy topic always
=======
		// copy topic always to mark them as read
		// so poll doesn't return immediately
>>>>>>> 18176ea7
		if (record_replay_log) {
			orb_copy(ORB_ID(ekf2_replay), subs.replay_sub, &buf.replay);
		} else {
			orb_copy(ORB_ID(sensor_combined), subs.sensor_sub, &buf.sensor);
		}

		if ((poll_counter + 1) % poll_to_logging_factor == 0) {
			poll_counter = 0;
		} else {
			// copy topic
			poll_counter++;
			continue;
		}

		/* --- VEHICLE COMMAND - LOG MANAGEMENT --- */
		if (copy_if_updated(ORB_ID(vehicle_command), &subs.cmd_sub, &buf_cmd)) {
			handle_command(&buf_cmd);
		}

		/* --- VEHICLE STATUS - LOG MANAGEMENT --- */
		bool status_updated = copy_if_updated(ORB_ID(vehicle_status), &subs.status_sub, &buf_status);

		/* --- COMMANDER INTERNAL STATE - LOG MANAGEMENT --- */
		bool commander_state_updated = copy_if_updated(ORB_ID(commander_state), &subs.commander_state_sub,
							       &buf.commander_state);

		if (status_updated) {
			if (log_when_armed) {
				handle_status(&buf_status);
			}
		}

		/* --- GPS POSITION - LOG MANAGEMENT --- */
		bool gps_pos_updated = copy_if_updated(ORB_ID(vehicle_gps_position), &subs.gps_pos_sub, &buf_gps_pos);

		if (gps_pos_updated && log_name_timestamp) {
			gps_time_sec = buf_gps_pos.time_utc_usec / 1e6;
			has_gps_3d_fix = buf_gps_pos.fix_type == 3;
		}

		if (!logging_enabled) {
			continue;
		}

		/* write time stamp message */
		log_msg.msg_type = LOG_TIME_MSG;
		log_msg.body.log_TIME.t = hrt_absolute_time();
		LOGBUFFER_WRITE_AND_COUNT(TIME);

<<<<<<< HEAD
		/* --- VEHICLE STATUS / COMMANDER DEBUGGING --- */
		if (status_updated || commander_state_updated) {
			log_msg.msg_type = LOG_STAT_MSG;
			// TODO: This field should get DEPRECATED in favor of nav_state. main_state is only for
			// commander debugging.
			log_msg.body.log_STAT.main_state = buf.commander_state.main_state;
=======
		/* --- COMMANDER INTERNAL STATE --- */
		copy_if_updated(ORB_ID(commander_state), &subs.commander_state_sub,
				&buf_commander_state);

		/* --- VEHICLE STATUS --- */
		if (status_updated) {
			log_msg.msg_type = LOG_STAT_MSG;
			log_msg.body.log_STAT.main_state = buf_commander_state.main_state;
>>>>>>> 18176ea7
			log_msg.body.log_STAT.nav_state = buf_status.nav_state;
			log_msg.body.log_STAT.arming_state = buf_status.arming_state;
			log_msg.body.log_STAT.failsafe = (uint8_t) buf_status.failsafe;
			log_msg.body.log_STAT.load = buf_status.load;
			LOGBUFFER_WRITE_AND_COUNT(STAT);
		}

		/* --- EKF2 REPLAY --- */
		if(record_replay_log) {
			// we poll on the replay topic so we know that it was updated
<<<<<<< HEAD
=======
			// but we need to copy it again since we are re-using the buffer.
			orb_copy(ORB_ID(ekf2_replay), subs.replay_sub, &buf.replay);
>>>>>>> 18176ea7
			log_msg.msg_type = LOG_RPL1_MSG;
			log_msg.body.log_RPL1.time_ref = buf.replay.time_ref;
			log_msg.body.log_RPL1.gyro_integral_dt = buf.replay.gyro_integral_dt;
			log_msg.body.log_RPL1.accelerometer_integral_dt = buf.replay.accelerometer_integral_dt;
			log_msg.body.log_RPL1.magnetometer_timestamp = buf.replay.magnetometer_timestamp;
			log_msg.body.log_RPL1.baro_timestamp = buf.replay.baro_timestamp;
			log_msg.body.log_RPL1.gyro_integral_x_rad = buf.replay.gyro_integral_rad[0];
			log_msg.body.log_RPL1.gyro_integral_y_rad = buf.replay.gyro_integral_rad[1];
			log_msg.body.log_RPL1.gyro_integral_z_rad = buf.replay.gyro_integral_rad[2];
			log_msg.body.log_RPL1.accelerometer_integral_x_m_s = buf.replay.accelerometer_integral_m_s[0];
			log_msg.body.log_RPL1.accelerometer_integral_y_m_s = buf.replay.accelerometer_integral_m_s[1];
			log_msg.body.log_RPL1.accelerometer_integral_z_m_s = buf.replay.accelerometer_integral_m_s[2];
			log_msg.body.log_RPL1.magnetometer_x_ga = buf.replay.magnetometer_ga[0];
			log_msg.body.log_RPL1.magnetometer_y_ga = buf.replay.magnetometer_ga[1];
			log_msg.body.log_RPL1.magnetometer_z_ga = buf.replay.magnetometer_ga[2];
			log_msg.body.log_RPL1.baro_alt_meter = buf.replay.baro_alt_meter;
			LOGBUFFER_WRITE_AND_COUNT(RPL1);

			// only log the gps replay data if it actually updated
			if (buf.replay.time_usec > 0) {
				log_msg.msg_type = LOG_RPL2_MSG;
				log_msg.body.log_RPL2.time_pos_usec = buf.replay.time_usec;
				log_msg.body.log_RPL2.time_vel_usec = buf.replay.time_usec_vel;
				log_msg.body.log_RPL2.lat = buf.replay.lat;
				log_msg.body.log_RPL2.lon = buf.replay.lon;
				log_msg.body.log_RPL2.alt = buf.replay.alt;
				log_msg.body.log_RPL2.fix_type = buf.replay.fix_type;
				log_msg.body.log_RPL2.nsats = buf.replay.nsats;
				log_msg.body.log_RPL2.eph = buf.replay.eph;
				log_msg.body.log_RPL2.epv = buf.replay.epv;
				log_msg.body.log_RPL2.sacc = buf.replay.sacc;
				log_msg.body.log_RPL2.vel_m_s = buf.replay.vel_m_s;
				log_msg.body.log_RPL2.vel_n_m_s = buf.replay.vel_n_m_s;
				log_msg.body.log_RPL2.vel_e_m_s = buf.replay.vel_e_m_s;
				log_msg.body.log_RPL2.vel_d_m_s = buf.replay.vel_d_m_s;
				log_msg.body.log_RPL2.vel_ned_valid = buf.replay.vel_ned_valid;
				LOGBUFFER_WRITE_AND_COUNT(RPL2);
			}

			if (buf.replay.flow_timestamp > 0) {
				log_msg.msg_type = LOG_RPL3_MSG;
				log_msg.body.log_RPL3.time_flow_usec = buf.replay.flow_timestamp;
				log_msg.body.log_RPL3.flow_integral_x = buf.replay.flow_pixel_integral[0];
				log_msg.body.log_RPL3.flow_integral_y = buf.replay.flow_pixel_integral[1];
				log_msg.body.log_RPL3.gyro_integral_x = buf.replay.flow_gyro_integral[0];
				log_msg.body.log_RPL3.gyro_integral_y = buf.replay.flow_gyro_integral[1];
				log_msg.body.log_RPL3.flow_time_integral = buf.replay.flow_time_integral;
				log_msg.body.log_RPL3.flow_quality = buf.replay.flow_quality;
				LOGBUFFER_WRITE_AND_COUNT(RPL3);
			}

			if (buf.replay.rng_timestamp > 0) {
				log_msg.msg_type = LOG_RPL4_MSG;
				log_msg.body.log_RPL4.time_rng_usec = buf.replay.rng_timestamp;
				log_msg.body.log_RPL4.range_to_ground = buf.replay.range_to_ground;
				LOGBUFFER_WRITE_AND_COUNT(RPL4);
			}

		} else { /* !record_replay_log */
<<<<<<< HEAD
=======

			// we poll on sensor combined, so we know it has updated just now
			// but we need to copy it again because we are re-using the buffer
			orb_copy(ORB_ID(sensor_combined), subs.sensor_sub, &buf.sensor);
>>>>>>> 18176ea7

			/* we poll on sensor combined, so we know it has updated just now */
			for (unsigned i = 0; i < 3; i++) {
				bool write_IMU = false;
				bool write_SENS = false;

				if (buf.sensor.gyro_timestamp[i] != gyro_timestamp[i]) {
					gyro_timestamp[i] = buf.sensor.gyro_timestamp[i];
					write_IMU = true;
				}

				if (buf.sensor.accelerometer_timestamp[i] != accelerometer_timestamp[i]) {
					accelerometer_timestamp[i] = buf.sensor.accelerometer_timestamp[i];
					write_IMU = true;
				}

				if (buf.sensor.magnetometer_timestamp[i] != magnetometer_timestamp[i]) {
					magnetometer_timestamp[i] = buf.sensor.magnetometer_timestamp[i];
					write_IMU = true;
				}

				if (buf.sensor.baro_timestamp[i] != barometer_timestamp[i]) {
					barometer_timestamp[i] = buf.sensor.baro_timestamp[i];
					write_SENS = true;
				}

				if (buf.sensor.differential_pressure_timestamp[i] != differential_pressure_timestamp[i]) {
					differential_pressure_timestamp[i] = buf.sensor.differential_pressure_timestamp[i];
					write_SENS = true;
				}

				if (write_IMU) {
					switch (i) {
						case 0:
							log_msg.msg_type = LOG_IMU_MSG;
							break;
						case 1:
							log_msg.msg_type = LOG_IMU1_MSG;
							break;
						case 2:
							log_msg.msg_type = LOG_IMU2_MSG;
							break;
					}

					log_msg.body.log_IMU.gyro_x = buf.sensor.gyro_rad_s[i * 3 + 0];
					log_msg.body.log_IMU.gyro_y = buf.sensor.gyro_rad_s[i * 3 + 1];
					log_msg.body.log_IMU.gyro_z = buf.sensor.gyro_rad_s[i * 3 + 2];
					log_msg.body.log_IMU.acc_x = buf.sensor.accelerometer_m_s2[i * 3 + 0];
					log_msg.body.log_IMU.acc_y = buf.sensor.accelerometer_m_s2[i * 3 + 1];
					log_msg.body.log_IMU.acc_z = buf.sensor.accelerometer_m_s2[i * 3 + 2];
					log_msg.body.log_IMU.mag_x = buf.sensor.magnetometer_ga[i * 3 + 0];
					log_msg.body.log_IMU.mag_y = buf.sensor.magnetometer_ga[i * 3 + 1];
					log_msg.body.log_IMU.mag_z = buf.sensor.magnetometer_ga[i * 3 + 2];
					log_msg.body.log_IMU.temp_gyro = buf.sensor.gyro_temp[i];
					log_msg.body.log_IMU.temp_acc = buf.sensor.accelerometer_temp[i];
					log_msg.body.log_IMU.temp_mag = buf.sensor.magnetometer_temp[i];
					LOGBUFFER_WRITE_AND_COUNT(IMU);
				}

				if (write_SENS) {
					switch (i) {
						case 0:
							log_msg.msg_type = LOG_SENS_MSG;
							break;
						case 1:
							log_msg.msg_type = LOG_AIR1_MSG;
							break;
						case 2:
							continue;
							break;
					}

					log_msg.body.log_SENS.baro_pres = buf.sensor.baro_pres_mbar[i];
					log_msg.body.log_SENS.baro_alt = buf.sensor.baro_alt_meter[i];
					log_msg.body.log_SENS.baro_temp = buf.sensor.baro_temp_celcius[i];
					log_msg.body.log_SENS.diff_pres = buf.sensor.differential_pressure_pa[i];
					log_msg.body.log_SENS.diff_pres_filtered = buf.sensor.differential_pressure_filtered_pa[i];
					LOGBUFFER_WRITE_AND_COUNT(SENS);
				}
			}

			/* --- VTOL VEHICLE STATUS --- */
			if(copy_if_updated(ORB_ID(vtol_vehicle_status), &subs.vtol_status_sub, &buf.vtol_status)) {
				log_msg.msg_type = LOG_VTOL_MSG;
				log_msg.body.log_VTOL.airspeed_tot = buf.vtol_status.airspeed_tot;
				log_msg.body.log_VTOL.rw_mode = buf.vtol_status.vtol_in_rw_mode;
				log_msg.body.log_VTOL.trans_mode = buf.vtol_status.vtol_in_trans_mode;
				log_msg.body.log_VTOL.failsafe_mode = buf.vtol_status.vtol_transition_failsafe;
				LOGBUFFER_WRITE_AND_COUNT(VTOL);
			}

			/* --- GPS POSITION - UNIT #1 --- */
			if (gps_pos_updated) {

				log_msg.msg_type = LOG_GPS_MSG;
				log_msg.body.log_GPS.gps_time = buf_gps_pos.time_utc_usec;
				log_msg.body.log_GPS.fix_type = buf_gps_pos.fix_type;
				log_msg.body.log_GPS.eph = buf_gps_pos.eph;
				log_msg.body.log_GPS.epv = buf_gps_pos.epv;
				log_msg.body.log_GPS.lat = buf_gps_pos.lat;
				log_msg.body.log_GPS.lon = buf_gps_pos.lon;
				log_msg.body.log_GPS.alt = buf_gps_pos.alt * 0.001f;
				log_msg.body.log_GPS.vel_n = buf_gps_pos.vel_n_m_s;
				log_msg.body.log_GPS.vel_e = buf_gps_pos.vel_e_m_s;
				log_msg.body.log_GPS.vel_d = buf_gps_pos.vel_d_m_s;
				log_msg.body.log_GPS.cog = buf_gps_pos.cog_rad;
				log_msg.body.log_GPS.sats = buf_gps_pos.satellites_used;
				log_msg.body.log_GPS.snr_mean = snr_mean;
				log_msg.body.log_GPS.noise_per_ms = buf_gps_pos.noise_per_ms;
				log_msg.body.log_GPS.jamming_indicator = buf_gps_pos.jamming_indicator;
				LOGBUFFER_WRITE_AND_COUNT(GPS);
			}

			/* --- SATELLITE INFO - UNIT #1 --- */
			if (_extended_logging) {

				if (copy_if_updated(ORB_ID(satellite_info), &subs.sat_info_sub, &buf.sat_info)) {

					/* log the SNR of each satellite for a detailed view of signal quality */
					unsigned sat_info_count = SDLOG_MIN(buf.sat_info.count, sizeof(buf.sat_info.snr) / sizeof(buf.sat_info.snr[0]));
					unsigned log_max_snr = sizeof(log_msg.body.log_GS0A.satellite_snr) / sizeof(log_msg.body.log_GS0A.satellite_snr[0]);

					log_msg.msg_type = LOG_GS0A_MSG;
					memset(&log_msg.body.log_GS0A, 0, sizeof(log_msg.body.log_GS0A));
					snr_mean = 0.0f;

					/* fill set A and calculate mean SNR */
					for (unsigned i = 0; i < sat_info_count; i++) {

						snr_mean += buf.sat_info.snr[i];

						int satindex = buf.sat_info.svid[i] - 1;

						/* handles index exceeding and wraps to to arithmetic errors */
						if ((satindex >= 0) && (satindex < (int)log_max_snr)) {
							/* map satellites by their ID so that logs from two receivers can be compared */
							log_msg.body.log_GS0A.satellite_snr[satindex] = buf.sat_info.snr[i];
						}
					}
					LOGBUFFER_WRITE_AND_COUNT(GS0A);
					snr_mean /= sat_info_count;

					log_msg.msg_type = LOG_GS0B_MSG;
					memset(&log_msg.body.log_GS0B, 0, sizeof(log_msg.body.log_GS0B));

					/* fill set B */
					for (unsigned i = 0; i < sat_info_count; i++) {

						/* get second bank of satellites, thus deduct bank size from index */
						int satindex = buf.sat_info.svid[i] - 1 - log_max_snr;

						/* handles index exceeding and wraps to to arithmetic errors */
						if ((satindex >= 0) && (satindex < (int)log_max_snr)) {
							/* map satellites by their ID so that logs from two receivers can be compared */
							log_msg.body.log_GS0B.satellite_snr[satindex] = buf.sat_info.snr[i];
						}
					}
					LOGBUFFER_WRITE_AND_COUNT(GS0B);
				}
			}

			/* --- ATTITUDE SETPOINT --- */
			if (copy_if_updated(ORB_ID(vehicle_attitude_setpoint), &subs.att_sp_sub, &buf.att_sp)) {
				log_msg.msg_type = LOG_ATSP_MSG;
				log_msg.body.log_ATSP.roll_sp = buf.att_sp.roll_body;
				log_msg.body.log_ATSP.pitch_sp = buf.att_sp.pitch_body;
				log_msg.body.log_ATSP.yaw_sp = buf.att_sp.yaw_body;
				log_msg.body.log_ATSP.thrust_sp = buf.att_sp.thrust;
				log_msg.body.log_ATSP.q_w = buf.att_sp.q_d[0];
				log_msg.body.log_ATSP.q_x = buf.att_sp.q_d[1];
				log_msg.body.log_ATSP.q_y = buf.att_sp.q_d[2];
				log_msg.body.log_ATSP.q_z = buf.att_sp.q_d[3];
				LOGBUFFER_WRITE_AND_COUNT(ATSP);
			}

			/* --- RATES SETPOINT --- */
			if (copy_if_updated(ORB_ID(vehicle_rates_setpoint), &subs.rates_sp_sub, &buf.rates_sp)) {
				log_msg.msg_type = LOG_ARSP_MSG;
				log_msg.body.log_ARSP.roll_rate_sp = buf.rates_sp.roll;
				log_msg.body.log_ARSP.pitch_rate_sp = buf.rates_sp.pitch;
				log_msg.body.log_ARSP.yaw_rate_sp = buf.rates_sp.yaw;
				LOGBUFFER_WRITE_AND_COUNT(ARSP);
			}

			/* --- ACTUATOR OUTPUTS --- */
			if (copy_if_updated_multi(ORB_ID(actuator_outputs), 0, &subs.act_outputs_sub, &buf.act_outputs)) {
				log_msg.msg_type = LOG_OUT0_MSG;
				memcpy(log_msg.body.log_OUT.output, buf.act_outputs.output, sizeof(log_msg.body.log_OUT.output));
				LOGBUFFER_WRITE_AND_COUNT(OUT);
			}

			if (copy_if_updated_multi(ORB_ID(actuator_outputs), 1, &subs.act_outputs_1_sub, &buf.act_outputs)) {
				log_msg.msg_type = LOG_OUT1_MSG;
				memcpy(log_msg.body.log_OUT.output, buf.act_outputs.output, sizeof(log_msg.body.log_OUT.output));
				LOGBUFFER_WRITE_AND_COUNT(OUT);
			}

			/* --- ACTUATOR CONTROL --- */
			if (copy_if_updated(ORB_ID_VEHICLE_ATTITUDE_CONTROLS, &subs.act_controls_sub, &buf.act_controls)) {
				log_msg.msg_type = LOG_ATTC_MSG;
				log_msg.body.log_ATTC.roll = buf.act_controls.control[0];
				log_msg.body.log_ATTC.pitch = buf.act_controls.control[1];
				log_msg.body.log_ATTC.yaw = buf.act_controls.control[2];
				log_msg.body.log_ATTC.thrust = buf.act_controls.control[3];
				LOGBUFFER_WRITE_AND_COUNT(ATTC);
			}

			/* --- ACTUATOR CONTROL FW VTOL --- */
			if(copy_if_updated(ORB_ID(actuator_controls_1), &subs.act_controls_1_sub,&buf.act_controls)) {
				log_msg.msg_type = LOG_ATC1_MSG;
				log_msg.body.log_ATTC.roll = buf.act_controls.control[0];
				log_msg.body.log_ATTC.pitch = buf.act_controls.control[1];
				log_msg.body.log_ATTC.yaw = buf.act_controls.control[2];
				log_msg.body.log_ATTC.thrust = buf.act_controls.control[3];
				LOGBUFFER_WRITE_AND_COUNT(ATTC);
			}

			/* --- LOCAL POSITION --- */
			if (copy_if_updated(ORB_ID(vehicle_local_position), &subs.local_pos_sub, &buf.local_pos)) {
				log_msg.msg_type = LOG_LPOS_MSG;
				log_msg.body.log_LPOS.x = buf.local_pos.x;
				log_msg.body.log_LPOS.y = buf.local_pos.y;
				log_msg.body.log_LPOS.z = buf.local_pos.z;
				log_msg.body.log_LPOS.ground_dist = buf.local_pos.dist_bottom;
				log_msg.body.log_LPOS.ground_dist_rate = buf.local_pos.dist_bottom_rate;
				log_msg.body.log_LPOS.vx = buf.local_pos.vx;
				log_msg.body.log_LPOS.vy = buf.local_pos.vy;
				log_msg.body.log_LPOS.vz = buf.local_pos.vz;
				log_msg.body.log_LPOS.ref_lat = buf.local_pos.ref_lat * 1e7;
				log_msg.body.log_LPOS.ref_lon = buf.local_pos.ref_lon * 1e7;
				log_msg.body.log_LPOS.ref_alt = buf.local_pos.ref_alt;
				log_msg.body.log_LPOS.pos_flags = (buf.local_pos.xy_valid ? 1 : 0) |
												  (buf.local_pos.z_valid ? 2 : 0) |
												  (buf.local_pos.v_xy_valid ? 4 : 0) |
												  (buf.local_pos.v_z_valid ? 8 : 0) |
												  (buf.local_pos.xy_global ? 16 : 0) |
												  (buf.local_pos.z_global ? 32 : 0);
				log_msg.body.log_LPOS.ground_dist_flags = (buf.local_pos.dist_bottom_valid ? 1 : 0);
				log_msg.body.log_LPOS.eph = buf.local_pos.eph;
				log_msg.body.log_LPOS.epv = buf.local_pos.epv;
				LOGBUFFER_WRITE_AND_COUNT(LPOS);
			}

			/* --- LOCAL POSITION SETPOINT --- */
			if (copy_if_updated(ORB_ID(vehicle_local_position_setpoint), &subs.local_pos_sp_sub, &buf.local_pos_sp)) {
				log_msg.msg_type = LOG_LPSP_MSG;
				log_msg.body.log_LPSP.x = buf.local_pos_sp.x;
				log_msg.body.log_LPSP.y = buf.local_pos_sp.y;
				log_msg.body.log_LPSP.z = buf.local_pos_sp.z;
				log_msg.body.log_LPSP.yaw = buf.local_pos_sp.yaw;
				log_msg.body.log_LPSP.vx = buf.local_pos_sp.vx;
				log_msg.body.log_LPSP.vy = buf.local_pos_sp.vy;
				log_msg.body.log_LPSP.vz = buf.local_pos_sp.vz;
				log_msg.body.log_LPSP.acc_x = buf.local_pos_sp.acc_x;
				log_msg.body.log_LPSP.acc_y = buf.local_pos_sp.acc_y;
				log_msg.body.log_LPSP.acc_z = buf.local_pos_sp.acc_z;
				LOGBUFFER_WRITE_AND_COUNT(LPSP);
			}

			/* --- GLOBAL POSITION --- */
			if (copy_if_updated(ORB_ID(vehicle_global_position), &subs.global_pos_sub, &buf.global_pos)) {
				log_msg.msg_type = LOG_GPOS_MSG;
				log_msg.body.log_GPOS.lat = buf.global_pos.lat * 1e7;
				log_msg.body.log_GPOS.lon = buf.global_pos.lon * 1e7;
				log_msg.body.log_GPOS.alt = buf.global_pos.alt;
				log_msg.body.log_GPOS.vel_n = buf.global_pos.vel_n;
				log_msg.body.log_GPOS.vel_e = buf.global_pos.vel_e;
				log_msg.body.log_GPOS.vel_d = buf.global_pos.vel_d;
				log_msg.body.log_GPOS.eph = buf.global_pos.eph;
				log_msg.body.log_GPOS.epv = buf.global_pos.epv;
				if (buf.global_pos.terrain_alt_valid) {
					log_msg.body.log_GPOS.terrain_alt = buf.global_pos.terrain_alt;
				} else {
					log_msg.body.log_GPOS.terrain_alt = -1.0f;
				}
				LOGBUFFER_WRITE_AND_COUNT(GPOS);
			}

			/* --- BATTERY --- */
			if (copy_if_updated(ORB_ID(battery_status), &subs.battery_sub, &buf.battery)) {
				log_msg.msg_type = LOG_BATT_MSG;
				log_msg.body.log_BATT.voltage = buf.battery.voltage_v;
				log_msg.body.log_BATT.voltage_filtered = buf.battery.voltage_filtered_v;
				log_msg.body.log_BATT.current = buf.battery.current_a;
				log_msg.body.log_BATT.discharged = buf.battery.discharged_mah;
				log_msg.body.log_BATT.remaining = buf.battery.remaining;
				log_msg.body.log_BATT.warning = buf.battery.warning;
				LOGBUFFER_WRITE_AND_COUNT(BATT);
			}

			/* --- GLOBAL POSITION SETPOINT --- */
			if (copy_if_updated(ORB_ID(position_setpoint_triplet), &subs.triplet_sub, &buf.triplet)) {

				if (buf.triplet.current.valid) {
					log_msg.msg_type = LOG_GPSP_MSG;
					log_msg.body.log_GPSP.nav_state = buf.triplet.nav_state;
					log_msg.body.log_GPSP.lat = (int32_t)(buf.triplet.current.lat * (double)1e7);
					log_msg.body.log_GPSP.lon = (int32_t)(buf.triplet.current.lon * (double)1e7);
					log_msg.body.log_GPSP.alt = buf.triplet.current.alt;
					log_msg.body.log_GPSP.yaw = buf.triplet.current.yaw;
					log_msg.body.log_GPSP.type = buf.triplet.current.type;
					log_msg.body.log_GPSP.loiter_radius = buf.triplet.current.loiter_radius;
					log_msg.body.log_GPSP.loiter_direction = buf.triplet.current.loiter_direction;
					log_msg.body.log_GPSP.pitch_min = buf.triplet.current.pitch_min;
					LOGBUFFER_WRITE_AND_COUNT(GPSP);
				}
			}

			/* --- MOCAP ATTITUDE AND POSITION --- */
			if (copy_if_updated(ORB_ID(att_pos_mocap), &subs.att_pos_mocap_sub, &buf.att_pos_mocap)) {
				log_msg.msg_type = LOG_MOCP_MSG;
				log_msg.body.log_MOCP.qw = buf.att_pos_mocap.q[0];
				log_msg.body.log_MOCP.qx = buf.att_pos_mocap.q[1];
				log_msg.body.log_MOCP.qy = buf.att_pos_mocap.q[2];
				log_msg.body.log_MOCP.qz = buf.att_pos_mocap.q[3];
				log_msg.body.log_MOCP.x = buf.att_pos_mocap.x;
				log_msg.body.log_MOCP.y = buf.att_pos_mocap.y;
				log_msg.body.log_MOCP.z = buf.att_pos_mocap.z;
				LOGBUFFER_WRITE_AND_COUNT(MOCP);
			}

			/* --- VISION POSITION --- */
			if (copy_if_updated(ORB_ID(vision_position_estimate), &subs.vision_pos_sub, &buf.vision_pos)) {
				log_msg.msg_type = LOG_VISN_MSG;
				log_msg.body.log_VISN.x = buf.vision_pos.x;
				log_msg.body.log_VISN.y = buf.vision_pos.y;
				log_msg.body.log_VISN.z = buf.vision_pos.z;
				log_msg.body.log_VISN.vx = buf.vision_pos.vx;
				log_msg.body.log_VISN.vy = buf.vision_pos.vy;
				log_msg.body.log_VISN.vz = buf.vision_pos.vz;
				log_msg.body.log_VISN.qw = buf.vision_pos.q[0]; // vision_position_estimate uses [w,x,y,z] convention
				log_msg.body.log_VISN.qx = buf.vision_pos.q[1];
				log_msg.body.log_VISN.qy = buf.vision_pos.q[2];
				log_msg.body.log_VISN.qz = buf.vision_pos.q[3];
				LOGBUFFER_WRITE_AND_COUNT(VISN);
			}

			/* --- FLOW --- */
			if (copy_if_updated(ORB_ID(optical_flow), &subs.flow_sub, &buf.flow)) {
				log_msg.msg_type = LOG_FLOW_MSG;
				log_msg.body.log_FLOW.ground_distance_m = buf.flow.ground_distance_m;
				log_msg.body.log_FLOW.gyro_temperature = buf.flow.gyro_temperature;
				log_msg.body.log_FLOW.gyro_x_rate_integral = buf.flow.gyro_x_rate_integral;
				log_msg.body.log_FLOW.gyro_y_rate_integral = buf.flow.gyro_y_rate_integral;
				log_msg.body.log_FLOW.gyro_z_rate_integral = buf.flow.gyro_z_rate_integral;
				log_msg.body.log_FLOW.integration_timespan = buf.flow.integration_timespan;
				log_msg.body.log_FLOW.pixel_flow_x_integral = buf.flow.pixel_flow_x_integral;
				log_msg.body.log_FLOW.pixel_flow_y_integral = buf.flow.pixel_flow_y_integral;
				log_msg.body.log_FLOW.quality = buf.flow.quality;
				log_msg.body.log_FLOW.sensor_id = buf.flow.sensor_id;
				LOGBUFFER_WRITE_AND_COUNT(FLOW);
			}

			/* --- RC CHANNELS --- */
			if (copy_if_updated(ORB_ID(rc_channels), &subs.rc_sub, &buf.rc)) {
				log_msg.msg_type = LOG_RC_MSG;
				/* Copy only the first 12 channels of 18 */
				memcpy(log_msg.body.log_RC.channel, buf.rc.channels, sizeof(log_msg.body.log_RC.channel));
				log_msg.body.log_RC.rssi = buf.rc.rssi;
				log_msg.body.log_RC.channel_count = buf.rc.channel_count;
				log_msg.body.log_RC.signal_lost = buf.rc.signal_lost;
				log_msg.body.log_RC.frame_drop = buf.rc.frame_drop_count;
				LOGBUFFER_WRITE_AND_COUNT(RC);
			}
<<<<<<< HEAD

			/* --- AIRSPEED --- */
			if (copy_if_updated(ORB_ID(airspeed), &subs.airspeed_sub, &buf.airspeed)) {
				log_msg.msg_type = LOG_AIRS_MSG;
				log_msg.body.log_AIRS.indicated_airspeed = buf.airspeed.indicated_airspeed_m_s;
				log_msg.body.log_AIRS.true_airspeed = buf.airspeed.true_airspeed_m_s;
				log_msg.body.log_AIRS.air_temperature_celsius = buf.airspeed.air_temperature_celsius;
				LOGBUFFER_WRITE_AND_COUNT(AIRS);
			}

=======

			/* --- AIRSPEED --- */
			if (copy_if_updated(ORB_ID(airspeed), &subs.airspeed_sub, &buf.airspeed)) {
				log_msg.msg_type = LOG_AIRS_MSG;
				log_msg.body.log_AIRS.indicated_airspeed = buf.airspeed.indicated_airspeed_m_s;
				log_msg.body.log_AIRS.true_airspeed = buf.airspeed.true_airspeed_m_s;
				log_msg.body.log_AIRS.air_temperature_celsius = buf.airspeed.air_temperature_celsius;
				LOGBUFFER_WRITE_AND_COUNT(AIRS);
			}

>>>>>>> 18176ea7
			/* --- ESCs --- */
			if (copy_if_updated(ORB_ID(esc_status), &subs.esc_sub, &buf.esc)) {
				for (uint8_t i = 0; i < buf.esc.esc_count; i++) {
					log_msg.msg_type = LOG_ESC_MSG;
					log_msg.body.log_ESC.counter = buf.esc.counter;
					log_msg.body.log_ESC.esc_count = buf.esc.esc_count;
					log_msg.body.log_ESC.esc_connectiontype = buf.esc.esc_connectiontype;
					log_msg.body.log_ESC.esc_num = i;
					log_msg.body.log_ESC.esc_address = buf.esc.esc[i].esc_address;
					log_msg.body.log_ESC.esc_version = buf.esc.esc[i].esc_version;
					log_msg.body.log_ESC.esc_voltage = buf.esc.esc[i].esc_voltage;
					log_msg.body.log_ESC.esc_current = buf.esc.esc[i].esc_current;
					log_msg.body.log_ESC.esc_rpm = buf.esc.esc[i].esc_rpm;
					log_msg.body.log_ESC.esc_temperature = buf.esc.esc[i].esc_temperature;
					log_msg.body.log_ESC.esc_setpoint = buf.esc.esc[i].esc_setpoint;
					log_msg.body.log_ESC.esc_setpoint_raw = buf.esc.esc[i].esc_setpoint_raw;
					LOGBUFFER_WRITE_AND_COUNT(ESC);
				}
			}

			/* --- GLOBAL VELOCITY SETPOINT --- */
			if (copy_if_updated(ORB_ID(vehicle_global_velocity_setpoint), &subs.global_vel_sp_sub, &buf.global_vel_sp)) {
				log_msg.msg_type = LOG_GVSP_MSG;
				log_msg.body.log_GVSP.vx = buf.global_vel_sp.vx;
				log_msg.body.log_GVSP.vy = buf.global_vel_sp.vy;
				log_msg.body.log_GVSP.vz = buf.global_vel_sp.vz;
				LOGBUFFER_WRITE_AND_COUNT(GVSP);
			}

			/* --- BATTERY --- */
			if (copy_if_updated(ORB_ID(battery_status), &subs.battery_sub, &buf.battery)) {
				log_msg.msg_type = LOG_BATT_MSG;
				log_msg.body.log_BATT.voltage = buf.battery.voltage_v;
				log_msg.body.log_BATT.voltage_filtered = buf.battery.voltage_filtered_v;
				log_msg.body.log_BATT.current = buf.battery.current_a;
				log_msg.body.log_BATT.discharged = buf.battery.discharged_mah;
				LOGBUFFER_WRITE_AND_COUNT(BATT);
			}

			/* --- SYSTEM POWER RAILS --- */
			if (copy_if_updated(ORB_ID(system_power), &subs.system_power_sub, &buf.system_power)) {
				log_msg.msg_type = LOG_PWR_MSG;
				log_msg.body.log_PWR.peripherals_5v = buf.system_power.voltage5V_v;
				log_msg.body.log_PWR.usb_ok = buf.system_power.usb_connected;
				log_msg.body.log_PWR.brick_ok = buf.system_power.brick_valid;
				log_msg.body.log_PWR.servo_ok = buf.system_power.servo_valid;
				log_msg.body.log_PWR.low_power_rail_overcurrent = buf.system_power.periph_5V_OC;
				log_msg.body.log_PWR.high_power_rail_overcurrent = buf.system_power.hipower_5V_OC;

				/* copy servo rail status topic here too */
				orb_copy(ORB_ID(servorail_status), subs.servorail_status_sub, &buf.servorail_status);
				log_msg.body.log_PWR.servo_rail_5v = buf.servorail_status.voltage_v;
				log_msg.body.log_PWR.servo_rssi = buf.servorail_status.rssi_v;

				LOGBUFFER_WRITE_AND_COUNT(PWR);
			}

			/* --- TELEMETRY --- */
			for (unsigned i = 0; i < ORB_MULTI_MAX_INSTANCES; i++) {
				if (copy_if_updated_multi(ORB_ID(telemetry_status), i, &subs.telemetry_subs[i], &buf.telemetry)) {
					log_msg.msg_type = LOG_TEL0_MSG + i;
					log_msg.body.log_TEL.rssi = buf.telemetry.rssi;
					log_msg.body.log_TEL.remote_rssi = buf.telemetry.remote_rssi;
					log_msg.body.log_TEL.noise = buf.telemetry.noise;
					log_msg.body.log_TEL.remote_noise = buf.telemetry.remote_noise;
					log_msg.body.log_TEL.rxerrors = buf.telemetry.rxerrors;
					log_msg.body.log_TEL.fixed = buf.telemetry.fixed;
					log_msg.body.log_TEL.txbuf = buf.telemetry.txbuf;
					log_msg.body.log_TEL.heartbeat_time = buf.telemetry.heartbeat_time;
					LOGBUFFER_WRITE_AND_COUNT(TEL);
				}
			}

			/* --- DISTANCE SENSOR --- */
			if (copy_if_updated(ORB_ID(distance_sensor), &subs.distance_sensor_sub, &buf.distance_sensor)) {
				log_msg.msg_type = LOG_DIST_MSG;
				log_msg.body.log_DIST.id = buf.distance_sensor.id;
				log_msg.body.log_DIST.type = buf.distance_sensor.type;
				log_msg.body.log_DIST.orientation = buf.distance_sensor.orientation;
				log_msg.body.log_DIST.current_distance = buf.distance_sensor.current_distance;
				log_msg.body.log_DIST.covariance = buf.distance_sensor.covariance;
				LOGBUFFER_WRITE_AND_COUNT(DIST);
			}

			/* --- ESTIMATOR STATUS --- */
			if (copy_if_updated(ORB_ID(estimator_status), &subs.estimator_status_sub, &buf.estimator_status)) {
				log_msg.msg_type = LOG_EST0_MSG;
				unsigned maxcopy0 = (sizeof(buf.estimator_status.states) < sizeof(log_msg.body.log_EST0.s)) ? sizeof(buf.estimator_status.states) : sizeof(log_msg.body.log_EST0.s);
				memset(&(log_msg.body.log_EST0.s), 0, sizeof(log_msg.body.log_EST0.s));
				memcpy(&(log_msg.body.log_EST0.s), buf.estimator_status.states, maxcopy0);
				log_msg.body.log_EST0.n_states = buf.estimator_status.n_states;
				log_msg.body.log_EST0.nan_flags = buf.estimator_status.nan_flags;
				log_msg.body.log_EST0.health_flags = buf.estimator_status.health_flags;
				log_msg.body.log_EST0.timeout_flags = buf.estimator_status.timeout_flags;
				LOGBUFFER_WRITE_AND_COUNT(EST0);

				log_msg.msg_type = LOG_EST1_MSG;
				unsigned maxcopy1 = ((sizeof(buf.estimator_status.states) - maxcopy0) < sizeof(log_msg.body.log_EST1.s)) ? (sizeof(buf.estimator_status.states) - maxcopy0) : sizeof(log_msg.body.log_EST1.s);
				memset(&(log_msg.body.log_EST1.s), 0, sizeof(log_msg.body.log_EST1.s));
				memcpy(&(log_msg.body.log_EST1.s), ((char*)buf.estimator_status.states) + maxcopy0, maxcopy1);
				LOGBUFFER_WRITE_AND_COUNT(EST1);

				log_msg.msg_type = LOG_EST2_MSG;
				unsigned maxcopy2 = (sizeof(buf.estimator_status.covariances) < sizeof(log_msg.body.log_EST2.cov)) ? sizeof(buf.estimator_status.covariances) : sizeof(log_msg.body.log_EST2.cov);
				memset(&(log_msg.body.log_EST2.cov), 0, sizeof(log_msg.body.log_EST2.cov));
				memcpy(&(log_msg.body.log_EST2.cov), buf.estimator_status.covariances, maxcopy2);
				log_msg.body.log_EST2.gps_check_fail_flags = buf.estimator_status.gps_check_fail_flags;
				log_msg.body.log_EST2.control_mode_flags = buf.estimator_status.control_mode_flags;
				LOGBUFFER_WRITE_AND_COUNT(EST2);

				log_msg.msg_type = LOG_EST3_MSG;
				unsigned maxcopy3 = ((sizeof(buf.estimator_status.covariances) - maxcopy2) < sizeof(log_msg.body.log_EST3.cov)) ? (sizeof(buf.estimator_status.covariances) - maxcopy2) : sizeof(log_msg.body.log_EST3.cov);
				memset(&(log_msg.body.log_EST3.cov), 0, sizeof(log_msg.body.log_EST3.cov));
				memcpy(&(log_msg.body.log_EST3.cov), ((char*)buf.estimator_status.covariances) + maxcopy2, maxcopy3);
				LOGBUFFER_WRITE_AND_COUNT(EST3);
			}

			/* --- EKF2 INNOVATIONS --- */
			if (copy_if_updated(ORB_ID(ekf2_innovations), &subs.innov_sub, &buf.innovations)) {
				log_msg.msg_type = LOG_EST4_MSG;
				memset(&(log_msg.body.log_INO1.s), 0, sizeof(log_msg.body.log_INO1.s));
				for (unsigned i = 0; i < 6; i++) {
					log_msg.body.log_INO1.s[i] = buf.innovations.vel_pos_innov[i];
					log_msg.body.log_INO1.s[i + 6] = buf.innovations.vel_pos_innov_var[i];
				}
				LOGBUFFER_WRITE_AND_COUNT(EST4);

				log_msg.msg_type = LOG_EST5_MSG;
				memset(&(log_msg.body.log_INO2.s), 0, sizeof(log_msg.body.log_INO2.s));
				for (unsigned i = 0; i < 3; i++) {
					log_msg.body.log_INO2.s[i] = buf.innovations.mag_innov[i];
					log_msg.body.log_INO2.s[i + 3] = buf.innovations.mag_innov_var[i];
				}

				log_msg.body.log_INO2.s[6] = buf.innovations.heading_innov;
				log_msg.body.log_INO2.s[7] = buf.innovations.heading_innov_var;
				log_msg.body.log_INO2.s[8] = buf.innovations.airspeed_innov;
				log_msg.body.log_INO2.s[9] = buf.innovations.airspeed_innov_var;
				LOGBUFFER_WRITE_AND_COUNT(EST5);

				log_msg.msg_type = LOG_EST6_MSG;
				memset(&(log_msg.body.log_INO3.s), 0, sizeof(log_msg.body.log_INO3.s));
				for(unsigned i = 0; i < 2; i++) {
					log_msg.body.log_INO3.s[i] = buf.innovations.flow_innov[i];
					log_msg.body.log_INO3.s[i + 2] = buf.innovations.flow_innov_var[i];
				}
				log_msg.body.log_INO3.s[4] = buf.innovations.hagl_innov;
				log_msg.body.log_INO3.s[5] = buf.innovations.hagl_innov_var;
				LOGBUFFER_WRITE_AND_COUNT(EST6);
			}

			/* --- TECS STATUS --- */
			if (copy_if_updated(ORB_ID(tecs_status), &subs.tecs_status_sub, &buf.tecs_status)) {
				log_msg.msg_type = LOG_TECS_MSG;
				log_msg.body.log_TECS.altitudeSp = buf.tecs_status.altitudeSp;
				log_msg.body.log_TECS.altitudeFiltered = buf.tecs_status.altitude_filtered;
				log_msg.body.log_TECS.flightPathAngleSp = buf.tecs_status.flightPathAngleSp;
				log_msg.body.log_TECS.flightPathAngle = buf.tecs_status.flightPathAngle;
				log_msg.body.log_TECS.airspeedSp = buf.tecs_status.airspeedSp;
				log_msg.body.log_TECS.airspeedFiltered = buf.tecs_status.airspeed_filtered;
				log_msg.body.log_TECS.airspeedDerivativeSp = buf.tecs_status.airspeedDerivativeSp;
				log_msg.body.log_TECS.airspeedDerivative = buf.tecs_status.airspeedDerivative;
				log_msg.body.log_TECS.totalEnergyError = buf.tecs_status.totalEnergyError;
				log_msg.body.log_TECS.totalEnergyRateError = buf.tecs_status.totalEnergyRateError;
				log_msg.body.log_TECS.energyDistributionError = buf.tecs_status.energyDistributionError;
				log_msg.body.log_TECS.energyDistributionRateError = buf.tecs_status.energyDistributionRateError;
				log_msg.body.log_TECS.pitch_integ = buf.tecs_status.pitch_integ;
				log_msg.body.log_TECS.throttle_integ = buf.tecs_status.throttle_integ;
				log_msg.body.log_TECS.mode = (uint8_t)buf.tecs_status.mode;
				LOGBUFFER_WRITE_AND_COUNT(TECS);
			}

			/* --- WIND ESTIMATE --- */
			if (copy_if_updated(ORB_ID(wind_estimate), &subs.wind_sub, &buf.wind_estimate)) {
				log_msg.msg_type = LOG_WIND_MSG;
				log_msg.body.log_WIND.x = buf.wind_estimate.windspeed_north;
				log_msg.body.log_WIND.y = buf.wind_estimate.windspeed_east;
				log_msg.body.log_WIND.cov_x = buf.wind_estimate.covariance_north;
				log_msg.body.log_WIND.cov_y = buf.wind_estimate.covariance_east;
				LOGBUFFER_WRITE_AND_COUNT(WIND);
			}

			/* --- ENCODERS --- */
			if (copy_if_updated(ORB_ID(encoders), &subs.encoders_sub, &buf.encoders)) {
				log_msg.msg_type = LOG_ENCD_MSG;
				log_msg.body.log_ENCD.cnt0 = buf.encoders.counts[0];
				log_msg.body.log_ENCD.vel0 = buf.encoders.velocity[0];
				log_msg.body.log_ENCD.cnt1 = buf.encoders.counts[1];
				log_msg.body.log_ENCD.vel1 = buf.encoders.velocity[1];
				LOGBUFFER_WRITE_AND_COUNT(ENCD);
			}

			/* --- TIMESYNC OFFSET --- */
			if (copy_if_updated(ORB_ID(time_offset), &subs.tsync_sub, &buf.time_offset)) {
				log_msg.msg_type = LOG_TSYN_MSG;
				log_msg.body.log_TSYN.time_offset = buf.time_offset.offset_ns;
				LOGBUFFER_WRITE_AND_COUNT(TSYN);
			}

			/* --- MULTIROTOR ATTITUDE CONTROLLER STATUS --- */
			if (copy_if_updated(ORB_ID(mc_att_ctrl_status), &subs.mc_att_ctrl_status_sub, &buf.mc_att_ctrl_status)) {
				log_msg.msg_type = LOG_MACS_MSG;
				log_msg.body.log_MACS.roll_rate_integ = buf.mc_att_ctrl_status.roll_rate_integ;
				log_msg.body.log_MACS.pitch_rate_integ = buf.mc_att_ctrl_status.pitch_rate_integ;
				log_msg.body.log_MACS.yaw_rate_integ = buf.mc_att_ctrl_status.yaw_rate_integ;
				LOGBUFFER_WRITE_AND_COUNT(MACS);
			}

			/* --- CONTROL STATE --- */
			if (copy_if_updated(ORB_ID(control_state), &subs.ctrl_state_sub, &buf.ctrl_state)) {
				log_msg.msg_type = LOG_CTS_MSG;
				log_msg.body.log_CTS.vx_body = buf.ctrl_state.x_vel;
				log_msg.body.log_CTS.vy_body = buf.ctrl_state.y_vel;
				log_msg.body.log_CTS.vz_body = buf.ctrl_state.z_vel;
				log_msg.body.log_CTS.airspeed = buf.ctrl_state.airspeed;
				log_msg.body.log_CTS.roll_rate = buf.ctrl_state.roll_rate;
				log_msg.body.log_CTS.pitch_rate = buf.ctrl_state.pitch_rate;
				log_msg.body.log_CTS.yaw_rate = buf.ctrl_state.yaw_rate;
				LOGBUFFER_WRITE_AND_COUNT(CTS);
			}
		}

		/* --- ATTITUDE --- */
		if (copy_if_updated(ORB_ID(vehicle_attitude), &subs.att_sub, &buf.att)) {
			log_msg.msg_type = LOG_ATT_MSG;
			log_msg.body.log_ATT.q_w = buf.att.q[0];
			log_msg.body.log_ATT.q_x = buf.att.q[1];
			log_msg.body.log_ATT.q_y = buf.att.q[2];
			log_msg.body.log_ATT.q_z = buf.att.q[3];
			log_msg.body.log_ATT.roll = buf.att.roll;
			log_msg.body.log_ATT.pitch = buf.att.pitch;
			log_msg.body.log_ATT.yaw = buf.att.yaw;
			log_msg.body.log_ATT.roll_rate = buf.att.rollspeed;
			log_msg.body.log_ATT.pitch_rate = buf.att.pitchspeed;
			log_msg.body.log_ATT.yaw_rate = buf.att.yawspeed;
			log_msg.body.log_ATT.gx = buf.att.g_comp[0];
			log_msg.body.log_ATT.gy = buf.att.g_comp[1];
			log_msg.body.log_ATT.gz = buf.att.g_comp[2];
			LOGBUFFER_WRITE_AND_COUNT(ATT);
		}

		/* --- CAMERA TRIGGER --- */
		if (copy_if_updated(ORB_ID(camera_trigger), &subs.cam_trig_sub, &buf.camera_trigger)) {
			log_msg.msg_type = LOG_CAMT_MSG;
			log_msg.body.log_CAMT.timestamp = buf.camera_trigger.timestamp;
			log_msg.body.log_CAMT.seq = buf.camera_trigger.seq;
			LOGBUFFER_WRITE_AND_COUNT(CAMT);
		}

		/* --- LAND DETECTED --- */
		if (copy_if_updated(ORB_ID(vehicle_land_detected), &subs.land_detected_sub, &buf.land_detected)) {
			log_msg.msg_type = LOG_LAND_MSG;
			log_msg.body.log_LAND.landed = buf.land_detected.landed;
			LOGBUFFER_WRITE_AND_COUNT(LAND);
		}

		pthread_mutex_lock(&logbuffer_mutex);

		/* signal the other thread new data, but not yet unlock */
		if (logbuffer_count(&lb) > MIN_BYTES_TO_WRITE) {
			/* only request write if several packets can be written at once */
			pthread_cond_signal(&logbuffer_cond);
		}

		/* unlock, now the writer thread may run */
		pthread_mutex_unlock(&logbuffer_mutex);
	}

	if (logging_enabled) {
		sdlog2_stop_log();
	}

	pthread_mutex_destroy(&logbuffer_mutex);
	pthread_cond_destroy(&logbuffer_cond);

	/* free log buffer */
	logbuffer_free(&lb);

	thread_running = false;

	return 0;
}

void sdlog2_status()
{
	PX4_WARN("extended logging: %s", (_extended_logging) ? "ON" : "OFF");
	PX4_WARN("time: gps: %u seconds", (unsigned)gps_time_sec);
	if (!logging_enabled) {
		PX4_WARN("not logging");
	} else {

		float kibibytes = log_bytes_written / 1024.0f;
		float mebibytes = kibibytes / 1024.0f;
		float seconds = ((float)(hrt_absolute_time() - start_time)) / 1000000.0f;

		PX4_WARN("wrote %lu msgs, %4.2f MiB (average %5.3f KiB/s), skipped %lu msgs", log_msgs_written, (double)mebibytes, (double)(kibibytes / seconds), log_msgs_skipped);
		mavlink_log_info(&mavlink_log_pub, "[blackbox] wrote %lu msgs, skipped %lu msgs", log_msgs_written, log_msgs_skipped);
	}
}

/**
 * @return true if file exists
 */
bool file_exist(const char *filename)
{
	struct stat buffer;
	return stat(filename, &buffer) == 0;
}

int check_free_space()
{
	/* use statfs to determine the number of blocks left */
	FAR struct statfs statfs_buf;
	if (statfs(mountpoint, &statfs_buf) != OK) {
		PX4_WARN("ERR: statfs");
		return PX4_ERROR;
	}

	/* use a threshold of 50 MiB */
	if (statfs_buf.f_bavail < (px4_statfs_buf_f_bavail_t)(50 * 1024 * 1024 / statfs_buf.f_bsize)) {
		mavlink_and_console_log_critical(&mavlink_log_pub, "[blackbox] no space on MicroSD: %u MiB",
			(unsigned int)(statfs_buf.f_bavail * statfs_buf.f_bsize) / (1024U * 1024U));
		/* we do not need a flag to remember that we sent this warning because we will exit anyway */
		return PX4_ERROR;

	/* use a threshold of 100 MiB to send a warning */
	} else if (!space_warning_sent && statfs_buf.f_bavail < (px4_statfs_buf_f_bavail_t)(100 * 1024 * 1024 / statfs_buf.f_bsize)) {
		mavlink_and_console_log_critical(&mavlink_log_pub, "[blackbox] space on MicroSD low: %u MiB",
			(unsigned int)(statfs_buf.f_bavail * statfs_buf.f_bsize) / (1024U * 1024U));
		/* we don't want to flood the user with warnings */
		space_warning_sent = true;
	}

	return PX4_OK;
}

void handle_command(struct vehicle_command_s *cmd)
{
	int param;

	/* request to set different system mode */
	switch (cmd->command) {

	case VEHICLE_CMD_PREFLIGHT_STORAGE:
		param = (int)(cmd->param3 + 0.5f);

		if (param == 1)	{
			sdlog2_start_log();

		} else if (param == 2)	{
			sdlog2_stop_log();
		} else {
			// Silently ignore non-matching command values, as they could be for params.
		}

		break;

	default:
		/* silently ignore */
		break;
	}
}

void handle_status(struct vehicle_status_s *status)
{
	// TODO use flag from actuator_armed here?
	bool armed = status->arming_state == ARMING_STATE_ARMED || status->arming_state == ARMING_STATE_ARMED_ERROR;

	if (armed != flag_system_armed) {
		flag_system_armed = armed;

		if (flag_system_armed) {
			sdlog2_start_log();

		} else {
			sdlog2_stop_log();
		}
	}
}<|MERGE_RESOLUTION|>--- conflicted
+++ resolved
@@ -1123,12 +1123,9 @@
 	struct vehicle_command_s buf_cmd;
 	memset(&buf_cmd, 0, sizeof(buf_cmd));
 
-<<<<<<< HEAD
-=======
 	struct commander_state_s buf_commander_state;
 	memset(&buf_commander_state, 0, sizeof(buf_commander_state));
 
->>>>>>> 18176ea7
 	// check if we are gathering data for a replay log for ekf2
 	// is yes then disable logging of some topics to avoid dropouts
 	param_t replay_handle = param_find("EKF2_REC_RPL");
@@ -1176,10 +1173,6 @@
 		struct camera_trigger_s camera_trigger;
 		struct ekf2_replay_s replay;
 		struct vehicle_land_detected_s land_detected;
-<<<<<<< HEAD
-		struct commander_state_s commander_state;
-=======
->>>>>>> 18176ea7
 	} buf;
 
 	memset(&buf, 0, sizeof(buf));
@@ -1414,12 +1407,8 @@
 			continue;
 		}
 
-<<<<<<< HEAD
-		// copy topic always
-=======
 		// copy topic always to mark them as read
 		// so poll doesn't return immediately
->>>>>>> 18176ea7
 		if (record_replay_log) {
 			orb_copy(ORB_ID(ekf2_replay), subs.replay_sub, &buf.replay);
 		} else {
@@ -1442,10 +1431,6 @@
 		/* --- VEHICLE STATUS - LOG MANAGEMENT --- */
 		bool status_updated = copy_if_updated(ORB_ID(vehicle_status), &subs.status_sub, &buf_status);
 
-		/* --- COMMANDER INTERNAL STATE - LOG MANAGEMENT --- */
-		bool commander_state_updated = copy_if_updated(ORB_ID(commander_state), &subs.commander_state_sub,
-							       &buf.commander_state);
-
 		if (status_updated) {
 			if (log_when_armed) {
 				handle_status(&buf_status);
@@ -1469,14 +1454,6 @@
 		log_msg.body.log_TIME.t = hrt_absolute_time();
 		LOGBUFFER_WRITE_AND_COUNT(TIME);
 
-<<<<<<< HEAD
-		/* --- VEHICLE STATUS / COMMANDER DEBUGGING --- */
-		if (status_updated || commander_state_updated) {
-			log_msg.msg_type = LOG_STAT_MSG;
-			// TODO: This field should get DEPRECATED in favor of nav_state. main_state is only for
-			// commander debugging.
-			log_msg.body.log_STAT.main_state = buf.commander_state.main_state;
-=======
 		/* --- COMMANDER INTERNAL STATE --- */
 		copy_if_updated(ORB_ID(commander_state), &subs.commander_state_sub,
 				&buf_commander_state);
@@ -1485,7 +1462,6 @@
 		if (status_updated) {
 			log_msg.msg_type = LOG_STAT_MSG;
 			log_msg.body.log_STAT.main_state = buf_commander_state.main_state;
->>>>>>> 18176ea7
 			log_msg.body.log_STAT.nav_state = buf_status.nav_state;
 			log_msg.body.log_STAT.arming_state = buf_status.arming_state;
 			log_msg.body.log_STAT.failsafe = (uint8_t) buf_status.failsafe;
@@ -1496,11 +1472,8 @@
 		/* --- EKF2 REPLAY --- */
 		if(record_replay_log) {
 			// we poll on the replay topic so we know that it was updated
-<<<<<<< HEAD
-=======
 			// but we need to copy it again since we are re-using the buffer.
 			orb_copy(ORB_ID(ekf2_replay), subs.replay_sub, &buf.replay);
->>>>>>> 18176ea7
 			log_msg.msg_type = LOG_RPL1_MSG;
 			log_msg.body.log_RPL1.time_ref = buf.replay.time_ref;
 			log_msg.body.log_RPL1.gyro_integral_dt = buf.replay.gyro_integral_dt;
@@ -1560,15 +1533,11 @@
 			}
 
 		} else { /* !record_replay_log */
-<<<<<<< HEAD
-=======
 
 			// we poll on sensor combined, so we know it has updated just now
 			// but we need to copy it again because we are re-using the buffer
 			orb_copy(ORB_ID(sensor_combined), subs.sensor_sub, &buf.sensor);
->>>>>>> 18176ea7
-
-			/* we poll on sensor combined, so we know it has updated just now */
+
 			for (unsigned i = 0; i < 3; i++) {
 				bool write_IMU = false;
 				bool write_SENS = false;
@@ -1931,7 +1900,6 @@
 				log_msg.body.log_RC.frame_drop = buf.rc.frame_drop_count;
 				LOGBUFFER_WRITE_AND_COUNT(RC);
 			}
-<<<<<<< HEAD
 
 			/* --- AIRSPEED --- */
 			if (copy_if_updated(ORB_ID(airspeed), &subs.airspeed_sub, &buf.airspeed)) {
@@ -1942,18 +1910,6 @@
 				LOGBUFFER_WRITE_AND_COUNT(AIRS);
 			}
 
-=======
-
-			/* --- AIRSPEED --- */
-			if (copy_if_updated(ORB_ID(airspeed), &subs.airspeed_sub, &buf.airspeed)) {
-				log_msg.msg_type = LOG_AIRS_MSG;
-				log_msg.body.log_AIRS.indicated_airspeed = buf.airspeed.indicated_airspeed_m_s;
-				log_msg.body.log_AIRS.true_airspeed = buf.airspeed.true_airspeed_m_s;
-				log_msg.body.log_AIRS.air_temperature_celsius = buf.airspeed.air_temperature_celsius;
-				LOGBUFFER_WRITE_AND_COUNT(AIRS);
-			}
-
->>>>>>> 18176ea7
 			/* --- ESCs --- */
 			if (copy_if_updated(ORB_ID(esc_status), &subs.esc_sub, &buf.esc)) {
 				for (uint8_t i = 0; i < buf.esc.esc_count; i++) {
