/****************************************************************************
 *
 *   Copyright (c) 2013 PX4 Development Team. All rights reserved.
 *   Author: Anton Babushkin <anton.babushkin@me.com>
 *
 * Redistribution and use in source and binary forms, with or without
 * modification, are permitted provided that the following conditions
 * are met:
 *
 * 1. Redistributions of source code must retain the above copyright
 *    notice, this list of conditions and the following disclaimer.
 * 2. Redistributions in binary form must reproduce the above copyright
 *    notice, this list of conditions and the following disclaimer in
 *    the documentation and/or other materials provided with the
 *    distribution.
 * 3. Neither the name PX4 nor the names of its contributors may be
 *    used to endorse or promote products derived from this software
 *    without specific prior written permission.
 *
 * THIS SOFTWARE IS PROVIDED BY THE COPYRIGHT HOLDERS AND CONTRIBUTORS
 * "AS IS" AND ANY EXPRESS OR IMPLIED WARRANTIES, INCLUDING, BUT NOT
 * LIMITED TO, THE IMPLIED WARRANTIES OF MERCHANTABILITY AND FITNESS
 * FOR A PARTICULAR PURPOSE ARE DISCLAIMED. IN NO EVENT SHALL THE
 * COPYRIGHT OWNER OR CONTRIBUTORS BE LIABLE FOR ANY DIRECT, INDIRECT,
 * INCIDENTAL, SPECIAL, EXEMPLARY, OR CONSEQUENTIAL DAMAGES (INCLUDING,
 * BUT NOT LIMITED TO, PROCUREMENT OF SUBSTITUTE GOODS OR SERVICES; LOSS
 * OF USE, DATA, OR PROFITS; OR BUSINESS INTERRUPTION) HOWEVER CAUSED
 * AND ON ANY THEORY OF LIABILITY, WHETHER IN CONTRACT, STRICT
 * LIABILITY, OR TORT (INCLUDING NEGLIGENCE OR OTHERWISE) ARISING IN
 * ANY WAY OUT OF THE USE OF THIS SOFTWARE, EVEN IF ADVISED OF THE
 * POSSIBILITY OF SUCH DAMAGE.
 *
 ****************************************************************************/

/**
 * @file sdlog2_messages.h
 *
 * Log messages and structures definition.
 *
 * @author Anton Babushkin <anton.babushkin@me.com>
 */

#ifndef SDLOG2_MESSAGES_H_
#define SDLOG2_MESSAGES_H_

#include "sdlog2_format.h"

/* define message formats */

#pragma pack(push, 1)
/* --- ATT - ATTITUDE --- */
#define LOG_ATT_MSG 2
struct log_ATT_s {
	float roll;
	float pitch;
	float yaw;
	float roll_rate;
	float pitch_rate;
	float yaw_rate;
	float gx;
	float gy;
	float gz;
};

/* --- ATSP - ATTITUDE SET POINT --- */
#define LOG_ATSP_MSG 3
struct log_ATSP_s {
	float roll_sp;
	float pitch_sp;
	float yaw_sp;
	float thrust_sp;
	float rollrate_ff;
	float pitchrate_ff;
	float yawrate_ff;
};

/* --- IMU - IMU SENSORS --- */
#define LOG_IMU_MSG 4
struct log_IMU_s {
	float acc_x;
	float acc_y;
	float acc_z;
	float gyro_x;
	float gyro_y;
	float gyro_z;
	float mag_x;
	float mag_y;
	float mag_z;
};

/* --- SENS - OTHER SENSORS --- */
#define LOG_SENS_MSG 5
struct log_SENS_s {
	float baro_pres;
	float baro_alt;
	float baro_temp;
	float diff_pres;
};

/* --- LPOS - LOCAL POSITION --- */
#define LOG_LPOS_MSG 6
struct log_LPOS_s {
	float x;
	float y;
	float z;
	float vx;
	float vy;
	float vz;
	int32_t ref_lat;
	int32_t ref_lon;
	float ref_alt;
	uint8_t xy_flags;
	uint8_t z_flags;
	uint8_t landed;
};

/* --- LPSP - LOCAL POSITION SETPOINT --- */
#define LOG_LPSP_MSG 7
struct log_LPSP_s {
	float x;
	float y;
	float z;
	float yaw;
};

/* --- GPS - GPS POSITION --- */
#define LOG_GPS_MSG 8
struct log_GPS_s {
	uint64_t gps_time;
	uint8_t fix_type;
	float eph;
	float epv;
	int32_t lat;
	int32_t lon;
	float alt;
	float vel_n;
	float vel_e;
	float vel_d;
	float cog;
};

/* --- ATTC - ATTITUDE CONTROLS (ACTUATOR_0 CONTROLS)--- */
#define LOG_ATTC_MSG 9
struct log_ATTC_s {
	float roll;
	float pitch;
	float yaw;
	float thrust;
};

/* --- STAT - VEHICLE STATE --- */
#define LOG_STAT_MSG 10
struct log_STAT_s {
	uint8_t main_state;
	uint8_t arming_state;
	float battery_remaining;
	uint8_t battery_warning;
	uint8_t landed;
};

/* --- RC - RC INPUT CHANNELS --- */
#define LOG_RC_MSG 11
struct log_RC_s {
	float channel[8];
	uint8_t channel_count;
};

/* --- OUT0 - ACTUATOR_0 OUTPUT --- */
#define LOG_OUT0_MSG 12
struct log_OUT0_s {
	float output[8];
};

/* --- AIRS - AIRSPEED --- */
#define LOG_AIRS_MSG 13
struct log_AIRS_s {
	float indicated_airspeed;
	float true_airspeed;
};

/* --- ARSP - ATTITUDE RATE SET POINT --- */
#define LOG_ARSP_MSG 14
struct log_ARSP_s {
	float roll_rate_sp;
	float pitch_rate_sp;
	float yaw_rate_sp;
};

/* --- FLOW - OPTICAL FLOW --- */
#define LOG_FLOW_MSG 15
struct log_FLOW_s {
	int16_t flow_raw_x;
	int16_t flow_raw_y;
	float flow_comp_x;
	float flow_comp_y;
	float distance;
	uint8_t	quality;
	uint8_t sensor_id;
};

/* --- GPOS - GLOBAL POSITION ESTIMATE --- */
#define LOG_GPOS_MSG 16
struct log_GPOS_s {
	int32_t lat;
	int32_t lon;
	float alt;
	float vel_n;
	float vel_e;
	float vel_d;
	float baro_alt;
	uint8_t flags;
};

/* --- GPSP - GLOBAL POSITION SETPOINT --- */
#define LOG_GPSP_MSG 17
struct log_GPSP_s {
	uint8_t nav_state;
	int32_t lat;
	int32_t lon;
	float alt;
	float yaw;
	uint8_t type;
	float loiter_radius;
	int8_t loiter_direction;
	float pitch_min;
};

/* --- ESC - ESC STATE --- */
#define LOG_ESC_MSG 18
struct log_ESC_s {
	uint16_t counter;
	uint8_t esc_count;
	uint8_t esc_connectiontype;
	uint8_t esc_num;
	uint16_t esc_address;
	uint16_t esc_version;
	uint16_t esc_voltage;
	uint16_t esc_current;
	uint16_t esc_rpm;
	uint16_t esc_temperature;
	float    esc_setpoint;
	uint16_t esc_setpoint_raw;
};

/* --- GVSP - GLOBAL VELOCITY SETPOINT --- */
#define LOG_GVSP_MSG 19
struct log_GVSP_s {
	float vx;
	float vy;
	float vz;
};

/* --- BATT - BATTERY --- */
#define LOG_BATT_MSG 20
struct log_BATT_s {
	float voltage;
	float voltage_filtered;
	float current;
	float discharged;
};

/* --- DIST - DISTANCE TO SURFACE --- */
#define LOG_DIST_MSG 21
struct log_DIST_s {
	float bottom;
	float bottom_rate;
	uint8_t flags;
};

<<<<<<< HEAD
/* --- TPOS - TARGET GLOBAL POSITION --- */
#define LOG_TPOS_MSG 22
struct log_TPOS_s {
	uint8_t sysid;
	int32_t lat;
	int32_t lon;
	float alt;
	float vel_n;
	float vel_e;
	float vel_d;
=======
/* --- TELE - TELEMETRY STATUS --- */
#define LOG_TELE_MSG 22
struct log_TELE_s {
    uint8_t rssi;
    uint8_t remote_rssi;
    uint8_t noise;
    uint8_t remote_noise;
    uint16_t rxerrors;
    uint16_t fixed;
    uint8_t txbuf;
>>>>>>> f6694c2c
};

/********** SYSTEM MESSAGES, ID > 0x80 **********/

/* --- TIME - TIME STAMP --- */
#define LOG_TIME_MSG 129
struct log_TIME_s {
	uint64_t t;
};

/* --- VER - VERSION --- */
#define LOG_VER_MSG 130
struct log_VER_s {
	char arch[16];
	char fw_git[64];
};

/* --- PARM - PARAMETER --- */
#define LOG_PARM_MSG 131
struct log_PARM_s {
	char name[16];
	float value;
};

#pragma pack(pop)

/* construct list of all message formats */
static const struct log_format_s log_formats[] = {
	/* business-level messages, ID < 0x80 */
	LOG_FORMAT(ATT, "fffffffff", "Roll,Pitch,Yaw,RollRate,PitchRate,YawRate,GX,GY,GZ"),
	LOG_FORMAT(ATSP, "fffffff", "RollSP,PitchSP,YawSP,RollRateFF,PitchRateFF,YawRateFF,ThrustSP"),
	LOG_FORMAT(IMU, "fffffffff", "AccX,AccY,AccZ,GyroX,GyroY,GyroZ,MagX,MagY,MagZ"),
	LOG_FORMAT(SENS, "ffff", "BaroPres,BaroAlt,BaroTemp,DiffPres"),
	LOG_FORMAT(LPOS, "ffffffLLfBBB", "X,Y,Z,VX,VY,VZ,RefLat,RefLon,RefAlt,XYFlags,ZFlags,Landed"),
	LOG_FORMAT(LPSP, "ffff", "X,Y,Z,Yaw"),
	LOG_FORMAT(GPS, "QBffLLfffff", "GPSTime,FixType,EPH,EPV,Lat,Lon,Alt,VelN,VelE,VelD,Cog"),
	LOG_FORMAT(ATTC, "ffff", "Roll,Pitch,Yaw,Thrust"),
	LOG_FORMAT(STAT, "BBfBB", "MainState,ArmState,BatRem,BatWarn,Landed"),
	LOG_FORMAT(RC, "ffffffffB", "Ch0,Ch1,Ch2,Ch3,Ch4,Ch5,Ch6,Ch7,Count"),
	LOG_FORMAT(OUT0, "ffffffff", "Out0,Out1,Out2,Out3,Out4,Out5,Out6,Out7"),
	LOG_FORMAT(AIRS, "ff", "IndSpeed,TrueSpeed"),
	LOG_FORMAT(ARSP, "fff", "RollRateSP,PitchRateSP,YawRateSP"),
	LOG_FORMAT(FLOW, "hhfffBB", "RawX,RawY,CompX,CompY,Dist,Q,SensID"),
	LOG_FORMAT(GPOS, "LLfffffB", "Lat,Lon,Alt,VelN,VelE,VelD,BaroAlt,Flags"),
	LOG_FORMAT(GPSP, "BLLffBfbf", "NavState,Lat,Lon,Alt,Yaw,Type,LoitR,LoitDir,PitMin"),
	LOG_FORMAT(ESC, "HBBBHHHHHHfH", "Counter,NumESC,Conn,N,Ver,Adr,Volt,Amp,RPM,Temp,SetP,SetPRAW"),
	LOG_FORMAT(GVSP, "fff", "VX,VY,VZ"),
	LOG_FORMAT(BATT, "ffff", "V,VFilt,C,Discharged"),
	LOG_FORMAT(DIST, "ffB", "Bottom,BottomRate,Flags"),
<<<<<<< HEAD
	LOG_FORMAT(TPOS, "BLLffff", "SysID,Lat,Lon,Alt,VelN,VelE,VelD"),
=======
	LOG_FORMAT(TELE, "BBBBHHB", "RSSI,RemRSSI,Noise,RemNoise,RXErr,Fixed,TXBuf"),

>>>>>>> f6694c2c
	/* system-level messages, ID >= 0x80 */
	// FMT: don't write format of format message, it's useless
	LOG_FORMAT(TIME, "Q", "StartTime"),
	LOG_FORMAT(VER, "NZ", "Arch,FwGit"),
	LOG_FORMAT(PARM, "Nf", "Name,Value"),
};

static const int log_formats_num = sizeof(log_formats) / sizeof(struct log_format_s);

#endif /* SDLOG2_MESSAGES_H_ */<|MERGE_RESOLUTION|>--- conflicted
+++ resolved
@@ -267,18 +267,6 @@
 	uint8_t flags;
 };
 
-<<<<<<< HEAD
-/* --- TPOS - TARGET GLOBAL POSITION --- */
-#define LOG_TPOS_MSG 22
-struct log_TPOS_s {
-	uint8_t sysid;
-	int32_t lat;
-	int32_t lon;
-	float alt;
-	float vel_n;
-	float vel_e;
-	float vel_d;
-=======
 /* --- TELE - TELEMETRY STATUS --- */
 #define LOG_TELE_MSG 22
 struct log_TELE_s {
@@ -289,7 +277,18 @@
     uint16_t rxerrors;
     uint16_t fixed;
     uint8_t txbuf;
->>>>>>> f6694c2c
+};
+
+/* --- TPOS - TARGET GLOBAL POSITION --- */
+#define LOG_TPOS_MSG 23
+struct log_TPOS_s {
+	uint8_t sysid;
+	int32_t lat;
+	int32_t lon;
+	float alt;
+	float vel_n;
+	float vel_e;
+	float vel_d;
 };
 
 /********** SYSTEM MESSAGES, ID > 0x80 **********/
@@ -339,12 +338,8 @@
 	LOG_FORMAT(GVSP, "fff", "VX,VY,VZ"),
 	LOG_FORMAT(BATT, "ffff", "V,VFilt,C,Discharged"),
 	LOG_FORMAT(DIST, "ffB", "Bottom,BottomRate,Flags"),
-<<<<<<< HEAD
+	LOG_FORMAT(TELE, "BBBBHHB", "RSSI,RemRSSI,Noise,RemNoise,RXErr,Fixed,TXBuf"),
 	LOG_FORMAT(TPOS, "BLLffff", "SysID,Lat,Lon,Alt,VelN,VelE,VelD"),
-=======
-	LOG_FORMAT(TELE, "BBBBHHB", "RSSI,RemRSSI,Noise,RemNoise,RXErr,Fixed,TXBuf"),
-
->>>>>>> f6694c2c
 	/* system-level messages, ID >= 0x80 */
 	// FMT: don't write format of format message, it's useless
 	LOG_FORMAT(TIME, "Q", "StartTime"),
