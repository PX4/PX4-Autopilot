############################################################################
#
#   Copyright (c) 2025 PX4 Development Team. All rights reserved.
#
# Redistribution and use in source and binary forms, with or without
# modification, are permitted provided that the following conditions
# are met:
#
# 1. Redistributions of source code must retain the above copyright
#    notice, this list of conditions and the following disclaimer.
# 2. Redistributions in binary form must reproduce the above copyright
#    notice, this list of conditions and the following disclaimer in
#    the documentation and/or other materials provided with the
#    distribution.
# 3. Neither the name PX4 nor the names of its contributors may be
#    used to endorse or promote products derived from this software
#    without specific prior written permission.
#
# THIS SOFTWARE IS PROVIDED BY THE COPYRIGHT HOLDERS AND CONTRIBUTORS
# "AS IS" AND ANY EXPRESS OR IMPLIED WARRANTIES, INCLUDING, BUT NOT
# LIMITED TO, THE IMPLIED WARRANTIES OF MERCHANTABILITY AND FITNESS
# FOR A PARTICULAR PURPOSE ARE DISCLAIMED. IN NO EVENT SHALL THE
# COPYRIGHT OWNER OR CONTRIBUTORS BE LIABLE FOR ANY DIRECT, INDIRECT,
# INCIDENTAL, SPECIAL, EXEMPLARY, OR CONSEQUENTIAL DAMAGES (INCLUDING,
# BUT NOT LIMITED TO, PROCUREMENT OF SUBSTITUTE GOODS OR SERVICES; LOSS
# OF USE, DATA, OR PROFITS; OR BUSINESS INTERRUPTION) HOWEVER CAUSED
# AND ON ANY THEORY OF LIABILITY, WHETHER IN CONTRACT, STRICT
# LIABILITY, OR TORT (INCLUDING NEGLIGENCE OR OTHERWISE) ARISING IN
# ANY WAY OUT OF THE USE OF THIS SOFTWARE, EVEN IF ADVISED OF THE
# POSSIBILITY OF SUCH DAMAGE.
#
############################################################################

project(px4_gz_plugins)

if(NOT DEFINED ENV{GZ_DISTRO} OR NOT "$ENV{GZ_DISTRO}"  STREQUAL "harmonic")
    find_package(gz-transport NAMES gz-transport14 gz-transport13)
    find_package(gz-sim NAMES gz-sim9 gz-sim8)
    find_package(gz-sensors NAMES gz-sensors9 gz-sensors8)
    find_package(gz-plugin NAMES gz-plugin3 gz-plugin2 COMPONENTS register)
else()
    find_package(gz-transport NAMES gz-transport13)
    find_package(gz-sim NAMES gz-sim8)
    find_package(gz-sensors NAMES gz-sensors8)
    find_package(gz-plugin NAMES gz-plugin2 COMPONENTS register)
endif()

if (gz-transport_FOUND)
    # Create a flat output directory for all plugin libraries
    set(PX4_GZ_PLUGIN_OUTPUT_DIR "${CMAKE_CURRENT_BINARY_DIR}" CACHE PATH "Directory for all Gazebo plugin libraries")
    file(MAKE_DIRECTORY ${PX4_GZ_PLUGIN_OUTPUT_DIR})
    set(CMAKE_LIBRARY_OUTPUT_DIRECTORY ${PX4_GZ_PLUGIN_OUTPUT_DIR})

    # Add our plugins as subdirectories
    add_subdirectory(optical_flow)
    add_subdirectory(template_plugin)
    add_subdirectory(gstreamer)
    add_subdirectory(moving_platform_controller)
<<<<<<< HEAD
    add_subdirectory(generic_motor)
    add_subdirectory(buoyancy)

    # Add an alias target for each plugin
    if (TARGET GstCameraSystem)
        add_custom_target(px4_gz_plugins ALL DEPENDS OpticalFlowSystem MovingPlatformController TemplatePlugin GenericMotorModelPlugin BuoyancySystemPlugin GstCameraSystem)
    else()
        add_custom_target(px4_gz_plugins ALL DEPENDS OpticalFlowSystem MovingPlatformController TemplatePlugin GenericMotorModelPlugin BuoyancySystemPlugin)
=======
    add_subdirectory(spacecraft_thruster)

    # Add an alias target for each plugin
    if (TARGET GstCameraSystem)
        add_custom_target(px4_gz_plugins ALL DEPENDS OpticalFlowSystem MovingPlatformController SpacecraftThrusterModelPlugin TemplatePlugin GstCameraSystem)
    else()
        add_custom_target(px4_gz_plugins ALL DEPENDS OpticalFlowSystem MovingPlatformController SpacecraftThrusterModelPlugin TemplatePlugin)
>>>>>>> 2f55dff8
    endif()
endif()<|MERGE_RESOLUTION|>--- conflicted
+++ resolved
@@ -56,23 +56,14 @@
     add_subdirectory(template_plugin)
     add_subdirectory(gstreamer)
     add_subdirectory(moving_platform_controller)
-<<<<<<< HEAD
     add_subdirectory(generic_motor)
     add_subdirectory(buoyancy)
-
-    # Add an alias target for each plugin
-    if (TARGET GstCameraSystem)
-        add_custom_target(px4_gz_plugins ALL DEPENDS OpticalFlowSystem MovingPlatformController TemplatePlugin GenericMotorModelPlugin BuoyancySystemPlugin GstCameraSystem)
-    else()
-        add_custom_target(px4_gz_plugins ALL DEPENDS OpticalFlowSystem MovingPlatformController TemplatePlugin GenericMotorModelPlugin BuoyancySystemPlugin)
-=======
     add_subdirectory(spacecraft_thruster)
 
     # Add an alias target for each plugin
     if (TARGET GstCameraSystem)
-        add_custom_target(px4_gz_plugins ALL DEPENDS OpticalFlowSystem MovingPlatformController SpacecraftThrusterModelPlugin TemplatePlugin GstCameraSystem)
+        add_custom_target(px4_gz_plugins ALL DEPENDS OpticalFlowSystem MovingPlatformController TemplatePlugin GenericMotorModelPlugin BuoyancySystemPlugin GstCameraSystem SpacecraftThrusterModelPlugin)
     else()
-        add_custom_target(px4_gz_plugins ALL DEPENDS OpticalFlowSystem MovingPlatformController SpacecraftThrusterModelPlugin TemplatePlugin)
->>>>>>> 2f55dff8
+        add_custom_target(px4_gz_plugins ALL DEPENDS OpticalFlowSystem MovingPlatformController TemplatePlugin GenericMotorModelPlugin BuoyancySystemPlugin SpacecraftThrusterModelPlugin)
     endif()
 endif()