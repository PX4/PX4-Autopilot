--- conflicted
+++ resolved
@@ -1061,11 +1061,10 @@
 
 		if (_pos_sp_triplet.current.yaw_valid) {
 			_att_sp.yaw_body = _pos_sp_triplet.current.yaw;
-<<<<<<< HEAD
+
             _att_sp.roll_body = _pos_sp_triplet.current.a_x;    //AbV
             _att_sp.pitch_body = _pos_sp_triplet.current.a_y;   //AbV
-=======
->>>>>>> efaefcaa
+
 
 		} else if (_pos_sp_triplet.current.yawspeed_valid) {
 			_att_sp.yaw_body = _att_sp.yaw_body + _pos_sp_triplet.current.yawspeed * dt;
