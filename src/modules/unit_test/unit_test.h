/****************************************************************************
 *
 *   Copyright (C) 2013 PX4 Development Team. All rights reserved.
 *   Author: Simon Wilks <sjwilks@gmail.com>
 *
 * Redistribution and use in source and binary forms, with or without
 * modification, are permitted provided that the following conditions
 * are met:
 *
 * 1. Redistributions of source code must retain the above copyright
 *    notice, this list of conditions and the following disclaimer.
 * 2. Redistributions in binary form must reproduce the above copyright
 *    notice, this list of conditions and the following disclaimer in
 *    the documentation and/or other materials provided with the
 *    distribution.
 * 3. Neither the name PX4 nor the names of its contributors may be
 *    used to endorse or promote products derived from this software
 *    without specific prior written permission.
 *
 * THIS SOFTWARE IS PROVIDED BY THE COPYRIGHT HOLDERS AND CONTRIBUTORS
 * "AS IS" AND ANY EXPRESS OR IMPLIED WARRANTIES, INCLUDING, BUT NOT
 * LIMITED TO, THE IMPLIED WARRANTIES OF MERCHANTABILITY AND FITNESS
 * FOR A PARTICULAR PURPOSE ARE DISCLAIMED. IN NO EVENT SHALL THE
 * COPYRIGHT OWNER OR CONTRIBUTORS BE LIABLE FOR ANY DIRECT, INDIRECT,
 * INCIDENTAL, SPECIAL, EXEMPLARY, OR CONSEQUENTIAL DAMAGES (INCLUDING,
 * BUT NOT LIMITED TO, PROCUREMENT OF SUBSTITUTE GOODS OR SERVICES; LOSS
 * OF USE, DATA, OR PROFITS; OR BUSINESS INTERRUPTION) HOWEVER CAUSED
 * AND ON ANY THEORY OF LIABILITY, WHETHER IN CONTRACT, STRICT
 * LIABILITY, OR TORT (INCLUDING NEGLIGENCE OR OTHERWISE) ARISING IN
 * ANY WAY OUT OF THE USE OF THIS SOFTWARE, EVEN IF ADVISED OF THE
 * POSSIBILITY OF SUCH DAMAGE.
 *
 ****************************************************************************/

#ifndef UNIT_TEST_H_
#define UNIT_TEST_H_

#include <systemlib/err.h>

#define ut_declare_test_c(test_function, test_class)	\
	extern "C" {										\
		int test_function(int argc, char *argv[])		\
		{												\
			test_class* test = new test_class();		\
			bool success = test->run_tests();			\
			test->print_results();						\
			return success ? 0 : -1;					\
		}												\
	}

/// @brief Base class to be used for unit tests.
class __EXPORT UnitTest
{
public:

	UnitTest();
	virtual ~UnitTest();

	/// @brief Override to run your unit tests. Unit tests should be called using ut_run_test macro.
	/// @return true: all unit tests succeeded, false: one or more unit tests failed
	virtual bool run_tests(void) = 0;

	/// @brief Prints results from running of unit tests.
	void print_results(void);

/// @brief Macro to create a function which will run a unit test class and print results.
#define ut_declare_test(test_function, test_class)	\
	bool test_function(void)			\
	{						\
		test_class* test = new test_class();	\
		bool success = test->run_tests();	\
		test->print_results();			\
		return success;				\
	}

protected:

/// @brief Runs a single unit test. Unit tests must have the function signature of bool test(void). The unit
/// test should return true if it succeeded, false for fail.
#define ut_run_test(test)					\
	do {							\
		PX4_INFO("RUNNING TEST: %s", #test);		\
		_tests_run++;					\
		_init();						\
		if (!test()) {					\
			PX4_ERR("TEST FAILED: %s", #test);	\
			_tests_failed++;			\
		} else {					\
			PX4_INFO("TEST PASSED: %s", #test);	\
			_tests_passed++;			\
		}						\
		_cleanup();					\
	} while (0)

/// @brief Used to assert a value within a unit test.
#define ut_assert(message, test)						\
	do {									\
		if (!(test)) {							\
			_print_assert(message, #test, __FILE__, __LINE__);	\
			return false;						\
		} else {							\
			_assertions++;						\
		}								\
	} while (0)

<<<<<<< HEAD
/// @brief Used to compare two values within a unit test. If possible use ut_compare instead of ut_assert
=======
/// @brief Used to assert a value within a unit test.
#define ut_test(test) ut_assert("test", test)

/// @brief To assert specifically to true.
#define ut_assert_true(test)						\
	do {									\
		if (test != true) {							\
			_print_assert("result not true", #test, __FILE__, __LINE__);	\
			return false;						\
		} else {							\
			_assertions++;						\
		}								\
	} while (0)

/// @brief To assert specifically to true.
#define ut_assert_false(test)						\
	do {									\
		if (test != false) {							\
			_print_assert("result not false", #test, __FILE__, __LINE__);	\
			return false;						\
		} else {							\
			_assertions++;						\
		}								\
	} while (0)

/// @brief Used to compare two integer values within a unit test. If possible use ut_compare instead of ut_assert
>>>>>>> b36d7056
/// since it will give you better error reporting of the actual values being compared.
#define ut_compare(message, v1, v2)								\
	do {											\
		auto _v1 = v1;									\
		auto _v2 = v2;									\
		if (_v1 != _v2) {								\
			_print_compare(message, #v1, _v1, #v2, _v2, __FILE__, __LINE__);	\
			return false;								\
		} else {									\
			_assertions++;								\
		}										\
	} while (0)

	virtual void _init(void) { };		///< Run before each unit test. Override to provide custom behavior.
	virtual void _cleanup(void) { };	///< Run after each unit test. Override to provide custom behavior.

	void _print_assert(const char *msg, const char *test, const char *file, int line);
	void _print_compare(const char *msg, const char *v1_text, int v1, const char *v2_text, int v2, const char *file,
			    int line);

	int _tests_run;		///< The number of individual unit tests run
	int _tests_failed;	///< The number of unit tests which failed
	int _tests_passed;	///< The number of unit tests which passed
	int _assertions;	///< Total number of assertions tested by all unit tests
};

#endif /* UNIT_TEST_H_ */<|MERGE_RESOLUTION|>--- conflicted
+++ resolved
@@ -103,9 +103,6 @@
 		}								\
 	} while (0)
 
-<<<<<<< HEAD
-/// @brief Used to compare two values within a unit test. If possible use ut_compare instead of ut_assert
-=======
 /// @brief Used to assert a value within a unit test.
 #define ut_test(test) ut_assert("test", test)
 
@@ -131,8 +128,7 @@
 		}								\
 	} while (0)
 
-/// @brief Used to compare two integer values within a unit test. If possible use ut_compare instead of ut_assert
->>>>>>> b36d7056
+/// @brief Used to compare two values within a unit test. If possible use ut_compare instead of ut_assert
 /// since it will give you better error reporting of the actual values being compared.
 #define ut_compare(message, v1, v2)								\
 	do {											\
