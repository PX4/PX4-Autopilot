/****************************************************************************
 *
 *   Copyright (c) 2013-2018 PX4 Development Team. All rights reserved.
 *
 * Redistribution and use in source and binary forms, with or without
 * modification, are permitted provided that the following conditions
 * are met:
 *
 * 1. Redistributions of source code must retain the above copyright
 *    notice, this list of conditions and the following disclaimer.
 * 2. Redistributions in binary form must reproduce the above copyright
 *    notice, this list of conditions and the following disclaimer in
 *    the documentation and/or other materials provided with the
 *    distribution.
 * 3. Neither the name PX4 nor the names of its contributors may be
 *    used to endorse or promote products derived from this software
 *    without specific prior written permission.
 *
 * THIS SOFTWARE IS PROVIDED BY THE COPYRIGHT HOLDERS AND CONTRIBUTORS
 * "AS IS" AND ANY EXPRESS OR IMPLIED WARRANTIES, INCLUDING, BUT NOT
 * LIMITED TO, THE IMPLIED WARRANTIES OF MERCHANTABILITY AND FITNESS
 * FOR A PARTICULAR PURPOSE ARE DISCLAIMED. IN NO EVENT SHALL THE
 * COPYRIGHT OWNER OR CONTRIBUTORS BE LIABLE FOR ANY DIRECT, INDIRECT,
 * INCIDENTAL, SPECIAL, EXEMPLARY, OR CONSEQUENTIAL DAMAGES (INCLUDING,
 * BUT NOT LIMITED TO, PROCUREMENT OF SUBSTITUTE GOODS OR SERVICES; LOSS
 * OF USE, DATA, OR PROFITS; OR BUSINESS INTERRUPTION) HOWEVER CAUSED
 * AND ON ANY THEORY OF LIABILITY, WHETHER IN CONTRACT, STRICT
 * LIABILITY, OR TORT (INCLUDING NEGLIGENCE OR OTHERWISE) ARISING IN
 * ANY WAY OUT OF THE USE OF THIS SOFTWARE, EVEN IF ADVISED OF THE
 * POSSIBILITY OF SUCH DAMAGE.
 *
 ****************************************************************************/

#include <lib/mixer/mixer.h>
#include <mathlib/math/filter/LowPassFilter2pVector3f.hpp>
#include <matrix/matrix/math.hpp>
#include <perf/perf_counter.h>
#include <px4_config.h>
#include <px4_defines.h>
#include <px4_module.h>
#include <px4_module_params.h>
#include <px4_posix.h>
#include <px4_work_queue/WorkItem.hpp>
#include <uORB/Publication.hpp>
#include <uORB/PublicationMulti.hpp>
#include <uORB/Subscription.hpp>
#include <uORB/SubscriptionCallback.hpp>
#include <uORB/topics/actuator_controls.h>
#include <uORB/topics/battery_status.h>
#include <uORB/topics/manual_control_setpoint.h>
#include <uORB/topics/multirotor_motor_limits.h>
#include <uORB/topics/parameter_update.h>
#include <uORB/topics/rate_ctrl_status.h>
#include <uORB/topics/vehicle_angular_velocity.h>
#include <uORB/topics/vehicle_attitude.h>
#include <uORB/topics/vehicle_attitude_setpoint.h>
#include <uORB/topics/vehicle_control_mode.h>
#include <uORB/topics/vehicle_rates_setpoint.h>
#include <uORB/topics/vehicle_status.h>
#include <uORB/topics/vehicle_land_detected.h>
#include <uORB/topics/landing_gear.h>
#include <vtol_att_control/vtol_type.h>

#include <uORB/topics/dg_attitude.h>

#include <AttitudeControl.hpp>

/**
 * Multicopter attitude control app start / stop handling function
 */
extern "C" __EXPORT int mc_att_control_main(int argc, char *argv[]);

class MulticopterAttitudeControl : public ModuleBase<MulticopterAttitudeControl>, public ModuleParams,
	public px4::WorkItem
{
public:
	MulticopterAttitudeControl();

	virtual ~MulticopterAttitudeControl();

	/** @see ModuleBase */
	static int task_spawn(int argc, char *argv[]);

	/** @see ModuleBase */
	static int custom_command(int argc, char *argv[]);

	/** @see ModuleBase */
	static int print_usage(const char *reason = nullptr);

	/** @see ModuleBase::print_status() */
	int print_status() override;

	void Run() override;

	bool init();

private:

	/**
	 * initialize some vectors/matrices from parameters
	 */
	void		parameters_updated();

	/**
	 * Check for parameter update and handle it.
	 */
	void		parameter_update_poll();
	bool		vehicle_attitude_poll();
	void		vehicle_motor_limits_poll();
	void		vehicle_status_poll();

	void		publish_actuator_controls();
	void		publish_rates_setpoint();
	void		publish_rate_controller_status();

	float		throttle_curve(float throttle_stick_input);

	/**
	 * Generate & publish an attitude setpoint from stick inputs
	 */
	void		generate_attitude_setpoint(float dt, bool reset_yaw_sp);

	/**
	 * Get the landing gear state based on the manual control switch position
	 * @return vehicle_attitude_setpoint_s::LANDING_GEAR_UP or vehicle_attitude_setpoint_s::LANDING_GEAR_DOWN
	 */
	float		get_landing_gear_state();


	/**
	 * Attitude controller.
	 */
	void		control_attitude();

	/**
	 * Attitude rates controller.
	 */
	void		control_attitude_rates(float dt, const matrix::Vector3f &rates);

	/**
	 * Throttle PID attenuation.
	 */
	matrix::Vector3f pid_attenuations(float tpa_breakpoint, float tpa_rate);

	AttitudeControl _attitude_control; /**< class for attitude control calculations */

	uORB::Subscription _v_att_sub{ORB_ID(vehicle_attitude)};			/**< vehicle attitude subscription */
	uORB::Subscription _v_att_sp_sub{ORB_ID(vehicle_attitude_setpoint)};		/**< vehicle attitude setpoint subscription */
	uORB::Subscription _v_rates_sp_sub{ORB_ID(vehicle_rates_setpoint)};		/**< vehicle rates setpoint subscription */
	uORB::Subscription _v_control_mode_sub{ORB_ID(vehicle_control_mode)};		/**< vehicle control mode subscription */
	uORB::Subscription _params_sub{ORB_ID(parameter_update)};			/**< parameter updates subscription */
	uORB::Subscription _manual_control_sp_sub{ORB_ID(manual_control_setpoint)};	/**< manual control setpoint subscription */
	uORB::Subscription _vehicle_status_sub{ORB_ID(vehicle_status)};			/**< vehicle status subscription */
	uORB::Subscription _motor_limits_sub{ORB_ID(multirotor_motor_limits)};		/**< motor limits subscription */
	uORB::Subscription _battery_status_sub{ORB_ID(battery_status)};			/**< battery status subscription */
	uORB::Subscription _vehicle_land_detected_sub{ORB_ID(vehicle_land_detected)};	/**< vehicle land detected subscription */
	uORB::Subscription _landing_gear_sub{ORB_ID(landing_gear)};

	uORB::SubscriptionCallbackWorkItem _vehicle_angular_velocity_sub{this, ORB_ID(vehicle_angular_velocity)};

	uORB::PublicationMulti<rate_ctrl_status_s>	_controller_status_pub{ORB_ID(rate_ctrl_status), ORB_PRIO_DEFAULT};	/**< controller status publication */
	uORB::Publication<landing_gear_s>		_landing_gear_pub{ORB_ID(landing_gear)};
	uORB::Publication<vehicle_rates_setpoint_s>	_v_rates_sp_pub{ORB_ID(vehicle_rates_setpoint)};			/**< rate setpoint publication */

	orb_advert_t	_actuators_0_pub{nullptr};		/**< attitude actuator controls publication */
	orb_advert_t	_vehicle_attitude_setpoint_pub{nullptr};
<<<<<<< HEAD
=======
	orb_advert_t	_landing_gear_pub{nullptr};
    orb_advert_t  _dg_attitude_pub{nullptr};
>>>>>>> 31375700

	orb_id_t _actuators_id{nullptr};	/**< pointer to correct actuator controls0 uORB metadata structure */
	orb_id_t _attitude_sp_id{nullptr};	/**< pointer to correct attitude setpoint uORB metadata structure */

	bool		_actuators_0_circuit_breaker_enabled{false};	/**< circuit breaker to suppress output */

	struct vehicle_attitude_s		_v_att {};		/**< vehicle attitude */
	struct vehicle_attitude_setpoint_s	_v_att_sp {};		/**< vehicle attitude setpoint */
	struct vehicle_rates_setpoint_s		_v_rates_sp {};		/**< vehicle rates setpoint */
	struct manual_control_setpoint_s	_manual_control_sp {};	/**< manual control setpoint */
	struct vehicle_control_mode_s		_v_control_mode {};	/**< vehicle control mode */
	struct actuator_controls_s		_actuators {};		/**< actuator controls */
	struct vehicle_status_s			_vehicle_status {};	/**< vehicle status */
	struct battery_status_s			_battery_status {};	/**< battery status */
	struct vehicle_land_detected_s		_vehicle_land_detected {};
	struct landing_gear_s 			_landing_gear {};

	MultirotorMixer::saturation_status _saturation_status{};

	perf_counter_t	_loop_perf;			/**< loop performance counter */

	math::LowPassFilter2pVector3f _lp_filters_d{initial_update_rate_hz, 50.f};	/**< low-pass filters for D-term (roll, pitch & yaw) */
	static constexpr const float initial_update_rate_hz = 250.f; /**< loop update rate used for initialization */
	float _loop_update_rate_hz{initial_update_rate_hz};          /**< current rate-controller loop update rate in [Hz] */

	matrix::Vector3f _rates_prev;			/**< angular rates on previous step */
	matrix::Vector3f _rates_prev_filtered;		/**< angular rates on previous step (low-pass filtered) */
	matrix::Vector3f _rates_sp;			/**< angular rates setpoint */
	matrix::Vector3f _rates_int;			/**< angular rates integral error */

	matrix::Vector3f _att_control;			/**< attitude control vector */
	float		_thrust_sp{0.0f};		/**< thrust setpoint */

	float _man_yaw_sp{0.f};				/**< current yaw setpoint in manual mode */
	bool _gear_state_initialized{false};		/**< true if the gear state has been initialized */

	hrt_abstime _task_start{hrt_absolute_time()};
	hrt_abstime _last_run{0};
	float _dt_accumulator{0.0f};
	int _loop_counter{0};

	bool _reset_yaw_sp{true};
	float _attitude_dt{0.0f};

	DEFINE_PARAMETERS(
		(ParamFloat<px4::params::MC_ROLL_P>) _param_mc_roll_p,
		(ParamFloat<px4::params::MC_ROLLRATE_P>) _param_mc_rollrate_p,
		(ParamFloat<px4::params::MC_ROLLRATE_I>) _param_mc_rollrate_i,
		(ParamFloat<px4::params::MC_RR_INT_LIM>) _param_mc_rr_int_lim,
		(ParamFloat<px4::params::MC_ROLLRATE_D>) _param_mc_rollrate_d,
		(ParamFloat<px4::params::MC_ROLLRATE_FF>) _param_mc_rollrate_ff,
		(ParamFloat<px4::params::MC_ROLLRATE_K>) _param_mc_rollrate_k,

		(ParamFloat<px4::params::MC_PITCH_P>) _param_mc_pitch_p,
		(ParamFloat<px4::params::MC_PITCHRATE_P>) _param_mc_pitchrate_p,
		(ParamFloat<px4::params::MC_PITCHRATE_I>) _param_mc_pitchrate_i,
		(ParamFloat<px4::params::MC_PR_INT_LIM>) _param_mc_pr_int_lim,
		(ParamFloat<px4::params::MC_PITCHRATE_D>) _param_mc_pitchrate_d,
		(ParamFloat<px4::params::MC_PITCHRATE_FF>) _param_mc_pitchrate_ff,
		(ParamFloat<px4::params::MC_PITCHRATE_K>) _param_mc_pitchrate_k,

		(ParamFloat<px4::params::MC_YAW_P>) _param_mc_yaw_p,
		(ParamFloat<px4::params::MC_YAWRATE_P>) _param_mc_yawrate_p,
		(ParamFloat<px4::params::MC_YAWRATE_I>) _param_mc_yawrate_i,
		(ParamFloat<px4::params::MC_YR_INT_LIM>) _param_mc_yr_int_lim,
		(ParamFloat<px4::params::MC_YAWRATE_D>) _param_mc_yawrate_d,
		(ParamFloat<px4::params::MC_YAWRATE_FF>) _param_mc_yawrate_ff,
		(ParamFloat<px4::params::MC_YAWRATE_K>) _param_mc_yawrate_k,

		(ParamFloat<px4::params::MC_DTERM_CUTOFF>) _param_mc_dterm_cutoff,			/**< Cutoff frequency for the D-term filter */

		(ParamFloat<px4::params::MC_TPA_BREAK_P>) _param_mc_tpa_break_p,			/**< Throttle PID Attenuation breakpoint */
		(ParamFloat<px4::params::MC_TPA_BREAK_I>) _param_mc_tpa_break_i,			/**< Throttle PID Attenuation breakpoint */
		(ParamFloat<px4::params::MC_TPA_BREAK_D>) _param_mc_tpa_break_d,			/**< Throttle PID Attenuation breakpoint */
		(ParamFloat<px4::params::MC_TPA_RATE_P>) _param_mc_tpa_rate_p,				/**< Throttle PID Attenuation slope */
		(ParamFloat<px4::params::MC_TPA_RATE_I>) _param_mc_tpa_rate_i,				/**< Throttle PID Attenuation slope */
		(ParamFloat<px4::params::MC_TPA_RATE_D>) _param_mc_tpa_rate_d,				/**< Throttle PID Attenuation slope */

		(ParamFloat<px4::params::MC_ROLLRATE_MAX>) _param_mc_rollrate_max,
		(ParamFloat<px4::params::MC_PITCHRATE_MAX>) _param_mc_pitchrate_max,
		(ParamFloat<px4::params::MC_YAWRATE_MAX>) _param_mc_yawrate_max,
		(ParamFloat<px4::params::MPC_MAN_Y_MAX>) _param_mpc_man_y_max,			/**< scaling factor from stick to yaw rate */

		(ParamFloat<px4::params::MC_ACRO_R_MAX>) _param_mc_acro_r_max,
		(ParamFloat<px4::params::MC_ACRO_P_MAX>) _param_mc_acro_p_max,
		(ParamFloat<px4::params::MC_ACRO_Y_MAX>) _param_mc_acro_y_max,
		(ParamFloat<px4::params::MC_ACRO_EXPO>) _param_mc_acro_expo,				/**< expo stick curve shape (roll & pitch) */
		(ParamFloat<px4::params::MC_ACRO_EXPO_Y>) _param_mc_acro_expo_y,				/**< expo stick curve shape (yaw) */
		(ParamFloat<px4::params::MC_ACRO_SUPEXPO>) _param_mc_acro_supexpo,			/**< superexpo stick curve shape (roll & pitch) */
		(ParamFloat<px4::params::MC_ACRO_SUPEXPOY>) _param_mc_acro_supexpoy,			/**< superexpo stick curve shape (yaw) */

		(ParamFloat<px4::params::MC_RATT_TH>) _param_mc_ratt_th,

		(ParamBool<px4::params::MC_BAT_SCALE_EN>) _param_mc_bat_scale_en,

		/* Stabilized mode params */
		(ParamFloat<px4::params::MPC_MAN_TILT_MAX>) _param_mpc_man_tilt_max,			/**< maximum tilt allowed for manual flight */
		(ParamFloat<px4::params::MPC_MANTHR_MIN>) _param_mpc_manthr_min,			/**< minimum throttle for stabilized */
		(ParamFloat<px4::params::MPC_THR_MAX>) _param_mpc_thr_max,				/**< maximum throttle for stabilized */
		(ParamFloat<px4::params::MPC_THR_HOVER>)
		_param_mpc_thr_hover,			/**< throttle at which vehicle is at hover equilibrium */
		(ParamInt<px4::params::MPC_THR_CURVE>) _param_mpc_thr_curve,				/**< throttle curve behavior */

		(ParamInt<px4::params::MC_AIRMODE>) _param_mc_airmode
	)

	bool _is_tailsitter{false};

	matrix::Vector3f _rate_p;		/**< P gain for angular rate error */
	matrix::Vector3f _rate_i;		/**< I gain for angular rate error */
	matrix::Vector3f _rate_int_lim;		/**< integrator state limit for rate loop */
	matrix::Vector3f _rate_d;		/**< D gain for angular rate error */
	matrix::Vector3f _rate_ff;		/**< Feedforward gain for desired rates */
	matrix::Vector3f _rate_k;		/**< Rate controller global gain */

	matrix::Vector3f _acro_rate_max;	/**< max attitude rates in acro mode */
	float _man_tilt_max;			/**< maximum tilt allowed for manual flight [rad] */

};
<|MERGE_RESOLUTION|>--- conflicted
+++ resolved
@@ -40,18 +40,16 @@
 #include <px4_module.h>
 #include <px4_module_params.h>
 #include <px4_posix.h>
-#include <px4_work_queue/WorkItem.hpp>
-#include <uORB/Publication.hpp>
-#include <uORB/PublicationMulti.hpp>
-#include <uORB/Subscription.hpp>
-#include <uORB/SubscriptionCallback.hpp>
+#include <px4_tasks.h>
 #include <uORB/topics/actuator_controls.h>
 #include <uORB/topics/battery_status.h>
 #include <uORB/topics/manual_control_setpoint.h>
 #include <uORB/topics/multirotor_motor_limits.h>
 #include <uORB/topics/parameter_update.h>
 #include <uORB/topics/rate_ctrl_status.h>
-#include <uORB/topics/vehicle_angular_velocity.h>
+#include <uORB/topics/sensor_bias.h>
+#include <uORB/topics/sensor_correction.h>
+#include <uORB/topics/sensor_gyro.h>
 #include <uORB/topics/vehicle_attitude.h>
 #include <uORB/topics/vehicle_attitude_setpoint.h>
 #include <uORB/topics/vehicle_control_mode.h>
@@ -70,44 +68,54 @@
  */
 extern "C" __EXPORT int mc_att_control_main(int argc, char *argv[]);
 
-class MulticopterAttitudeControl : public ModuleBase<MulticopterAttitudeControl>, public ModuleParams,
-	public px4::WorkItem
+#define MAX_GYRO_COUNT 3
+
+
+class MulticopterAttitudeControl : public ModuleBase<MulticopterAttitudeControl>, public ModuleParams
 {
 public:
 	MulticopterAttitudeControl();
 
-	virtual ~MulticopterAttitudeControl();
+	virtual ~MulticopterAttitudeControl() = default;
 
 	/** @see ModuleBase */
 	static int task_spawn(int argc, char *argv[]);
 
 	/** @see ModuleBase */
+	static MulticopterAttitudeControl *instantiate(int argc, char *argv[]);
+
+	/** @see ModuleBase */
 	static int custom_command(int argc, char *argv[]);
 
 	/** @see ModuleBase */
 	static int print_usage(const char *reason = nullptr);
 
-	/** @see ModuleBase::print_status() */
-	int print_status() override;
-
-	void Run() override;
-
-	bool init();
+	/** @see ModuleBase::run() */
+	void run() override;
 
 private:
 
 	/**
 	 * initialize some vectors/matrices from parameters
 	 */
-	void		parameters_updated();
+	void			parameters_updated();
 
 	/**
 	 * Check for parameter update and handle it.
 	 */
+	void		battery_status_poll();
 	void		parameter_update_poll();
+	void		sensor_bias_poll();
+	void		vehicle_land_detected_poll();
+	void		sensor_correction_poll();
 	bool		vehicle_attitude_poll();
+	void		vehicle_attitude_setpoint_poll();
+	void		vehicle_control_mode_poll();
+	bool		vehicle_manual_poll();
 	void		vehicle_motor_limits_poll();
+	bool		vehicle_rates_setpoint_poll();
 	void		vehicle_status_poll();
+	void 		landing_gear_state_poll();
 
 	void		publish_actuator_controls();
 	void		publish_rates_setpoint();
@@ -135,7 +143,7 @@
 	/**
 	 * Attitude rates controller.
 	 */
-	void		control_attitude_rates(float dt, const matrix::Vector3f &rates);
+	void		control_attitude_rates(float dt);
 
 	/**
 	 * Throttle PID attenuation.
@@ -144,31 +152,30 @@
 
 	AttitudeControl _attitude_control; /**< class for attitude control calculations */
 
-	uORB::Subscription _v_att_sub{ORB_ID(vehicle_attitude)};			/**< vehicle attitude subscription */
-	uORB::Subscription _v_att_sp_sub{ORB_ID(vehicle_attitude_setpoint)};		/**< vehicle attitude setpoint subscription */
-	uORB::Subscription _v_rates_sp_sub{ORB_ID(vehicle_rates_setpoint)};		/**< vehicle rates setpoint subscription */
-	uORB::Subscription _v_control_mode_sub{ORB_ID(vehicle_control_mode)};		/**< vehicle control mode subscription */
-	uORB::Subscription _params_sub{ORB_ID(parameter_update)};			/**< parameter updates subscription */
-	uORB::Subscription _manual_control_sp_sub{ORB_ID(manual_control_setpoint)};	/**< manual control setpoint subscription */
-	uORB::Subscription _vehicle_status_sub{ORB_ID(vehicle_status)};			/**< vehicle status subscription */
-	uORB::Subscription _motor_limits_sub{ORB_ID(multirotor_motor_limits)};		/**< motor limits subscription */
-	uORB::Subscription _battery_status_sub{ORB_ID(battery_status)};			/**< battery status subscription */
-	uORB::Subscription _vehicle_land_detected_sub{ORB_ID(vehicle_land_detected)};	/**< vehicle land detected subscription */
-	uORB::Subscription _landing_gear_sub{ORB_ID(landing_gear)};
-
-	uORB::SubscriptionCallbackWorkItem _vehicle_angular_velocity_sub{this, ORB_ID(vehicle_angular_velocity)};
-
-	uORB::PublicationMulti<rate_ctrl_status_s>	_controller_status_pub{ORB_ID(rate_ctrl_status), ORB_PRIO_DEFAULT};	/**< controller status publication */
-	uORB::Publication<landing_gear_s>		_landing_gear_pub{ORB_ID(landing_gear)};
-	uORB::Publication<vehicle_rates_setpoint_s>	_v_rates_sp_pub{ORB_ID(vehicle_rates_setpoint)};			/**< rate setpoint publication */
-
+	int		_v_att_sub{-1};			/**< vehicle attitude subscription */
+	int		_v_att_sp_sub{-1};		/**< vehicle attitude setpoint subscription */
+	int		_v_rates_sp_sub{-1};		/**< vehicle rates setpoint subscription */
+	int		_v_control_mode_sub{-1};	/**< vehicle control mode subscription */
+	int		_params_sub{-1};		/**< parameter updates subscription */
+	int		_manual_control_sp_sub{-1};	/**< manual control setpoint subscription */
+	int		_vehicle_status_sub{-1};	/**< vehicle status subscription */
+	int		_motor_limits_sub{-1};		/**< motor limits subscription */
+	int		_battery_status_sub{-1};	/**< battery status subscription */
+	int		_sensor_gyro_sub[MAX_GYRO_COUNT];	/**< gyro data subscription */
+	int		_sensor_correction_sub{-1};	/**< sensor thermal correction subscription */
+	int		_sensor_bias_sub{-1};		/**< sensor in-run bias correction subscription */
+	int		_vehicle_land_detected_sub{-1};	/**< vehicle land detected subscription */
+	int		_landing_gear_sub{-1};
+
+	unsigned _gyro_count{1};
+	int _selected_gyro{0};
+
+	orb_advert_t	_v_rates_sp_pub{nullptr};		/**< rate setpoint publication */
 	orb_advert_t	_actuators_0_pub{nullptr};		/**< attitude actuator controls publication */
+	orb_advert_t	_controller_status_pub{nullptr};	/**< controller status publication */
 	orb_advert_t	_vehicle_attitude_setpoint_pub{nullptr};
-<<<<<<< HEAD
-=======
 	orb_advert_t	_landing_gear_pub{nullptr};
     orb_advert_t  _dg_attitude_pub{nullptr};
->>>>>>> 31375700
 
 	orb_id_t _actuators_id{nullptr};	/**< pointer to correct actuator controls0 uORB metadata structure */
 	orb_id_t _attitude_sp_id{nullptr};	/**< pointer to correct attitude setpoint uORB metadata structure */
@@ -183,6 +190,9 @@
 	struct actuator_controls_s		_actuators {};		/**< actuator controls */
 	struct vehicle_status_s			_vehicle_status {};	/**< vehicle status */
 	struct battery_status_s			_battery_status {};	/**< battery status */
+	struct sensor_gyro_s			_sensor_gyro {};	/**< gyro data before thermal correctons and ekf bias estimates are applied */
+	struct sensor_correction_s		_sensor_correction {};	/**< sensor thermal corrections */
+	struct sensor_bias_s			_sensor_bias {};	/**< sensor in-run bias corrections */
 	struct vehicle_land_detected_s		_vehicle_land_detected {};
 	struct landing_gear_s 			_landing_gear {};
 
@@ -202,16 +212,10 @@
 	matrix::Vector3f _att_control;			/**< attitude control vector */
 	float		_thrust_sp{0.0f};		/**< thrust setpoint */
 
+	matrix::Dcmf _board_rotation;			/**< rotation matrix for the orientation that the board is mounted */
+
 	float _man_yaw_sp{0.f};				/**< current yaw setpoint in manual mode */
 	bool _gear_state_initialized{false};		/**< true if the gear state has been initialized */
-
-	hrt_abstime _task_start{hrt_absolute_time()};
-	hrt_abstime _last_run{0};
-	float _dt_accumulator{0.0f};
-	int _loop_counter{0};
-
-	bool _reset_yaw_sp{true};
-	float _attitude_dt{0.0f};
 
 	DEFINE_PARAMETERS(
 		(ParamFloat<px4::params::MC_ROLL_P>) _param_mc_roll_p,
@@ -220,7 +224,6 @@
 		(ParamFloat<px4::params::MC_RR_INT_LIM>) _param_mc_rr_int_lim,
 		(ParamFloat<px4::params::MC_ROLLRATE_D>) _param_mc_rollrate_d,
 		(ParamFloat<px4::params::MC_ROLLRATE_FF>) _param_mc_rollrate_ff,
-		(ParamFloat<px4::params::MC_ROLLRATE_K>) _param_mc_rollrate_k,
 
 		(ParamFloat<px4::params::MC_PITCH_P>) _param_mc_pitch_p,
 		(ParamFloat<px4::params::MC_PITCHRATE_P>) _param_mc_pitchrate_p,
@@ -228,7 +231,6 @@
 		(ParamFloat<px4::params::MC_PR_INT_LIM>) _param_mc_pr_int_lim,
 		(ParamFloat<px4::params::MC_PITCHRATE_D>) _param_mc_pitchrate_d,
 		(ParamFloat<px4::params::MC_PITCHRATE_FF>) _param_mc_pitchrate_ff,
-		(ParamFloat<px4::params::MC_PITCHRATE_K>) _param_mc_pitchrate_k,
 
 		(ParamFloat<px4::params::MC_YAW_P>) _param_mc_yaw_p,
 		(ParamFloat<px4::params::MC_YAWRATE_P>) _param_mc_yawrate_p,
@@ -236,7 +238,6 @@
 		(ParamFloat<px4::params::MC_YR_INT_LIM>) _param_mc_yr_int_lim,
 		(ParamFloat<px4::params::MC_YAWRATE_D>) _param_mc_yawrate_d,
 		(ParamFloat<px4::params::MC_YAWRATE_FF>) _param_mc_yawrate_ff,
-		(ParamFloat<px4::params::MC_YAWRATE_K>) _param_mc_yawrate_k,
 
 		(ParamFloat<px4::params::MC_DTERM_CUTOFF>) _param_mc_dterm_cutoff,			/**< Cutoff frequency for the D-term filter */
 
@@ -264,6 +265,12 @@
 
 		(ParamBool<px4::params::MC_BAT_SCALE_EN>) _param_mc_bat_scale_en,
 
+		(ParamInt<px4::params::SENS_BOARD_ROT>) _param_sens_board_rot,
+
+		(ParamFloat<px4::params::SENS_BOARD_X_OFF>) _param_sens_board_x_off,
+		(ParamFloat<px4::params::SENS_BOARD_Y_OFF>) _param_sens_board_y_off,
+		(ParamFloat<px4::params::SENS_BOARD_Z_OFF>) _param_sens_board_z_off,
+
 		/* Stabilized mode params */
 		(ParamFloat<px4::params::MPC_MAN_TILT_MAX>) _param_mpc_man_tilt_max,			/**< maximum tilt allowed for manual flight */
 		(ParamFloat<px4::params::MPC_MANTHR_MIN>) _param_mpc_manthr_min,			/**< minimum throttle for stabilized */
@@ -282,7 +289,6 @@
 	matrix::Vector3f _rate_int_lim;		/**< integrator state limit for rate loop */
 	matrix::Vector3f _rate_d;		/**< D gain for angular rate error */
 	matrix::Vector3f _rate_ff;		/**< Feedforward gain for desired rates */
-	matrix::Vector3f _rate_k;		/**< Rate controller global gain */
 
 	matrix::Vector3f _acro_rate_max;	/**< max attitude rates in acro mode */
 	float _man_tilt_max;			/**< maximum tilt allowed for manual flight [rad] */
