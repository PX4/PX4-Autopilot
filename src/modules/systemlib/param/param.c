--- conflicted
+++ resolved
@@ -61,7 +61,6 @@
 #include "systemlib/uthash/utarray.h"
 #include "systemlib/bson/tinybson.h"
 
-<<<<<<< HEAD
 #if !defined(PARAM_NO_ORB)
 # include "uORB/uORB.h"
 # include "uORB/topics/parameter_update.h"
@@ -71,13 +70,9 @@
 # include "systemlib/flashparams/flashparams.h"
 #endif
 
-=======
-#include "uORB/uORB.h"
-#include "uORB/topics/parameter_update.h"
 #include "px4_parameters.h"
 
 #include <crc32.h>
->>>>>>> 484bd3bd
 
 #if 0
 # define debug(fmt, args...)            do { warnx(fmt, ##args); } while(0)
@@ -105,11 +100,7 @@
 static const struct param_info_s *param_info_base = (const struct param_info_s *) &px4_parameters;
 #endif
 
-<<<<<<< HEAD
-#define param_info_count                ((unsigned)(param_info_limit - param_info_base))
-=======
 #define	param_info_count		px4_parameters.param_count
->>>>>>> 484bd3bd
 
 /**
  * Storage for modified parameters.
