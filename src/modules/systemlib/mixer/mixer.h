/****************************************************************************
 *
 *   Copyright (C) 2012 PX4 Development Team. All rights reserved.
 *
 * Redistribution and use in source and binary forms, with or without
 * modification, are permitted provided that the following conditions
 * are met:
 *
 * 1. Redistributions of source code must retain the above copyright
 *    notice, this list of conditions and the following disclaimer.
 * 2. Redistributions in binary form must reproduce the above copyright
 *    notice, this list of conditions and the following disclaimer in
 *    the documentation and/or other materials provided with the
 *    distribution.
 * 3. Neither the name PX4 nor the names of its contributors may be
 *    used to endorse or promote products derived from this software
 *    without specific prior written permission.
 *
 * THIS SOFTWARE IS PROVIDED BY THE COPYRIGHT HOLDERS AND CONTRIBUTORS
 * "AS IS" AND ANY EXPRESS OR IMPLIED WARRANTIES, INCLUDING, BUT NOT
 * LIMITED TO, THE IMPLIED WARRANTIES OF MERCHANTABILITY AND FITNESS
 * FOR A PARTICULAR PURPOSE ARE DISCLAIMED. IN NO EVENT SHALL THE
 * COPYRIGHT OWNER OR CONTRIBUTORS BE LIABLE FOR ANY DIRECT, INDIRECT,
 * INCIDENTAL, SPECIAL, EXEMPLARY, OR CONSEQUENTIAL DAMAGES (INCLUDING,
 * BUT NOT LIMITED TO, PROCUREMENT OF SUBSTITUTE GOODS OR SERVICES; LOSS
 * OF USE, DATA, OR PROFITS; OR BUSINESS INTERRUPTION) HOWEVER CAUSED
 * AND ON ANY THEORY OF LIABILITY, WHETHER IN CONTRACT, STRICT
 * LIABILITY, OR TORT (INCLUDING NEGLIGENCE OR OTHERWISE) ARISING IN
 * ANY WAY OUT OF THE USE OF THIS SOFTWARE, EVEN IF ADVISED OF THE
 * POSSIBILITY OF SUCH DAMAGE.
 *
 ****************************************************************************/

/**
 * @file mixer.h
 *
 * Generic, programmable, procedural control signal mixers.
 *
 * This library implements a generic mixer interface that can be used
 * by any driver or subsytem that wants to combine several control signals
 * into a single output.
 *
 * Terminology
 * ===========
 *
 * control value
 *	A mixer input value, typically provided by some controlling
 *	component of the system.
 *
 * control group
 * 	A collection of controls provided by a single controlling component.
 *
 * actuator
 *	The mixer output value.
 *
 *
 * Mixing basics
 * =============
 *
 * An actuator derives its value from the combination of one or more
 * control values. Each of the control values is scaled according to
 * the actuator's configuration and then combined to produce the
 * actuator value, which may then be further scaled to suit the specific
 * output type.
 *
 * Internally, all scaling is performed using floating point values.
 * Inputs and outputs are clamped to the range -1.0 to 1.0.
 *
 * control    control   control
 *    |          |         |
 *    v          v         v
 *  scale      scale     scale
 *    |          |         |
 *    |          v         |
 *    +-------> mix <------+
 *               |
 *             scale
 *               |
 *               v
 *              out
 *
 * Scaling
 * -------
 *
 * Each scaler allows the input value to be scaled independently for
 * inputs greater/less than zero. An offset can be applied to the output,
 * as well as lower and upper boundary constraints.
 * Negative scaling factors cause the output to be inverted (negative input
 * produces positive output).
 *
 * Scaler pseudocode:
 *
 * if (input < 0)
 *     output = (input * NEGATIVE_SCALE) + OFFSET
 * else
 *     output = (input * POSITIVE_SCALE) + OFFSET
 *
 * if (output < LOWER_LIMIT)
 *     output = LOWER_LIMIT
 * if (output > UPPER_LIMIT)
 *     output = UPPER_LIMIT
 *
 *
 * Mixing
 * ------
 *
 * Mixing behaviour varies based on the specific mixer class; each
 * mixer class describes its behaviour in more detail.
 *
 *
 * Controls
 * --------
 *
 * The precise assignment of controls may vary depending on the
 * application, but the following assignments should be used
 * when appropriate.  Some mixer classes have specific assumptions
 * about the assignment of controls.
 *
 * control | standard meaning
 * --------+-----------------------
 *     0   | roll
 *     1   | pitch
 *     2   | yaw
 *     3   | primary thrust
 */


#ifndef _SYSTEMLIB_MIXER_MIXER_H
#define _SYSTEMLIB_MIXER_MIXER_H value

#include <px4_config.h>
#include "drivers/drv_mixer.h"

#include <uORB/topics/multirotor_motor_limits.h>

#include "mixer_load.h"

#include "mixer_types.h"


/**
 * Abstract class defining a mixer mixing zero or more inputs to
 * one or more outputs.
 */
class __EXPORT Mixer
{
public:
	/** next mixer in a list */
	Mixer				*_next;

	/**
	 * Fetch a control value.
	 *
	 * @param handle		Token passed when the callback is registered.
	 * @param control_group		The group to fetch the control from.
	 * @param control_index		The group-relative index to fetch the control from.
	 * @param control		The returned control
	 * @return			Zero if the value was fetched, nonzero otherwise.
	 */
	typedef int	(* ControlCallback)(uintptr_t handle,
					    uint8_t control_group,
					    uint8_t control_index,
					    float &control);

	/**
	 * Constructor.
	 *
	 * @param control_cb		Callback invoked when reading controls.
	 */
	Mixer(ControlCallback control_cb, uintptr_t cb_handle);
	virtual ~Mixer() {};

	/**
	 * Perform the mixing function.
	 *
	 * @param outputs		Array into which mixed output(s) should be placed.
	 * @param space			The number of available entries in the output array;
	 * @return			The number of entries in the output array that were populated.
	 */
	virtual unsigned		mix(float *outputs, unsigned space, uint16_t *status_reg) = 0;

	/**
	 * Get the saturation status.
	 *
	 * @return			Integer bitmask containing saturation_status from multirotor_motor_limits.msg .
	 */
	virtual uint16_t		get_saturation_status(void) = 0;

	/**
	 * Analyses the mix configuration and updates a bitmask of groups
	 * that are required.
	 *
	 * @param groups		A bitmask of groups (0-31) that the mixer requires.
	 */
	virtual void			groups_required(uint32_t &groups) = 0;

	/**
	 * @brief      Empty method, only implemented for MultirotorMixer and MixerGroup class.
	 *
	 * @param[in]  delta_out_max  Maximum delta output.
	 *
	 */
	virtual void 			set_max_delta_out_once(float delta_out_max) {};

	/**
	 * @brief Set trim offset for this mixer
	 *
	 * @return the number of outputs this mixer feeds to
	 */
	virtual unsigned set_trim(float trim) = 0;

	/*
	 * @brief      Sets the thrust factor used to calculate mapping from desired thrust to pwm.
	 *
	 * @param[in]  val   The value
	 */
	virtual void 			set_thrust_factor(float val) {};
#if defined(MIXER_CONFIGURATION)
	/**
	 * Writes a description of the mixer configuration which can be read with from_text
	 *
	 * @param buf   		The buffer to write the description to.
	 * @param buflen   		The buffer size available.  Modfied to buffer length used.
	* @return              0 if succeeded. Otherwise non zero.
	 */
	virtual int             to_text(char *buf, unsigned &buflen) {return -1;}

	/**
	 * Get list of Mixer parameters
	 *
	 * @return              A type enumeration for this mixer
	 */
	virtual MIXER_TYPES     get_mixer_type(uint16_t submix_index) {return MIXER_TYPE_NONE;}

	/**
	 * Get list of Mixer parameters
	 *
	 * @return              A count of submixers for the mixer
	 */
	virtual int             count_submixers(void) {return 0;}

	/**
	 * gets a mixer parameter
	 *
	 * @param index         The index of the parameter
	 * @return              The float value of the parameter
	 */
	virtual float       	get_parameter(uint16_t index, uint16_t submix_index) {return 0.0;}

	/**
	 * sets a mixer parameter
	 *
	 * @param index         The index of the parameter
	 * @param value         The value of the parameter
	 * @return              0 if set. -1 for error
	 */
	virtual int16_t         set_parameter(uint16_t index, float value, uint16_t submix_index) {return -1;}
#endif //defined(MIXER_CONFIGURATION)

protected:
	/** client-supplied callback used when fetching control values */
	ControlCallback			_control_cb;
	uintptr_t			_cb_handle;

	/**
	 * Invoke the client callback to fetch a control value.
	 *
	 * @param group			Control group to fetch from.
	 * @param index			Control index to fetch.
	 * @return			The control value.
	 */
	float				get_control(uint8_t group, uint8_t index);

	/**
	 * Perform simpler linear scaling.
	 *
	 * @param scaler		The scaler configuration.
	 * @param input			The value to be scaled.
	 * @return			The scaled value.
	 */
	static float			scale(const mixer_scaler_s &scaler, float input);

	/**
	 * Validate a scaler
	 *
	 * @param scaler		The scaler to be validated.
	 * @return			Zero if good, nonzero otherwise.
	 */
	static int			scale_check(struct mixer_scaler_s &scaler);

	/**
	 * Find a tag
	 *
	 * @param buf			The buffer to operate on.
	 * @param buflen		length of the buffer.
	 * @param tag			character to search for.
	 */
	static const char 		*findtag(const char *buf, unsigned &buflen, char tag);

	/**
	 * Skip a line
	 *
	 * @param buf			The buffer to operate on.
	 * @param buflen		length of the buffer.
	 * @return			0 / OK if a line could be skipped, 1 else
	 */
	static const char 		*skipline(const char *buf, unsigned &buflen);

	/**
	 * Check wether the string is well formed and suitable for parsing
	 */
	static bool				string_well_formed(const char *buf, unsigned &buflen);

private:

	/* do not allow to copy due to pointer data members */
	Mixer(const Mixer &);
	Mixer &operator=(const Mixer &);
};

/**
 * Group of mixers, built up from single mixers and processed
 * in order when mixing.
 */
class __EXPORT MixerGroup : public Mixer
{
public:
	MixerGroup(ControlCallback control_cb, uintptr_t cb_handle);
	~MixerGroup();

	virtual unsigned		mix(float *outputs, unsigned space, uint16_t *status_reg);
	virtual uint16_t		get_saturation_status(void);
	virtual void			groups_required(uint32_t &groups);

	/**
	 * Add a mixer to the group.
	 *
	 * @param mixer			The mixer to be added.
	 */
	void				add_mixer(Mixer *mixer);

	/**
	 * Remove all the mixers from the group.
	 */
	void				reset();

	/**
	 * Count the mixers in the group.
	 */
	unsigned			count();

	/**
	 * Adds mixers to the group based on a text description in a buffer.
	 *
	 * Mixer definitions begin with a single capital letter and a colon.
	 * The actual format of the mixer definition varies with the individual
	 * mixers; they are summarised here, but see ROMFS/mixers/README for
	 * more details.
	 *
	 * Null Mixer
	 * ..........
	 *
	 * The null mixer definition has the form:
	 *
	 *   Z:
	 *
	 * Simple Mixer
	 * ............
	 *
	 * A simple mixer definition begins with:
	 *
	 *   M: <control count>
	 *   O: <-ve scale> <+ve scale> <offset> <lower limit> <upper limit>
	 *
	 * The definition continues with <control count> entries describing the control
	 * inputs and their scaling, in the form:
	 *
	 *   S: <group> <index> <-ve scale> <+ve scale> <offset> <lower limit> <upper limit>
	 *
	 * Multirotor Mixer
	 * ................
	 *
	 * The multirotor mixer definition is a single line of the form:
	 *
	 * R: <geometry> <roll scale> <pitch scale> <yaw scale> <deadband>
	 *
	 * Helicopter Mixer
	 * ................
	 *
	 * The helicopter mixer includes throttle and pitch curves
	 *
	 * H: <swash plate servo count>
	 * T: <0> <2500> <5000> <7500> <10000>
	 * P: <-10000> <-5000> <0> <5000> <10000>
	 *
	 * The definition continues with <swash plate servo count> entries describing
	 * the position of the servo, in the following form:
	 *
	 *   S: <angle (deg)> <normalized arm length> <scale> <offset> <lower limit> <upper limit>
	 *
	 * @param buf			The mixer configuration buffer.
	 * @param buflen		The length of the buffer, updated to reflect
	 *				bytes as they are consumed.
	 * @return			Zero on successful load, nonzero otherwise.
	 */
	int				load_from_buf(const char *buf, unsigned &buflen);

#if defined(MIXER_CONFIGURATION)
	/**
	 * @brief      Creates and adds a mixer based on type and mixer information
	 *
	 * @param[in]  mixer_type   mixer type from enumeration
	 * @param[in]  mixinfo      mixer information in structure according to mixer type.
	 */
	void            add_mixer_from_data(MIXER_TYPES mixtype, void *mixinfo);
#endif //defined(MIXER_CONFIGURATION)

	/**
	 * @brief      Update slew rate parameter. This tells instances of the class MultirotorMixer
	 *             the maximum allowed change of the output values per cycle.
	 *             The value is only valid for one cycle, in order to have continuous
	 *             slew rate limiting this function needs to be called before every call
	 *             to mix().
	 *
	 * @param[in]  delta_out_max  Maximum delta output.
	 *
	 */
	virtual void 			set_max_delta_out_once(float delta_out_max);

	/*
	 * Invoke the set_offset method of each mixer in the group
	 * for each value in page r_page_servo_control_trim
	 */
	unsigned set_trims(int16_t *v, unsigned n);

	unsigned set_trim(float trim)
	{
		return 0;
	}

	/**
	 * @brief      Sets the thrust factor used to calculate mapping from desired thrust to pwm.
	 *
	 * @param[in]  val   The value
	 */
	virtual void	set_thrust_factor(float val);

#if defined(MIXER_CONFIGURATION)
	/**
	* @brief               Generates text in buffer describing the mixer settings compatible
	*                      with load_from_buf
	 *
	* @param[in]   buf		The mixer configuration buffer.
	* @param       buflen	The length of the buffer, updated to reflect
	 *                      the bytes written
	 * @return              Zero on successful save, nonzero otherwise.
	 *
	 */
	int                 save_to_buf(char *buf, unsigned &buflen);

	/**
	 * Get the type of a mixer from its index
	 *
	* @param[in] mix_index     Index of the mixer to get the type
	* @param[in] submix_index  Option index into submixers
	* @return                  The type of the mixer.
	 */
	MIXER_TYPES         get_mixer_type_from_index(uint16_t mix_index, uint16_t submix_index);


	/**
	 * Get the count of submixers for a mixer at index
	 *
	 * @param[in] mix_index     Index of the mixer to get the submixer count
	 * @return                  The count of submixers.
	 */
	signed              count_submixers(uint16_t mix_index);

	/**
	* @brief                   Get the value of a mixer parameter
	 *
	* @param[in] mix_index     index of the mixer to get the param from
	* @param[in] param_index   index of the parameter to get the value from
	* @param[in] submix_index  Option index into submixers
	* @return                  Value of the parameter. Return 0.0 if index out of range.
	 */
	float get_mixer_param(uint16_t mix_index, uint16_t param_index, uint16_t submix_index);

	/**
	* @brief                       Set the value of a mixer parameter
	 *
	* @param[in]   mix_index       index of the mixer to get the param from
	* @param[in]   param_index     index of the parameter to get the value from
	* @param[in]   value           value to set indexed parameter to
	* @param[in]   submix_index    Option index into submixers
	* @return                      Zero on success, -1 on failure.
	 */
	int set_mixer_param(uint16_t mix_index, uint16_t param_index, float value, uint16_t submix_index);

#endif //defined(MIXER_CONFIGURATION)

private:
	Mixer				*_first;	/**< linked list of mixers */

	/* do not allow to copy due to pointer data members */
	MixerGroup(const MixerGroup &);
	MixerGroup operator=(const MixerGroup &);
};

/**
 * Null mixer; returns zero.
 *
 * Used as a placeholder for output channels that are unassigned in groups.
 */
class __EXPORT NullMixer : public Mixer
{
public:
	NullMixer();
	~NullMixer() {};

	/**
	 * Factory method.
	 *
	 * Given a pointer to a buffer containing a text description of the mixer,
	 * returns a pointer to a new instance of the mixer.
	 *
	 * @param buf			Buffer containing a text description of
	 *				the mixer.
	 * @param buflen		Length of the buffer in bytes, adjusted
	 *				to reflect the bytes consumed.
	 * @return			A new NullMixer instance, or nullptr
	 *				if the text format is bad.
	 */
	static NullMixer		*from_text(const char *buf, unsigned &buflen);

	virtual unsigned		mix(float *outputs, unsigned space, uint16_t *status_reg);
	virtual uint16_t		get_saturation_status(void);
	virtual void			groups_required(uint32_t &groups);
	virtual void 			set_offset(float trim) {};
	unsigned set_trim(float trim)
	{
		return 0;
	}

};

/**
 * Simple summing mixer.
 *
 * Collects zero or more inputs and mixes them to a single output.
 */
class __EXPORT SimpleMixer : public Mixer
{
public:
	/**
	 * Constructor
	 *
	 * @param mixinfo		Mixer configuration.  The pointer passed
	 *				becomes the property of the mixer and
	 *				will be freed when the mixer is deleted.
	 */
	SimpleMixer(ControlCallback control_cb,
		    uintptr_t cb_handle,
		    mixer_simple_s *mixinfo);
	~SimpleMixer();

	/**
	 * Factory method with full external configuration.
	 *
	 * Given a pointer to a buffer containing a text description of the mixer,
	 * returns a pointer to a new instance of the mixer.
	 *
	 * @param control_cb		The callback to invoke when fetching a
	 *				control value.
	 * @param cb_handle		Handle passed to the control callback.
	 * @param buf			Buffer containing a text description of
	 *				the mixer.
	 * @param buflen		Length of the buffer in bytes, adjusted
	 *				to reflect the bytes consumed.
	 * @return			A new SimpleMixer instance, or nullptr
	 *				if the text format is bad.
	 */
	static SimpleMixer		*from_text(Mixer::ControlCallback control_cb,
			uintptr_t cb_handle,
			const char *buf,
			unsigned &buflen);

	/**
	 * Factory method for PWM/PPM input to internal float representation.
	 *
	 * @param control_cb		The callback to invoke when fetching a
	 *				control value.
	 * @param cb_handle		Handle passed to the control callback.
	 * @param input			The control index used when fetching the input.
	 * @param min			The PWM/PPM value considered to be "minimum" (gives -1.0 out)
	 * @param mid			The PWM/PPM value considered to be the midpoint (gives 0.0 out)
	 * @param max			The PWM/PPM value considered to be "maximum" (gives 1.0 out)
	 * @return			A new SimpleMixer instance, or nullptr if one could not be
	 *				allocated.
	 */
	static SimpleMixer		*pwm_input(Mixer::ControlCallback control_cb,
			uintptr_t cb_handle,
			unsigned input,
			uint16_t min,
			uint16_t mid,
			uint16_t max);

	virtual unsigned		mix(float *outputs, unsigned space, uint16_t *status_reg);
	virtual uint16_t		get_saturation_status(void);
	virtual void			groups_required(uint32_t &groups);

#if defined(MIXER_CONFIGURATION)
#if !defined(MIXER_REMOTE)
	int                     to_text(char *buf, unsigned &buflen);
#endif //MIXER_REMOTE
	MIXER_TYPES             get_mixer_type(uint16_t submix_index);
	signed                  count_submixers(void);
	float                   get_parameter(uint16_t index, uint16_t submix_index);
	int16_t                 set_parameter(uint16_t index, float value, uint16_t submix_index);
#endif //defined(MIXER_CONFIGURATION)

	/**
	 * Check that the mixer configuration as loaded is sensible.
	 *
	 * Note that this function will call control_cb, but only cares about
	 * error returns, not the input value.
	 *
	 * @return			Zero if the mixer makes sense, nonzero otherwise.
	 */
	int				check();

	unsigned set_trim(float trim);

protected:

private:
	mixer_simple_s			*_pinfo;

	static int			parse_output_scaler(const char *buf, unsigned &buflen, mixer_scaler_s &scaler);
	static int			parse_control_scaler(const char *buf,
			unsigned &buflen,
			mixer_scaler_s &scaler,
			uint8_t &control_group,
			uint8_t &control_index);

	/* do not allow to copy due to ptr data members */
	SimpleMixer(const SimpleMixer &);
	SimpleMixer operator=(const SimpleMixer &);
};

/**
 * Supported multirotor geometries.
 *
 * Values are generated by the multi_tables script and placed to mixer_multirotor.generated.h
 */
typedef unsigned int MultirotorGeometryUnderlyingType;
enum class MultirotorGeometry : MultirotorGeometryUnderlyingType;

<<<<<<< HEAD

	/** multirotor mixer info */
	struct mixer_multi_s {
	float   roll_scale;
	float   pitch_scale;
	float   yaw_scale;
	float   idle_speed;
	MultirotorGeometry geometry;
};


=======
>>>>>>> 6f84e79d
/**
 * Multi-rotor mixer for pre-defined vehicle geometries.
 *
 * Collects four inputs (roll, pitch, yaw, thrust) and mixes them to
 * a set of outputs based on the configured geometry.
 */
class __EXPORT MultirotorMixer : public Mixer
{
public:
	/**

	 * Precalculated rotor mix.
	 */
	struct Rotor {
		float	roll_scale;	/**< scales roll for this rotor */
		float	pitch_scale;	/**< scales pitch for this rotor */
		float	yaw_scale;	/**< scales yaw for this rotor */
		float	out_scale;	/**< scales total out for this rotor */
	};

	/**
	 * Constructor.
	 *
	 * @param control_cb		Callback invoked to read inputs.
	 * @param cb_handle		Passed to control_cb.
	 * @param geometry		The selected geometry.
	 * @param roll_scale		Scaling factor applied to roll inputs
	 *				compared to thrust.
	 * @param pitch_scale		Scaling factor applied to pitch inputs
	 *				compared to thrust.
	* @param yaw_scale		Scaling factor applied to yaw inputs compared
	 *				to thrust.
	 * @param idle_speed		Minimum rotor control output value; usually
	 *				tuned to ensure that rotors never stall at the
	 * 				low end of their control range.
	 */
	MultirotorMixer(ControlCallback control_cb,
			uintptr_t cb_handle,
			MultirotorGeometry geometry,
			float roll_scale,
			float pitch_scale,
			float yaw_scale,
			float idle_speed);

	/**
	 * Constructor.
	 *
	 * @param control_cb		Callback invoked to read inputs.
	 * @param cb_handle         Passed to control_cb.
	 * @param mixer_multi_s*    mixer info
	 */
	MultirotorMixer(ControlCallback control_cb,
			uintptr_t cb_handle,
			mixer_multi_s *mixer_info);

	~MultirotorMixer();

	/**
	 * Factory method.
	 *
	 * Given a pointer to a buffer containing a text description of the mixer,
	 * returns a pointer to a new instance of the mixer.
	 *
	 * @param control_cb		The callback to invoke when fetching a
	 *				control value.
	 * @param cb_handle		Handle passed to the control callback.
	 * @param buf			Buffer containing a text description of
	 *				the mixer.
	 * @param buflen		Length of the buffer in bytes, adjusted
	 *				to reflect the bytes consumed.
	 * @return			A new MultirotorMixer instance, or nullptr
	 *				if the text format is bad.
	 */
	static MultirotorMixer		*from_text(Mixer::ControlCallback control_cb,
			uintptr_t cb_handle,
			const char *buf,
			unsigned &buflen);

	virtual unsigned		mix(float *outputs, unsigned space, uint16_t *status_reg);
	virtual uint16_t		get_saturation_status(void);
	virtual void			groups_required(uint32_t &groups);

	/**
	 * @brief      Update slew rate parameter. This tells the multicopter mixer
	 *             the maximum allowed change of the output values per cycle.
	 *             The value is only valid for one cycle, in order to have continuous
	 *             slew rate limiting this function needs to be called before every call
	 *             to mix().
	 *
	 * @param[in]  delta_out_max  Maximum delta output.
	 *
	 */
	virtual void 			set_max_delta_out_once(float delta_out_max) {_delta_out_max = delta_out_max;}

	unsigned set_trim(float trim)
	{
		return _rotor_count;
	}

	/**
	 * @brief      Sets the thrust factor used to calculate mapping from desired thrust to pwm.
	 *
	 * @param[in]  val   The value
	 */
	virtual void			set_thrust_factor(float val) {_thrust_factor = val;}

#if defined(MIXER_CONFIGURATION)
#if !defined(MIXER_REMOTE)
	int                     to_text(char *buf, unsigned &buflen);
#endif //MIXER_REMOTE
	MIXER_TYPES             get_mixer_type(uint16_t submix_index = 0);
	signed                  count_submixers(void);
	float                   get_parameter(uint16_t index, uint16_t submix_index = 0);
	int16_t                 set_parameter(uint16_t index, float value, uint16_t submix_index = 0);
#endif //defined(MIXER_CONFIGURATION)

private:
	float				_roll_scale;
	float				_pitch_scale;
	float				_yaw_scale;
	float				_idle_speed;
	float 				_delta_out_max;
	float 				_thrust_factor;


	orb_advert_t			_limits_pub;
	multirotor_motor_limits_s 	_limits;

	union {
		struct {
			uint16_t motor_pos	: 1; // 0 - true when any motor has saturated in the positive direction
			uint16_t motor_neg	: 1; // 1 - true when any motor has saturated in the negative direction
			uint16_t roll_pos	: 1; // 2 - true when a positive roll demand change will increase saturation
			uint16_t roll_neg	: 1; // 3 - true when a negative roll demand change will increase saturation
			uint16_t pitch_pos	: 1; // 4 - true when a positive pitch demand change will increase saturation
			uint16_t pitch_neg	: 1; // 5 - true when a negative pitch demand change will increase saturation
			uint16_t yaw_pos	: 1; // 6 - true when a positive yaw demand change will increase saturation
			uint16_t yaw_neg	: 1; // 7 - true when a negative yaw demand change will increase saturation
			uint16_t thrust_pos	: 1; // 8 - true when a positive thrust demand change will increase saturation
			uint16_t thrust_neg	: 1; // 9 - true when a negative thrust demand change will increase saturation
		} flags;
		uint16_t value;
	} _saturation_status;

	void update_saturation_status(unsigned index, bool clipping_high, bool clipping_low);

	unsigned			_rotor_count;
	const Rotor			*_rotors;

	MultirotorGeometry  _geometry;

	float 				*_outputs_prev = nullptr;

	/* do not allow to copy due to ptr data members */
	MultirotorMixer(const MultirotorMixer &);
	MultirotorMixer operator=(const MultirotorMixer &);
};

/** helicopter swash servo mixer */
struct mixer_heli_servo_s {
	float angle;
	float arm_length;
	float scale;
	float offset;
	float min_output;
	float max_output;
};

#define HELI_CURVES_NR_POINTS 5

/** helicopter swash plate mixer */
struct mixer_heli_s {
	uint8_t				control_count;	/**< number of inputs */
	float				throttle_curve[HELI_CURVES_NR_POINTS];
	float				pitch_curve[HELI_CURVES_NR_POINTS];
	struct mixer_heli_servo_s	servos[4];	/**< up to four inputs */
};

/**
 * Generic helicopter mixer for helicopters with swash plate.
 *
 * Collects four inputs (roll, pitch, yaw, thrust) and mixes them to servo commands
 * for swash plate tilting and throttle- and pitch curves.
 */
class __EXPORT HelicopterMixer : public Mixer
{
public:
	/**
	 * Constructor.
	 *
	 * @param control_cb		Callback invoked to read inputs.
	 * @param cb_handle		Passed to control_cb.
	 * @param mixer_info		Pointer to heli mixer configuration
	 */
	HelicopterMixer(ControlCallback control_cb,
			uintptr_t cb_handle,
			mixer_heli_s *mixer_info);
	~HelicopterMixer();

	/**
	 * Factory method.
	 *
	 * Given a pointer to a buffer containing a text description of the mixer,
	 * returns a pointer to a new instance of the mixer.
	 *
	 * @param control_cb		The callback to invoke when fetching a
	 *				control value.
	 * @param cb_handle		Handle passed to the control callback.
	 * @param buf			Buffer containing a text description of
	 *				the mixer.
	 * @param buflen		Length of the buffer in bytes, adjusted
	 *				to reflect the bytes consumed.
	 * @return			A new HelicopterMixer instance, or nullptr
	 *				if the text format is bad.
	 */
	static HelicopterMixer		*from_text(Mixer::ControlCallback control_cb,
			uintptr_t cb_handle,
			const char *buf,
			unsigned &buflen);

	virtual unsigned		mix(float *outputs, unsigned space, uint16_t *status_reg);
	virtual void			groups_required(uint32_t &groups);

	virtual uint16_t		get_saturation_status(void) { return 0; }
	unsigned set_trim(float trim)
	{
		return 4;
	}

private:
	mixer_heli_s			_mixer_info;

	/* do not allow to copy */
	HelicopterMixer(const HelicopterMixer &);
	HelicopterMixer operator=(const HelicopterMixer &);
};

#endif<|MERGE_RESOLUTION|>--- conflicted
+++ resolved
@@ -656,10 +656,9 @@
 typedef unsigned int MultirotorGeometryUnderlyingType;
 enum class MultirotorGeometry : MultirotorGeometryUnderlyingType;
 
-<<<<<<< HEAD
-
-	/** multirotor mixer info */
-	struct mixer_multi_s {
+
+/** multirotor mixer info */
+struct mixer_multi_s {
 	float   roll_scale;
 	float   pitch_scale;
 	float   yaw_scale;
@@ -668,8 +667,6 @@
 };
 
 
-=======
->>>>>>> 6f84e79d
 /**
  * Multi-rotor mixer for pre-defined vehicle geometries.
  *
@@ -700,7 +697,7 @@
 	 *				compared to thrust.
 	 * @param pitch_scale		Scaling factor applied to pitch inputs
 	 *				compared to thrust.
-	* @param yaw_scale		Scaling factor applied to yaw inputs compared
+	 * @param yaw_scale		Scaling factor applied to yaw inputs compared
 	 *				to thrust.
 	 * @param idle_speed		Minimum rotor control output value; usually
 	 *				tuned to ensure that rotors never stall at the
