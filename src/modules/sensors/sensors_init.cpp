--- conflicted
+++ resolved
@@ -52,11 +52,7 @@
 
 using namespace DriverFramework;
 
-<<<<<<< HEAD
-#if defined(__PX4_QURT) || defined(__PX4_POSIX_RPI2) || defined(__PX4_POSIX_BEBOP)
-=======
-#if defined(__PX4_QURT) || defined(__PX4_POSIX_RPI)
->>>>>>> 03b3bfa9
+#if defined(__PX4_QURT) || defined(__PX4_POSIX_RPI) || defined(__PX4_POSIX_BEBOP)
 
 // Sensor initialization is performed automatically when the QuRT sensor drivers
 // are loaded.
