--- conflicted
+++ resolved
@@ -39,8 +39,14 @@
 
 #include "rc_update.h"
 
+#include <string.h>
+#include <float.h>
+#include <errno.h>
+
+#include <uORB/uORB.h>
 #include <uORB/topics/actuator_controls.h>
 #include <uORB/topics/manual_control_setpoint.h>
+#include <uORB/topics/input_rc.h>
 
 using namespace sensors;
 
@@ -51,8 +57,6 @@
 	  _filter_yaw(50.0f, 10.f),
 	  _filter_throttle(50.0f, 10.f)
 {
-<<<<<<< HEAD
-=======
 	memset(&_rc, 0, sizeof(_rc));
 	memset(&_rc_parameter_map, 0, sizeof(_rc_parameter_map));
 	memset(&_param_rc_values, 0, sizeof(_param_rc_values));
@@ -90,7 +94,6 @@
 	orb_unsubscribe(_rc_sub);
 	orb_unsubscribe(_rc_parameter_map_sub);
     orb_unsubscribe(_vs_sub);
->>>>>>> 31375700
 }
 
 void RCUpdate::update_rc_functions()
@@ -142,8 +145,11 @@
 void
 RCUpdate::rc_parameter_map_poll(ParameterHandles &parameter_handles, bool forced)
 {
-	if (_rc_parameter_map_sub.updated()) {
-		_rc_parameter_map_sub.copy(&_rc_parameter_map);
+	bool map_updated;
+	orb_check(_rc_parameter_map_sub, &map_updated);
+
+	if (map_updated) {
+		orb_copy(ORB_ID(rc_parameter_map), _rc_parameter_map_sub, &_rc_parameter_map);
 
 		/* update parameter handles to which the RC channels are mapped */
 		for (int i = 0; i < rc_parameter_map_s::RC_PARAM_MAP_NCHAN; i++) {
@@ -258,9 +264,6 @@
 void
 RCUpdate::rc_poll(const ParameterHandles &parameter_handles)
 {
-<<<<<<< HEAD
-	if (_rc_sub.updated()) {
-=======
 	bool rc_updated;
 	orb_check(_rc_sub, &rc_updated);
 
@@ -287,10 +290,10 @@
     }
 
     if (rc_updated) {
->>>>>>> 31375700
 		/* read low-level values from FMU or IO RC inputs (PPM, Spektrum, S.Bus) */
-		input_rc_s rc_input{};
-		_rc_sub.copy(&rc_input);
+		struct input_rc_s rc_input;
+
+		orb_copy(ORB_ID(input_rc), _rc_sub, &rc_input);
 
 		/* detect RC signal loss */
 		bool signal_lost;
@@ -397,8 +400,9 @@
 			manual.mode_slot = manual_control_setpoint_s::MODE_SLOT_NONE;
 
 			if (_parameters.rc_map_flightmode > 0) {
-				/* number of valid slots */
-				const int num_slots = manual_control_setpoint_s::MODE_SLOT_NUM;
+
+				/* the number of valid slots equals the index of the max marker minus one */
+				const int num_slots = manual_control_setpoint_s::MODE_SLOT_MAX;
 
 				/* the half width of the range of a slot is the total range
 				 * divided by the number of slots, again divided by two
@@ -415,10 +419,10 @@
 				 * will take us to the correct final index.
 				 */
 				manual.mode_slot = (((((_rc.channels[_parameters.rc_map_flightmode - 1] - slot_min) * num_slots) + slot_width_half) /
-						     (slot_max - slot_min)) + (1.0f / num_slots)) + 1;
-
-				if (manual.mode_slot > num_slots) {
-					manual.mode_slot = num_slots;
+						     (slot_max - slot_min)) + (1.0f / num_slots));
+
+				if (manual.mode_slot >= num_slots) {
+					manual.mode_slot = num_slots - 1;
 				}
 			}
 
