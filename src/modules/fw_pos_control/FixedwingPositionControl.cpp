--- conflicted
+++ resolved
@@ -1108,19 +1108,15 @@
 
 		} else {
 			// continue straight until vehicle has sufficient altitude
-<<<<<<< HEAD
-			lateral_limits.lateral_accel_max = 0.0f;
-=======
-			// keep flaps in landing configuration if the airspeed is below the min airspeed (keep deployed if airspeed not valid)
-			roll_body = 0.0f;
-
+			lateral_limits.lateral_accel_max = 0.f;
+      
+      // keep flaps in landing configuration if the airspeed is below the min airspeed (keep deployed if airspeed not valid)
 			if (!_airspeed_valid || _airspeed_eas < _performance_model.getMinimumCalibratedAirspeed()) {
 				_flaps_setpoint =  _param_fw_flaps_lnd_scl.get();
 
 			} else {
 				_flaps_setpoint = 0.f;
 			}
->>>>>>> 689db41c
 		}
 
 		enforce_low_height = true;
