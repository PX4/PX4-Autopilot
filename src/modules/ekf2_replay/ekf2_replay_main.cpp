--- conflicted
+++ resolved
@@ -59,6 +59,7 @@
 #include <fstream>
 #include <sstream>
 
+#include <uORB/topics/ekf2_replay.h>
 #include <matrix/matrix/math.hpp>
 #include <mathlib/mathlib.h>
 
@@ -71,11 +72,8 @@
 #include <uORB/topics/vehicle_land_detected.h>
 #include <uORB/topics/optical_flow.h>
 #include <uORB/topics/distance_sensor.h>
-<<<<<<< HEAD
+#include <uORB/topics/airspeed.h>
 #include <uORB/topics/vision_position_estimate.h>
-=======
-#include <uORB/topics/airspeed.h>
->>>>>>> ee33f213
 
 #include <sdlog2/sdlog2_messages.h>
 
@@ -140,11 +138,8 @@
 	orb_advert_t _landed_pub;
 	orb_advert_t _flow_pub;
 	orb_advert_t _range_pub;
-<<<<<<< HEAD
+	orb_advert_t _airspeed_pub;
 	orb_advert_t _ev_pub;
-=======
-	orb_advert_t _airspeed_pub;
->>>>>>> ee33f213
 
 	int _att_sub;
 	int _estimator_status_sub;
@@ -160,22 +155,16 @@
 	struct vehicle_land_detected_s _land_detected;
 	struct optical_flow_s _flow;
 	struct distance_sensor_s _range;
-<<<<<<< HEAD
+	struct airspeed_s _airspeed;
 	struct vision_position_estimate_s _ev;
-=======
-	struct airspeed_s _airspeed;
->>>>>>> ee33f213
 
 	unsigned _message_counter; // counter which will increase with every message read from the log
 	unsigned _part1_counter_ref;		// this is the value of _message_counter when the part1 of the replay message is read (imu data)
 	bool _read_part2;				// indicates if part 2 of replay message has been read
 	bool _read_part3;
 	bool _read_part4;
-<<<<<<< HEAD
 	bool _read_part5;
-=======
 	bool _read_part6;
->>>>>>> ee33f213
 
 	int _write_fd = -1;
 	px4_pollfd_struct_t _fds[1];
@@ -223,11 +212,8 @@
 	_landed_pub(nullptr),
 	_flow_pub(nullptr),
 	_range_pub(nullptr),
-<<<<<<< HEAD
+	_airspeed_pub(nullptr),
 	_ev_pub(nullptr),
-=======
-	_airspeed_pub(nullptr),
->>>>>>> ee33f213
 	_att_sub(-1),
 	_estimator_status_sub(-1),
 	_innov_sub(-1),
@@ -244,11 +230,8 @@
 	_read_part2(false),
 	_read_part3(false),
 	_read_part4(false),
-<<<<<<< HEAD
 	_read_part5(false),
-=======
 	_read_part6(false),
->>>>>>> ee33f213
 	_write_fd(-1)
 {
 	// build the path to the log
@@ -381,11 +364,8 @@
 	struct log_RPL2_s replay_part2 = {};
 	struct log_RPL3_s replay_part3 = {};
 	struct log_RPL4_s replay_part4 = {};
-<<<<<<< HEAD
 	struct log_RPL5_s replay_part5 = {};
-=======
 	struct log_RPL6_s replay_part6 = {};
->>>>>>> ee33f213
 	struct log_LAND_s vehicle_landed = {};
 
 	if (type == LOG_RPL1_MSG) {
@@ -448,7 +428,6 @@
 		_range.current_distance = replay_part4.range_to_ground;
 		_read_part4 = true;
 
-<<<<<<< HEAD
 	} else if (type == LOG_RPL5_MSG) {
 		uint8_t *dest_ptr = (uint8_t *)&replay_part5.time_ev_usec;
 		parseMessage(data, dest_ptr, type);
@@ -472,11 +451,7 @@
 
 		_read_part5 = true;
 
-	} else if (type == LOG_LAND_MSG) {
-=======
-	} 
-
-	else if (type == LOG_RPL6_MSG){
+	} else if (type == LOG_RPL6_MSG){
 		uint8_t *dest_ptr = (uint8_t *)&replay_part6.time_airs_usec;
 		parseMessage(data, dest_ptr, type);
 		_airspeed.timestamp = replay_part6.time_airs_usec;
@@ -487,10 +462,7 @@
 		_airspeed.confidence = replay_part6.confidence;
 		_read_part6 = true;
 
-	}
-
-	else if (type == LOG_LAND_MSG) {
->>>>>>> ee33f213
+	} else if (type == LOG_LAND_MSG) {
 		uint8_t *dest_ptr = (uint8_t *)&vehicle_landed.landed;
 		parseMessage(data, dest_ptr, type);
 		_land_detected.landed =  vehicle_landed.landed;
