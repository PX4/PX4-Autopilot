--- conflicted
+++ resolved
@@ -129,7 +129,7 @@
 	if (mag_data_ready && !_control_status.flags.ev_yaw && !_control_status.flags.gps_yaw) {
 
 		if (shouldInhibitMag()) {
-			if (uint32_t(_imu_sample_delayed.time_us - _mag_use_not_inhibit_us) > (uint32_t)5e6) {
+			if (uint32_t(_time_delayed_us - _mag_use_not_inhibit_us) > (uint32_t)5e6) {
 				// If magnetometer use has been inhibited continuously then stop the fusion
 				stopMagFusion();
 			}
@@ -137,7 +137,7 @@
 			return;
 
 		} else {
-			_mag_use_not_inhibit_us = _imu_sample_delayed.time_us;
+			_mag_use_not_inhibit_us = _time_delayed_us;
 		}
 
 		const bool mag_enabled_previously = _control_status_prev.flags.mag_hdg || _control_status_prev.flags.mag_3D;
@@ -216,7 +216,7 @@
 void Ekf::runInAirYawReset()
 {
 	// prevent a reset being performed more than once on the same frame
-	if ((_flt_mag_align_start_time == _imu_sample_delayed.time_us)
+	if ((_flt_mag_align_start_time == _time_delayed_us)
 	    || (_control_status_prev.flags.yaw_align != _control_status.flags.yaw_align)) {
 		return;
 	}
@@ -269,19 +269,7 @@
 			_control_status.flags.mag_aligned_in_flight = true;
 
 			// record the time for the magnetic field alignment event
-<<<<<<< HEAD
 			_flt_mag_align_start_time = _time_delayed_us;
-
-			// Handle the special case where we have not been constraining yaw drift or learning yaw bias due
-			// to assumed invalid mag field associated with indoor operation with a downwards looking flow sensor.
-			if (_mag_inhibit_yaw_reset_req) {
-				_mag_inhibit_yaw_reset_req = false;
-				// Zero the yaw bias covariance and set the variance to the initial alignment uncertainty
-				P.uncorrelateCovarianceSetVariance<1>(12, sq(_params.switch_on_gyro_bias * _dt_ekf_avg));
-			}
-=======
-			_flt_mag_align_start_time = _imu_sample_delayed.time_us;
->>>>>>> 7f7dfea9
 		}
 	}
 }
@@ -356,23 +344,6 @@
 	_control_status.flags.mag_dec = (_control_status.flags.mag_3D && (not_using_ne_aiding || user_selected));
 }
 
-<<<<<<< HEAD
-void Ekf::checkMagInhibition()
-{
-	_is_yaw_fusion_inhibited = shouldInhibitMag();
-
-	if (!_is_yaw_fusion_inhibited) {
-		_mag_use_not_inhibit_us = _time_delayed_us;
-	}
-
-	// If magnetometer use has been inhibited continuously then a yaw reset is required for a valid heading
-	if (uint32_t(_time_delayed_us - _mag_use_not_inhibit_us) > (uint32_t)5e6) {
-		_mag_inhibit_yaw_reset_req = true;
-	}
-}
-
-=======
->>>>>>> 7f7dfea9
 bool Ekf::shouldInhibitMag() const
 {
 	// If the user has selected auto protection against indoor magnetic field errors, only use the magnetometer
@@ -440,12 +411,7 @@
 {
 	// For the first few seconds after in-flight alignment we allow the magnetic field state estimates to stabilise
 	// before they are used to constrain heading drift
-<<<<<<< HEAD
-	const bool update_all_states = ((_time_delayed_us - _flt_mag_align_start_time) > (uint64_t)5e6)
-			&& !_control_status.flags.mag_fault && !_control_status.flags.mag_field_disturbed;
-=======
-	const bool update_all_states = ((_imu_sample_delayed.time_us - _flt_mag_align_start_time) > (uint64_t)5e6);
->>>>>>> 7f7dfea9
+	const bool update_all_states = ((_time_delayed_us - _flt_mag_align_start_time) > (uint64_t)5e6);
 
 	if (!_mag_decl_cov_reset) {
 		// After any magnetic field covariance reset event the earth field state
