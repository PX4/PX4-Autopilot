/****************************************************************************
 *
 *   Copyright (c) 2013-2014 PX4 Development Team. All rights reserved.
 *
 * Redistribution and use in source and binary forms, with or without
 * modification, are permitted provided that the following conditions
 * are met:
 *
 * 1. Redistributions of source code must retain the above copyright
 *    notice, this list of conditions and the following disclaimer.
 * 2. Redistributions in binary form must reproduce the above copyright
 *    notice, this list of conditions and the following disclaimer in
 *    the documentation and/or other materials provided with the
 *    distribution.
 * 3. Neither the name PX4 nor the names of its contributors may be
 *    used to endorse or promote products derived from this software
 *    without specific prior written permission.
 *
 * THIS SOFTWARE IS PROVIDED BY THE COPYRIGHT HOLDERS AND CONTRIBUTORS
 * "AS IS" AND ANY EXPRESS OR IMPLIED WARRANTIES, INCLUDING, BUT NOT
 * LIMITED TO, THE IMPLIED WARRANTIES OF MERCHANTABILITY AND FITNESS
 * FOR A PARTICULAR PURPOSE ARE DISCLAIMED. IN NO EVENT SHALL THE
 * COPYRIGHT OWNER OR CONTRIBUTORS BE LIABLE FOR ANY DIRECT, INDIRECT,
 * INCIDENTAL, SPECIAL, EXEMPLARY, OR CONSEQUENTIAL DAMAGES (INCLUDING,
 * BUT NOT LIMITED TO, PROCUREMENT OF SUBSTITUTE GOODS OR SERVICES; LOSS
 * OF USE, DATA, OR PROFITS; OR BUSINESS INTERRUPTION) HOWEVER CAUSED
 * AND ON ANY THEORY OF LIABILITY, WHETHER IN CONTRACT, STRICT
 * LIABILITY, OR TORT (INCLUDING NEGLIGENCE OR OTHERWISE) ARISING IN
 * ANY WAY OUT OF THE USE OF THIS SOFTWARE, EVEN IF ADVISED OF THE
 * POSSIBILITY OF SUCH DAMAGE.
 *
 ****************************************************************************/
/**
 * @file navigator_mission.cpp
 *
 * Helper class to access missions
 *
 * @author Julian Oes <julian@oes.ch>
 * @author Thomas Gubler <thomasgubler@gmail.com>
 * @author Anton Babushkin <anton.babushkin@me.com>
 * @author Ban Siesta <bansiesta@gmail.com>
 * @author Simon Wilks <simon@uaventure.com>
 * @author Andreas Antener <andreas@uaventure.com>
 * @author Sander Smeets <sander@droneslab.com>
 */

#include <sys/types.h>
#include <string.h>
#include <stdlib.h>
#include <unistd.h>
#include <float.h>

#include <drivers/drv_hrt.h>

#include <dataman/dataman.h>
#include <systemlib/mavlink_log.h>
#include <systemlib/err.h>
#include <geo/geo.h>
#include <lib/mathlib/mathlib.h>
#include <navigator/navigation.h>

#include <uORB/uORB.h>
#include <uORB/topics/mission.h>
#include <uORB/topics/mission_result.h>

#include "mission.h"
#include "navigator.h"

Mission::Mission(Navigator *navigator, const char *name) :
	MissionBlock(navigator, name),
	_param_onboard_enabled(this, "MIS_ONBOARD_EN", false),
	_param_takeoff_alt(this, "MIS_TAKEOFF_ALT", false),
	_param_dist_1wp(this, "MIS_DIST_1WP", false),
	_param_altmode(this, "MIS_ALTMODE", false),
	_param_yawmode(this, "MIS_YAWMODE", false),
	_param_force_vtol(this, "VT_NAV_FORCE_VT", false),
	_onboard_mission{},
	_offboard_mission{},
	_current_onboard_mission_index(-1),
	_current_offboard_mission_index(-1),
	_need_takeoff(true),
	_mission_type(MISSION_TYPE_NONE),
	_inited(false),
	_home_inited(false),
	_need_mission_reset(false),
	_missionFeasibilityChecker(),
	_min_current_sp_distance_xy(FLT_MAX),
	_mission_item_previous_alt(NAN),
	_distance_current_previous(0.0f),
	_work_item_type(WORK_ITEM_TYPE_DEFAULT)
{
	/* load initial params */
	updateParams();
}

Mission::~Mission()
{
}

void
Mission::on_inactive()
{
	if (_inited) {
		/* check if missions have changed so that feedback to ground station is given */
		bool onboard_updated = false;
		orb_check(_navigator->get_onboard_mission_sub(), &onboard_updated);
		if (onboard_updated) {
			update_onboard_mission();
		}

		bool offboard_updated = false;
		orb_check(_navigator->get_offboard_mission_sub(), &offboard_updated);
		if (offboard_updated) {
			update_offboard_mission();
		}

		/* reset the current offboard mission if needed */
		if (need_to_reset_mission(false)) {
			reset_offboard_mission(_offboard_mission);
			update_offboard_mission();
		}

	} else {

		/* load missions from storage */
		mission_s mission_state;

		dm_lock(DM_KEY_MISSION_STATE);

		/* read current state */
		int read_res = dm_read(DM_KEY_MISSION_STATE, 0, &mission_state, sizeof(mission_s));

		dm_unlock(DM_KEY_MISSION_STATE);

		if (read_res == sizeof(mission_s)) {
			_offboard_mission.dataman_id = mission_state.dataman_id;
			_offboard_mission.count = mission_state.count;
			_current_offboard_mission_index = mission_state.current_seq;
		}

		_inited = true;
	}

	check_mission_valid();

	/* require takeoff after non-loiter or landing */
	if (!_navigator->get_can_loiter_at_sp() || _navigator->get_land_detected()->landed) {
		_need_takeoff = true;
		/* Reset work item type to default if auto take-off has been paused or aborted,
		   and we landed in manual mode. */
		if (_work_item_type == WORK_ITEM_TYPE_TAKEOFF) {
			_work_item_type = WORK_ITEM_TYPE_DEFAULT;		
		}
	}
}

void
Mission::on_activation()
{
	set_mission_items();
}

void
Mission::on_active()
{
	check_mission_valid();

	/* check if anything has changed */
	bool onboard_updated = false;
	orb_check(_navigator->get_onboard_mission_sub(), &onboard_updated);
	if (onboard_updated) {
		update_onboard_mission();
	}

	bool offboard_updated = false;
	orb_check(_navigator->get_offboard_mission_sub(), &offboard_updated);
	if (offboard_updated) {
		update_offboard_mission();
	}

	/* reset the current offboard mission if needed */
	if (need_to_reset_mission(true)) {
		reset_offboard_mission(_offboard_mission);
		update_offboard_mission();
		offboard_updated = true;
	}

	/* reset mission items if needed */
	if (onboard_updated || offboard_updated) {
		set_mission_items();
	}

	/* lets check if we reached the current mission item */
	if (_mission_type != MISSION_TYPE_NONE && is_mission_item_reached()) {
		set_mission_item_reached();
		if (_mission_item.autocontinue) {
			/* switch to next waypoint if 'autocontinue' flag set */
			advance_mission();
			set_mission_items();
		}

	} else if (_mission_type != MISSION_TYPE_NONE && _param_altmode.get() == MISSION_ALTMODE_FOH) {
		altitude_sp_foh_update();

	} else {
		/* if waypoint position reached allow loiter on the setpoint */
		if (_waypoint_position_reached && _mission_item.nav_cmd != NAV_CMD_IDLE) {
			_navigator->set_can_loiter_at_sp(true);
		}
	}

	/* see if we need to update the current yaw heading */
	if ((_param_yawmode.get() != MISSION_YAWMODE_NONE
			&& _param_yawmode.get() < MISSION_YAWMODE_MAX
			&& _mission_type != MISSION_TYPE_NONE)
			|| _navigator->get_vstatus()->is_vtol) {
		heading_sp_update();
	}

}

void
Mission::update_onboard_mission()
{
	if (orb_copy(ORB_ID(onboard_mission), _navigator->get_onboard_mission_sub(), &_onboard_mission) == OK) {
		/* accept the current index set by the onboard mission if it is within bounds */
		if (_onboard_mission.current_seq >=0
		&& _onboard_mission.current_seq < (int)_onboard_mission.count) {
			_current_onboard_mission_index = _onboard_mission.current_seq;
		} else {
			/* if less WPs available, reset to first WP */
			if (_current_onboard_mission_index >= (int)_onboard_mission.count) {
				_current_onboard_mission_index = 0;
			/* if not initialized, set it to 0 */
			} else if (_current_onboard_mission_index < 0) {
				_current_onboard_mission_index = 0;
			}
			/* otherwise, just leave it */
		}

		// XXX check validity here as well
		_navigator->get_mission_result()->valid = true;
		/* reset mission failure if we have an updated valid mission */
		_navigator->get_mission_result()->mission_failure = false;
		_navigator->increment_mission_instance_count();
		_navigator->set_mission_result_updated();

	} else {
		_onboard_mission.count = 0;
		_onboard_mission.current_seq = 0;
		_current_onboard_mission_index = 0;
	}
}

void
Mission::update_offboard_mission()
{
	bool failed = true;

	if (orb_copy(ORB_ID(offboard_mission), _navigator->get_offboard_mission_sub(), &_offboard_mission) == OK) {
		warnx("offboard mission updated: dataman_id=%d, count=%d, current_seq=%d", _offboard_mission.dataman_id, _offboard_mission.count, _offboard_mission.current_seq);
		/* determine current index */
		if (_offboard_mission.current_seq >= 0 && _offboard_mission.current_seq < (int)_offboard_mission.count) {
			_current_offboard_mission_index = _offboard_mission.current_seq;
		} else {
			/* if less items available, reset to first item */
			if (_current_offboard_mission_index >= (int)_offboard_mission.count) {
				_current_offboard_mission_index = 0;

			/* if not initialized, set it to 0 */
			} else if (_current_offboard_mission_index < 0) {
				_current_offboard_mission_index = 0;
			}
			/* otherwise, just leave it */
		}

		/* Check mission feasibility, for now do not handle the return value,
		 * however warnings are issued to the gcs via mavlink from inside the MissionFeasiblityChecker */
		dm_item_t dm_current = DM_KEY_WAYPOINTS_OFFBOARD(_offboard_mission.dataman_id);

		failed = !_missionFeasibilityChecker.checkMissionFeasible(_navigator->get_mavlink_log_pub(), (_navigator->get_vstatus()->is_rotary_wing || _navigator->get_vstatus()->is_vtol),
				dm_current, (size_t) _offboard_mission.count, _navigator->get_geofence(),
				_navigator->get_home_position()->alt, _navigator->home_position_valid(),
				_navigator->get_global_position()->lat, _navigator->get_global_position()->lon,
				_param_dist_1wp.get(), _navigator->get_mission_result()->warning, _navigator->get_default_acceptance_radius(),
				_navigator->get_land_detected()->landed);

		_navigator->get_mission_result()->valid = !failed;
		if (!failed) {
			/* reset mission failure if we have an updated valid mission */
			_navigator->get_mission_result()->mission_failure = false;
		}
		_navigator->increment_mission_instance_count();
		_navigator->set_mission_result_updated();

	} else {
		PX4_WARN("offboard mission update failed, handle: %d", _navigator->get_offboard_mission_sub());
	}

	if (failed) {
		_offboard_mission.count = 0;
		_offboard_mission.current_seq = 0;
		_current_offboard_mission_index = 0;

		warnx("mission check failed");
	}

	set_current_offboard_mission_item();
}


void
Mission::advance_mission()
{
	/* do not advance mission item if we're processing sub mission work items */
	if (_work_item_type != WORK_ITEM_TYPE_DEFAULT) {
		return;
	}

	switch (_mission_type) {
	case MISSION_TYPE_ONBOARD:
		_current_onboard_mission_index++;
		break;

	case MISSION_TYPE_OFFBOARD:
		_current_offboard_mission_index++;
		break;

	case MISSION_TYPE_NONE:
	default:
		break;
	}
}

float
Mission::get_absolute_altitude_for_item(struct mission_item_s &mission_item)
{
	if (_mission_item.altitude_is_relative) {
		return _mission_item.altitude + _navigator->get_home_position()->alt;
	} else {
		return _mission_item.altitude;
	}
}

void
Mission::set_mission_items()
{
	/* make sure param is up to date */
	updateParams();

	/* reset the altitude foh logic, if altitude foh is enabled (param) a new foh element starts now */
	altitude_sp_foh_reset();

	struct position_setpoint_triplet_s *pos_sp_triplet = _navigator->get_position_setpoint_triplet();

	/* the home dist check provides user feedback, so we initialize it to this */
	bool user_feedback_done = false;

	/* mission item that comes after current if available */
	struct mission_item_s mission_item_next_position;
	bool has_next_position_item = false;
<<<<<<< HEAD

	work_item_type new_work_item_type = WORK_ITEM_TYPE_DEFAULT;

=======

	work_item_type new_work_item_type = WORK_ITEM_TYPE_DEFAULT;

>>>>>>> 18176ea7
	/* copy information about the previous mission item */
	if (item_contains_position(&_mission_item) && pos_sp_triplet->current.valid) {
		/* Copy previous mission item altitude */
		_mission_item_previous_alt = get_absolute_altitude_for_item(_mission_item);
	}

	/* try setting onboard mission item */
	if (_param_onboard_enabled.get() && prepare_mission_items(true, &_mission_item, &mission_item_next_position, &has_next_position_item)) {
		/* if mission type changed, notify */
		if (_mission_type != MISSION_TYPE_ONBOARD) {
			mavlink_log_critical(_navigator->get_mavlink_log_pub(), "onboard mission now running");
			user_feedback_done = true;
		}
		_mission_type = MISSION_TYPE_ONBOARD;

	/* try setting offboard mission item */
	} else if (prepare_mission_items(false, &_mission_item, &mission_item_next_position, &has_next_position_item)) {
		/* if mission type changed, notify */
		if (_mission_type != MISSION_TYPE_OFFBOARD) {
			mavlink_log_info(_navigator->get_mavlink_log_pub(), "offboard mission now running");
			user_feedback_done = true;
		}
		_mission_type = MISSION_TYPE_OFFBOARD;
	} else {
		/* no mission available or mission finished, switch to loiter */
		if (_mission_type != MISSION_TYPE_NONE) {
			/* https://en.wikipedia.org/wiki/Loiter_(aeronautics) */
			mavlink_log_critical(_navigator->get_mavlink_log_pub(), "mission finished, loitering");
			user_feedback_done = true;

			/* use last setpoint for loiter */
			_navigator->set_can_loiter_at_sp(true);

		}

		_mission_type = MISSION_TYPE_NONE;

		/* set loiter mission item and ensure that there is a minimum clearance from home */
		set_loiter_item(&_mission_item, _param_takeoff_alt.get());

		/* update position setpoint triplet  */
		pos_sp_triplet->previous.valid = false;
		mission_item_to_position_setpoint(&_mission_item, &pos_sp_triplet->current);
		pos_sp_triplet->next.valid = false;

		/* reuse setpoint for LOITER only if it's not IDLE */
		_navigator->set_can_loiter_at_sp(pos_sp_triplet->current.type == position_setpoint_s::SETPOINT_TYPE_LOITER);

		set_mission_finished();

		if (!user_feedback_done) {
			/* only tell users that we got no mission if there has not been any
			 * better, more specific feedback yet
			 * https://en.wikipedia.org/wiki/Loiter_(aeronautics)
			 */

			if (_navigator->get_land_detected()->landed) {
				/* landed, refusing to take off without a mission */

				mavlink_log_critical(_navigator->get_mavlink_log_pub(), "no valid mission available, refusing takeoff");
			} else {
				mavlink_log_critical(_navigator->get_mavlink_log_pub(), "no valid mission available, loitering");
			}

			user_feedback_done = true;

		}

		_navigator->set_position_setpoint_triplet_updated();
		return;
	}

	/*********************************** handle mission item *********************************************/

	/* handle position mission items */


	if (item_contains_position(&_mission_item)) {

		/* force vtol land */
		if(_mission_item.nav_cmd == NAV_CMD_LAND && _param_force_vtol.get()
				&& !_navigator->get_vstatus()->is_rotary_wing){
			_mission_item.nav_cmd = NAV_CMD_VTOL_LAND;
		}

		/* we have a new position item so set previous position setpoint to current */
		set_previous_pos_setpoint();

		/* do takeoff before going to setpoint if needed and not already in takeoff */
		if (do_need_takeoff() && _work_item_type != WORK_ITEM_TYPE_TAKEOFF) {
			new_work_item_type = WORK_ITEM_TYPE_TAKEOFF;

			/* use current mission item as next position item */
			memcpy(&mission_item_next_position, &_mission_item, sizeof(struct mission_item_s));
			mission_item_next_position.nav_cmd = NAV_CMD_WAYPOINT;
			has_next_position_item = true;

			float takeoff_alt = calculate_takeoff_altitude(&_mission_item);

			mavlink_log_info(_navigator->get_mavlink_log_pub(), "takeoff to %.1f meters above home", (double)(takeoff_alt - _navigator->get_home_position()->alt));

			_mission_item.nav_cmd = NAV_CMD_TAKEOFF;
			_mission_item.lat = _navigator->get_global_position()->lat;
			_mission_item.lon = _navigator->get_global_position()->lon;
			/* ignore yaw for takeoff items */
			_mission_item.yaw = NAN;
			_mission_item.altitude = takeoff_alt;
			_mission_item.altitude_is_relative = false;
			_mission_item.autocontinue = true;
			_mission_item.time_inside = 0;
		}

		/* if we just did a takeoff navigate to the actual waypoint now */
		if (_work_item_type == WORK_ITEM_TYPE_TAKEOFF) {

			if (_mission_item.nav_cmd == NAV_CMD_VTOL_TAKEOFF
					&& _navigator->get_vstatus()->is_rotary_wing
					&& !_navigator->get_land_detected()->landed
					&& has_next_position_item) {
				/* check if the vtol_takeoff command is on top of us */
				if(do_need_move_to_takeoff()){
					new_work_item_type = WORK_ITEM_TYPE_TRANSITON_AFTER_TAKEOFF;
				} else {
					new_work_item_type = WORK_ITEM_TYPE_DEFAULT;
				}


				_mission_item.nav_cmd = NAV_CMD_DO_VTOL_TRANSITION;
				_mission_item.params[0] = vtol_vehicle_status_s::VEHICLE_VTOL_STATE_FW;
				_mission_item.yaw = _navigator->get_global_position()->yaw;
			} else {
				new_work_item_type = WORK_ITEM_TYPE_DEFAULT;
				_mission_item.nav_cmd = NAV_CMD_WAYPOINT;
				/* ignore yaw here, otherwise it might yaw before heading_sp_update takes over */
				_mission_item.yaw = NAN;
			}

		}

		/* takeoff completed and transitioned, move to takeoff wp as fixed wing */
		if (_mission_item.nav_cmd == NAV_CMD_VTOL_TAKEOFF
				&& _work_item_type == WORK_ITEM_TYPE_TRANSITON_AFTER_TAKEOFF) {

			new_work_item_type = WORK_ITEM_TYPE_DEFAULT;
			_mission_item.nav_cmd = NAV_CMD_WAYPOINT;
			_mission_item.autocontinue = true;
			_mission_item.time_inside = 0.0f;
<<<<<<< HEAD
		}

		/* move to land wp as fixed wing */
		if (_mission_item.nav_cmd == NAV_CMD_VTOL_LAND
				&& _work_item_type == WORK_ITEM_TYPE_DEFAULT
				&& !_navigator->get_land_detected()->landed) {
			new_work_item_type = WORK_ITEM_TYPE_MOVE_TO_LAND;
			/* use current mission item as next position item */
			memcpy(&mission_item_next_position, &_mission_item, sizeof(struct mission_item_s));
			has_next_position_item = true;
			float altitude = _navigator->get_global_position()->alt;
			if (pos_sp_triplet->current.valid) {
				altitude = pos_sp_triplet->current.alt;
			}

			_mission_item.altitude = altitude;
			_mission_item.altitude_is_relative = false;
			_mission_item.nav_cmd = NAV_CMD_WAYPOINT;
			_mission_item.autocontinue = true;
			_mission_item.time_inside = 0;
		}

		/* transition to MC */
		if (_mission_item.nav_cmd == NAV_CMD_VTOL_LAND
				&& _work_item_type == WORK_ITEM_TYPE_MOVE_TO_LAND
				&& !_navigator->get_vstatus()->is_rotary_wing
				&& !_navigator->get_land_detected()->landed) {
			_mission_item.nav_cmd = NAV_CMD_DO_VTOL_TRANSITION;
			_mission_item.params[0] = vtol_vehicle_status_s::VEHICLE_VTOL_STATE_MC;
			_mission_item.autocontinue = true;
			new_work_item_type = WORK_ITEM_TYPE_MOVE_TO_LAND_AFTER_TRANSITION;
		}

		/* move to landing waypoint before descent if necessary */
		if (do_need_move_to_land() &&
				(_work_item_type == WORK_ITEM_TYPE_DEFAULT ||
				 _work_item_type == WORK_ITEM_TYPE_MOVE_TO_LAND_AFTER_TRANSITION)) {
			new_work_item_type = WORK_ITEM_TYPE_MOVE_TO_LAND;

			/* use current mission item as next position item */
			memcpy(&mission_item_next_position, &_mission_item, sizeof(struct mission_item_s));
			has_next_position_item = true;

			/*
			 * Ignoring waypoint altitude:
			 * Set altitude to the same as we have now to prevent descending too fast into
			 * the ground. Actual landing will descend anyway until it touches down.
			 * XXX: We might want to change that at some point if it is clear to the user
			 * what the altitude means on this waypoint type.
			 */
			float altitude = _navigator->get_global_position()->alt;

			_mission_item.altitude = altitude;
			_mission_item.altitude_is_relative = false;
			_mission_item.nav_cmd = NAV_CMD_WAYPOINT;
			_mission_item.autocontinue = true;
			_mission_item.time_inside = 0;
		}

=======
		}

		/* move to land wp as fixed wing */
		if (_mission_item.nav_cmd == NAV_CMD_VTOL_LAND
				&& _work_item_type == WORK_ITEM_TYPE_DEFAULT
				&& !_navigator->get_land_detected()->landed) {
			new_work_item_type = WORK_ITEM_TYPE_MOVE_TO_LAND;
			/* use current mission item as next position item */
			memcpy(&mission_item_next_position, &_mission_item, sizeof(struct mission_item_s));
			has_next_position_item = true;
			float altitude = _navigator->get_global_position()->alt;
			if (pos_sp_triplet->current.valid) {
				altitude = pos_sp_triplet->current.alt;
			}

			_mission_item.altitude = altitude;
			_mission_item.altitude_is_relative = false;
			_mission_item.nav_cmd = NAV_CMD_WAYPOINT;
			_mission_item.autocontinue = true;
			_mission_item.time_inside = 0;
		}

		/* transition to MC */
		if (_mission_item.nav_cmd == NAV_CMD_VTOL_LAND
				&& _work_item_type == WORK_ITEM_TYPE_MOVE_TO_LAND
				&& !_navigator->get_vstatus()->is_rotary_wing
				&& !_navigator->get_land_detected()->landed) {
			_mission_item.nav_cmd = NAV_CMD_DO_VTOL_TRANSITION;
			_mission_item.params[0] = vtol_vehicle_status_s::VEHICLE_VTOL_STATE_MC;
			_mission_item.autocontinue = true;
			new_work_item_type = WORK_ITEM_TYPE_MOVE_TO_LAND_AFTER_TRANSITION;
		}

		/* move to landing waypoint before descent if necessary */
		if (do_need_move_to_land() &&
				(_work_item_type == WORK_ITEM_TYPE_DEFAULT ||
				 _work_item_type == WORK_ITEM_TYPE_MOVE_TO_LAND_AFTER_TRANSITION)) {
			new_work_item_type = WORK_ITEM_TYPE_MOVE_TO_LAND;

			/* use current mission item as next position item */
			memcpy(&mission_item_next_position, &_mission_item, sizeof(struct mission_item_s));
			has_next_position_item = true;

			/*
			 * Ignoring waypoint altitude:
			 * Set altitude to the same as we have now to prevent descending too fast into
			 * the ground. Actual landing will descend anyway until it touches down.
			 * XXX: We might want to change that at some point if it is clear to the user
			 * what the altitude means on this waypoint type.
			 */
			float altitude = _navigator->get_global_position()->alt;

			_mission_item.altitude = altitude;
			_mission_item.altitude_is_relative = false;
			_mission_item.nav_cmd = NAV_CMD_WAYPOINT;
			_mission_item.autocontinue = true;
			_mission_item.time_inside = 0;
		}

>>>>>>> 18176ea7
		/* we just moved to the landing waypoint, now descend */
		if (_work_item_type == WORK_ITEM_TYPE_MOVE_TO_LAND
				&& _navigator->get_vstatus()->is_rotary_wing) {
			new_work_item_type = WORK_ITEM_TYPE_DEFAULT;
		}



		/* ignore yaw for landing items */
		/* XXX: if specified heading for landing is desired we could add another step before the descent
		 * that aligns the vehicle first */
		if (_mission_item.nav_cmd == NAV_CMD_LAND || _mission_item.nav_cmd == NAV_CMD_VTOL_LAND ) {
			_mission_item.yaw = NAN;
		}

	/* handle non-position mission items such as commands */
	} else {

		/* turn towards next waypoint before MC to FW transition */
		if (_mission_item.nav_cmd == NAV_CMD_DO_VTOL_TRANSITION
				&& _work_item_type != WORK_ITEM_TYPE_ALIGN
				&& _navigator->get_vstatus()->is_rotary_wing
				&& !_navigator->get_land_detected()->landed
				&& has_next_position_item) {

			new_work_item_type = WORK_ITEM_TYPE_ALIGN;
			set_align_mission_item(&_mission_item, &mission_item_next_position);
		}

		/* yaw is aligned now */
		if (_work_item_type == WORK_ITEM_TYPE_ALIGN) {
			new_work_item_type = WORK_ITEM_TYPE_DEFAULT;
		}

	}

	/*********************************** set setpoints and check next *********************************************/

	/* set current position setpoint from mission item (is protected agains non-position items) */
	mission_item_to_position_setpoint(&_mission_item, &pos_sp_triplet->current);

	/* issue command if ready (will do nothing for position mission items) */
	issue_command(&_mission_item);

	/* set current work item type */
	_work_item_type = new_work_item_type;

	/* require takeoff after landing or idle */
	if (pos_sp_triplet->current.type == position_setpoint_s::SETPOINT_TYPE_LAND || pos_sp_triplet->current.type == position_setpoint_s::SETPOINT_TYPE_IDLE) {
		_need_takeoff = true;
	}

	_navigator->set_can_loiter_at_sp(false);
	reset_mission_item_reached();

	if (_mission_type == MISSION_TYPE_OFFBOARD) {
		set_current_offboard_mission_item();
	}
	// TODO: report onboard mission item somehow

	if (_mission_item.autocontinue && _mission_item.time_inside <= 0.001f) {
		/* try to process next mission item */

		if (has_next_position_item) {
			/* got next mission item, update setpoint triplet */
			mission_item_to_position_setpoint(&mission_item_next_position, &pos_sp_triplet->next);
		} else {
			/* next mission item is not available */
			pos_sp_triplet->next.valid = false;
		}

	} else {
		/* vehicle will be paused on current waypoint, don't set next item */
		pos_sp_triplet->next.valid = false;
	}

	/* Save the distance between the current sp and the previous one */
	if (pos_sp_triplet->current.valid && pos_sp_triplet->previous.valid) {
		_distance_current_previous = get_distance_to_next_waypoint(
				pos_sp_triplet->current.lat,
				pos_sp_triplet->current.lon,
				pos_sp_triplet->previous.lat,
				pos_sp_triplet->previous.lon);
	}

	_navigator->set_position_setpoint_triplet_updated();
}

bool
Mission::do_need_takeoff()
{
	if (_navigator->get_vstatus()->is_rotary_wing) {
		float takeoff_alt = calculate_takeoff_altitude(&_mission_item);

		/* force takeoff if landed (additional protection) */
		if (_navigator->get_land_detected()->landed) {
			_need_takeoff = true;

		/* if in-air and already above takeoff height, don't do takeoff */
		} else if (_navigator->get_global_position()->alt > takeoff_alt) {
			_need_takeoff = false;
		}

		/* check if current mission item is one that requires takeoff before */
		if (_need_takeoff && (
				_mission_item.nav_cmd == NAV_CMD_TAKEOFF ||
				_mission_item.nav_cmd == NAV_CMD_WAYPOINT ||
				_mission_item.nav_cmd == NAV_CMD_VTOL_TAKEOFF ||
				_mission_item.nav_cmd == NAV_CMD_LOITER_TIME_LIMIT ||
				_mission_item.nav_cmd == NAV_CMD_LOITER_TURN_COUNT ||
				_mission_item.nav_cmd == NAV_CMD_LOITER_UNLIMITED ||
				_mission_item.nav_cmd == NAV_CMD_RETURN_TO_LAUNCH)) {

			_need_takeoff = false;
			return true;
		}
	}

	return false;
}

bool
Mission::do_need_move_to_land()
{
	if (_navigator->get_vstatus()->is_rotary_wing && (_mission_item.nav_cmd == NAV_CMD_LAND || _mission_item.nav_cmd == NAV_CMD_VTOL_LAND)) {

		float d_current = get_distance_to_next_waypoint(_mission_item.lat, _mission_item.lon,
			_navigator->get_global_position()->lat, _navigator->get_global_position()->lon);

		return d_current > _navigator->get_acceptance_radius();
	}

	return false;
}

bool
Mission::do_need_move_to_takeoff()
{
	if (_navigator->get_vstatus()->is_rotary_wing && _mission_item.nav_cmd == NAV_CMD_VTOL_TAKEOFF) {

		float d_current = get_distance_to_next_waypoint(_mission_item.lat, _mission_item.lon,
			_navigator->get_global_position()->lat, _navigator->get_global_position()->lon);

		return d_current > _navigator->get_acceptance_radius();
	}

	return false;
}

void
Mission::copy_positon_if_valid(struct mission_item_s *mission_item, struct position_setpoint_s *setpoint)
{
	if (setpoint->valid) {
		mission_item->lat = setpoint->lat;
		mission_item->lon = setpoint->lon;
		mission_item->altitude = setpoint->alt;

	} else {
		mission_item->lat = _navigator->get_global_position()->lat;
		mission_item->lon = _navigator->get_global_position()->lon;
		mission_item->altitude = _navigator->get_global_position()->alt;
	}

	mission_item->altitude_is_relative = false;
}

void
Mission::set_align_mission_item(struct mission_item_s *mission_item, struct mission_item_s *mission_item_next)
{
	mission_item->nav_cmd = NAV_CMD_WAYPOINT;
	copy_positon_if_valid(mission_item, &(_navigator->get_position_setpoint_triplet()->current));
	mission_item->altitude_is_relative = false;
	mission_item->autocontinue = true;
	mission_item->time_inside = 0;
	mission_item->yaw = get_bearing_to_next_waypoint(
		_navigator->get_global_position()->lat,
		_navigator->get_global_position()->lon,
		mission_item_next->lat,
		mission_item_next->lon);
	mission_item->force_heading = true;
}

float
Mission::calculate_takeoff_altitude(struct mission_item_s *mission_item)
{
	/* calculate takeoff altitude */
	float takeoff_alt = get_absolute_altitude_for_item(*mission_item);

	/* takeoff to at least NAV_TAKEOFF_ALT above home/ground, even if first waypoint is lower */
	if (_navigator->get_land_detected()->landed) {
		takeoff_alt = fmaxf(takeoff_alt, _navigator->get_global_position()->alt + _param_takeoff_alt.get());

	} else {
		takeoff_alt = fmaxf(takeoff_alt, _navigator->get_home_position()->alt + _param_takeoff_alt.get());
	}

	return takeoff_alt;
}

void
Mission::heading_sp_update()
{
	/* we don't want to be yawing during takeoff, landing or aligning for a transition */
	if (_mission_item.nav_cmd == NAV_CMD_TAKEOFF
			|| _mission_item.nav_cmd == NAV_CMD_VTOL_TAKEOFF
			|| _mission_item.nav_cmd == NAV_CMD_DO_VTOL_TRANSITION
			|| _mission_item.nav_cmd == NAV_CMD_LAND
			|| _mission_item.nav_cmd == NAV_CMD_VTOL_LAND
			|| _work_item_type == WORK_ITEM_TYPE_ALIGN) {
		return;
	}

	struct position_setpoint_triplet_s *pos_sp_triplet = _navigator->get_position_setpoint_triplet();

	/* Don't change setpoint if last and current waypoint are not valid */
	if (!pos_sp_triplet->previous.valid || !pos_sp_triplet->current.valid) {
		return;
	}

	/* set yaw angle for the waypoint if a loiter time has been specified */
	if (_waypoint_position_reached && _mission_item.time_inside > 0.0f) {
		// XXX: should actually be param4 from mission item
		// at the moment it will just keep the heading it has
		//_mission_item.yaw = _on_arrival_yaw;
		//pos_sp_triplet->current.yaw = _mission_item.yaw;

	} else {
		/* Calculate direction the vehicle should point to. */
		double point_from_latlon[2];
		double point_to_latlon[2];

		point_from_latlon[0] = _navigator->get_global_position()->lat;
		point_from_latlon[1] = _navigator->get_global_position()->lon;

		/* target location is home */
		if ((_param_yawmode.get() == MISSION_YAWMODE_FRONT_TO_HOME
				|| _param_yawmode.get() == MISSION_YAWMODE_BACK_TO_HOME)
				// need to be rotary wing for this but not in a transition
				// in VTOL mode this will prevent updating yaw during FW flight
				// (which would result in a wrong yaw setpoint spike during back transition)
				&& _navigator->get_vstatus()->is_rotary_wing
				&& !(_mission_item.nav_cmd == NAV_CMD_DO_VTOL_TRANSITION || _navigator->get_vstatus()->in_transition_mode)) {
			point_to_latlon[0] = _navigator->get_home_position()->lat;
			point_to_latlon[1] = _navigator->get_home_position()->lon;

		/* target location is next (current) waypoint */
		} else {
			point_to_latlon[0] = pos_sp_triplet->current.lat;
			point_to_latlon[1] = pos_sp_triplet->current.lon;
		}

		float d_current = get_distance_to_next_waypoint(
			point_from_latlon[0], point_from_latlon[1],
			point_to_latlon[0], point_to_latlon[1]);

		/* stop if positions are close together to prevent excessive yawing */
		if (d_current > _navigator->get_acceptance_radius()) {
			float yaw = get_bearing_to_next_waypoint(
				point_from_latlon[0],
				point_from_latlon[1],
				point_to_latlon[0],
				point_to_latlon[1]);

			/* always keep the back of the rotary wing pointing towards home */
			if (_param_yawmode.get() == MISSION_YAWMODE_BACK_TO_HOME) {
				_mission_item.yaw = _wrap_pi(yaw + M_PI_F);
				pos_sp_triplet->current.yaw = _mission_item.yaw;

			} else {
				_mission_item.yaw = yaw;
				pos_sp_triplet->current.yaw = _mission_item.yaw;
			}
		}
	}

	// we set yaw directly so we can run this in parallel to the FOH update
	_navigator->set_position_setpoint_triplet_updated();
}


void
Mission::altitude_sp_foh_update()
{
	struct position_setpoint_triplet_s *pos_sp_triplet = _navigator->get_position_setpoint_triplet();

	/* Don't change setpoint if last and current waypoint are not valid */
	if (!pos_sp_triplet->previous.valid || !pos_sp_triplet->current.valid ||
			!PX4_ISFINITE(_mission_item_previous_alt)) {
		return;
	}

	/* Do not try to find a solution if the last waypoint is inside the acceptance radius of the current one */
	if (_distance_current_previous - _navigator->get_acceptance_radius(_mission_item.acceptance_radius) < FLT_EPSILON) {
		return;
	}

	/* Don't do FOH for landing and takeoff waypoints, the ground may be near
	 * and the FW controller has a custom landing logic */
	if (_mission_item.nav_cmd == NAV_CMD_LAND
			|| _mission_item.nav_cmd == NAV_CMD_VTOL_LAND
			|| _mission_item.nav_cmd == NAV_CMD_TAKEOFF) {
		return;
	}

	/* Calculate distance to current waypoint */
	float d_current = get_distance_to_next_waypoint(_mission_item.lat, _mission_item.lon,
			_navigator->get_global_position()->lat, _navigator->get_global_position()->lon);

	/* Save distance to waypoint if it is the smallest ever achieved, however make sure that
	 * _min_current_sp_distance_xy is never larger than the distance between the current and the previous wp */
	_min_current_sp_distance_xy = math::min(math::min(d_current, _min_current_sp_distance_xy),
			_distance_current_previous);

	/* if the minimal distance is smaller then the acceptance radius, we should be at waypoint alt
	 * navigator will soon switch to the next waypoint item (if there is one) as soon as we reach this altitude */
	if (_min_current_sp_distance_xy < _navigator->get_acceptance_radius(_mission_item.acceptance_radius)) {
		pos_sp_triplet->current.alt = get_absolute_altitude_for_item(_mission_item);

	} else {
		/* update the altitude sp of the 'current' item in the sp triplet, but do not update the altitude sp
		* of the mission item as it is used to check if the mission item is reached
		* The setpoint is set linearly and such that the system reaches the current altitude at the acceptance
		* radius around the current waypoint
		**/
		float delta_alt = (get_absolute_altitude_for_item(_mission_item) - _mission_item_previous_alt);
		float grad = -delta_alt/(_distance_current_previous - _navigator->get_acceptance_radius(_mission_item.acceptance_radius));
		float a = _mission_item_previous_alt - grad * _distance_current_previous;
		pos_sp_triplet->current.alt = a + grad * _min_current_sp_distance_xy;
	}

	// we set altitude directly so we can run this in parallel to the heading update
	_navigator->set_position_setpoint_triplet_updated();
}

void
Mission::altitude_sp_foh_reset()
{
	_min_current_sp_distance_xy = FLT_MAX;
}

bool
Mission::prepare_mission_items(bool onboard, struct mission_item_s *mission_item,
	struct mission_item_s *next_position_mission_item, bool *has_next_position_item)
{
	bool first_res = false;
	int offset = 1;

	if (read_mission_item(onboard, 0, mission_item)) {

		first_res = true;

		/* trying to find next position mission item */
		while(read_mission_item(onboard, offset, next_position_mission_item)) {

			if (item_contains_position(next_position_mission_item)) {
				*has_next_position_item = true;
				break;
			}

			offset++;
		}
	}

	return first_res;
}

bool
Mission::read_mission_item(bool onboard, int offset, struct mission_item_s *mission_item)
{
	/* select onboard/offboard mission */
	int *mission_index_ptr;
	dm_item_t dm_item;

	struct mission_s *mission = (onboard) ? &_onboard_mission : &_offboard_mission;
	int current_index = (onboard) ? _current_onboard_mission_index : _current_offboard_mission_index;
	int index_to_read = current_index + offset;

	/* do not work on empty missions */
	if (mission->count == 0) {
		return false;
	}

	if (onboard) {
		/* onboard mission */
		mission_index_ptr = (offset == 0) ? &_current_onboard_mission_index : &index_to_read;
		dm_item = DM_KEY_WAYPOINTS_ONBOARD;

	} else {
		/* offboard mission */
		mission_index_ptr = (offset == 0) ? &_current_offboard_mission_index : &index_to_read;
		dm_item = DM_KEY_WAYPOINTS_OFFBOARD(_offboard_mission.dataman_id);
	}

	/* Repeat this several times in case there are several DO JUMPS that we need to follow along, however, after
	 * 10 iterations we have to assume that the DO JUMPS are probably cycling and give up. */
	for (int i = 0; i < 10; i++) {

		if (*mission_index_ptr < 0 || *mission_index_ptr >= (int)mission->count) {
			/* mission item index out of bounds - if they are equal, we just reached the end */
			if (*mission_index_ptr != (int)mission->count) {
				mavlink_and_console_log_critical(_navigator->get_mavlink_log_pub(), "[wpm] err: index: %d, max: %d", *mission_index_ptr, (int)mission->count);
			}
			return false;
		}

		const ssize_t len = sizeof(struct mission_item_s);

		/* read mission item to temp storage first to not overwrite current mission item if data damaged */
		struct mission_item_s mission_item_tmp;

		/* read mission item from datamanager */
		if (dm_read(dm_item, *mission_index_ptr, &mission_item_tmp, len) != len) {
			/* not supposed to happen unless the datamanager can't access the SD card, etc. */
			mavlink_and_console_log_critical(_navigator->get_mavlink_log_pub(), "ERROR waypoint could not be read");
			return false;
		}

		/* check for DO_JUMP item, and whether it hasn't not already been repeated enough times */
		if (mission_item_tmp.nav_cmd == NAV_CMD_DO_JUMP) {

			/* do DO_JUMP as many times as requested */
			if (mission_item_tmp.do_jump_current_count < mission_item_tmp.do_jump_repeat_count) {

				/* only raise the repeat count if this is for the current mission item
				* but not for the read ahead mission item */
				if (offset == 0) {
					(mission_item_tmp.do_jump_current_count)++;
					/* save repeat count */
					if (dm_write(dm_item, *mission_index_ptr, DM_PERSIST_POWER_ON_RESET,
						&mission_item_tmp, len) != len) {
						/* not supposed to happen unless the datamanager can't access the
						 * dataman */
						mavlink_log_critical(_navigator->get_mavlink_log_pub(), "ERROR DO JUMP waypoint could not be written");
						return false;
					}
					report_do_jump_mission_changed(*mission_index_ptr,
									   mission_item_tmp.do_jump_repeat_count);
				}
				/* set new mission item index and repeat
				* we don't have to validate here, if it's invalid, we should realize this later .*/
				*mission_index_ptr = mission_item_tmp.do_jump_mission_index;

			} else {
				if (offset == 0) {
					mavlink_log_info(_navigator->get_mavlink_log_pub(), "DO JUMP repetitions completed");
				}
				/* no more DO_JUMPS, therefore just try to continue with next mission item */
				(*mission_index_ptr)++;
			}

		} else {
			/* if it's not a DO_JUMP, then we were successful */
			memcpy(mission_item, &mission_item_tmp, sizeof(struct mission_item_s));
			return true;
		}
	}

	/* we have given up, we don't want to cycle forever */
	mavlink_log_critical(_navigator->get_mavlink_log_pub(), "ERROR DO JUMP is cycling, giving up");
	return false;
}

void
Mission::save_offboard_mission_state()
{
	mission_s mission_state;

	/* lock MISSION_STATE item */
	dm_lock(DM_KEY_MISSION_STATE);

	/* read current state */
	int read_res = dm_read(DM_KEY_MISSION_STATE, 0, &mission_state, sizeof(mission_s));

	if (read_res == sizeof(mission_s)) {
		/* data read successfully, check dataman ID and items count */
		if (mission_state.dataman_id == _offboard_mission.dataman_id && mission_state.count == _offboard_mission.count) {
			/* navigator may modify only sequence, write modified state only if it changed */
			if (mission_state.current_seq != _current_offboard_mission_index) {
				if (dm_write(DM_KEY_MISSION_STATE, 0, DM_PERSIST_POWER_ON_RESET, &mission_state, sizeof(mission_s)) != sizeof(mission_s)) {
					warnx("ERROR: can't save mission state");
					mavlink_log_critical(_navigator->get_mavlink_log_pub(), "ERROR: can't save mission state");
				}
			}
		}

	} else {
		/* invalid data, this must not happen and indicates error in offboard_mission publisher */
		mission_state.dataman_id = _offboard_mission.dataman_id;
		mission_state.count = _offboard_mission.count;
		mission_state.current_seq = _current_offboard_mission_index;

		warnx("ERROR: invalid mission state");
		mavlink_log_critical(_navigator->get_mavlink_log_pub(), "ERROR: invalid mission state");

		/* write modified state only if changed */
		if (dm_write(DM_KEY_MISSION_STATE, 0, DM_PERSIST_POWER_ON_RESET, &mission_state, sizeof(mission_s)) != sizeof(mission_s)) {
			warnx("ERROR: can't save mission state");
			mavlink_log_critical(_navigator->get_mavlink_log_pub(), "ERROR: can't save mission state");
		}
	}

	/* unlock MISSION_STATE item */
	dm_unlock(DM_KEY_MISSION_STATE);
}

void
Mission::report_do_jump_mission_changed(int index, int do_jumps_remaining)
{
	/* inform about the change */
	_navigator->get_mission_result()->item_do_jump_changed = true;
	_navigator->get_mission_result()->item_changed_index = index;
	_navigator->get_mission_result()->item_do_jump_remaining = do_jumps_remaining;
	_navigator->set_mission_result_updated();
}

void
Mission::set_mission_item_reached()
{
	_navigator->get_mission_result()->reached = true;
	_navigator->get_mission_result()->seq_reached = _current_offboard_mission_index;
	_navigator->set_mission_result_updated();
	reset_mission_item_reached();
}

void
Mission::set_current_offboard_mission_item()
{
	_navigator->get_mission_result()->reached = false;
	_navigator->get_mission_result()->finished = false;
	_navigator->get_mission_result()->seq_current = _current_offboard_mission_index;
	_navigator->set_mission_result_updated();

	save_offboard_mission_state();
}

void
Mission::set_mission_finished()
{
	_navigator->get_mission_result()->finished = true;
	_navigator->set_mission_result_updated();
}

bool
Mission::check_mission_valid()
{
	/* check if the home position became valid in the meantime */
	if (!_home_inited && _navigator->home_position_valid()) {

		dm_item_t dm_current = DM_KEY_WAYPOINTS_OFFBOARD(_offboard_mission.dataman_id);

		_navigator->get_mission_result()->valid = _missionFeasibilityChecker.checkMissionFeasible(_navigator->get_mavlink_log_pub(), (_navigator->get_vstatus()->is_rotary_wing || _navigator->get_vstatus()->is_vtol),
				dm_current, (size_t) _offboard_mission.count, _navigator->get_geofence(),
				_navigator->get_home_position()->alt, _navigator->home_position_valid(),
				_navigator->get_global_position()->lat, _navigator->get_global_position()->lon,
				_param_dist_1wp.get(), _navigator->get_mission_result()->warning, _navigator->get_default_acceptance_radius(),
				_navigator->get_land_detected()->landed);

		_navigator->increment_mission_instance_count();
		_navigator->set_mission_result_updated();

		_home_inited = true;
	}

	return _navigator->get_mission_result()->valid;
}

void
Mission::reset_offboard_mission(struct mission_s &mission)
{
	dm_lock(DM_KEY_MISSION_STATE);

	if (dm_read(DM_KEY_MISSION_STATE, 0, &mission, sizeof(mission_s)) == sizeof(mission_s)) {
		if (mission.dataman_id >= 0 && mission.dataman_id <= 1) {
			/* set current item to 0 */
			mission.current_seq = 0;

			/* reset jump counters */
			if (mission.count > 0) {
				dm_item_t dm_current = DM_KEY_WAYPOINTS_OFFBOARD(mission.dataman_id);

				for (int index = 0; index < mission.count; index++) {
					struct mission_item_s item;
					const ssize_t len = sizeof(struct mission_item_s);

					if (dm_read(dm_current, index, &item, len) != len) {
						PX4_WARN("could not read mission item during reset");
						break;
					}

					if (item.nav_cmd == NAV_CMD_DO_JUMP) {
						item.do_jump_current_count = 0;

						if (dm_write(dm_current, index, DM_PERSIST_POWER_ON_RESET,
								 &item, len) != len) {
							PX4_WARN("could not save mission item during reset");
							break;
						}
					}
				}
			}

		} else {
			mavlink_and_console_log_critical(_navigator->get_mavlink_log_pub(), "ERROR: could not read mission");

			/* initialize mission state in dataman */
			mission.dataman_id = 0;
			mission.count = 0;
			mission.current_seq = 0;
		}

		dm_write(DM_KEY_MISSION_STATE, 0, DM_PERSIST_POWER_ON_RESET, &mission, sizeof(mission_s));
	}

	dm_unlock(DM_KEY_MISSION_STATE);
}

bool
Mission::need_to_reset_mission(bool active)
{
	/* reset mission state when disarmed */
	if (_navigator->get_vstatus()->arming_state != vehicle_status_s::ARMING_STATE_ARMED && _need_mission_reset) {
		_need_mission_reset = false;
		return true;

	} else if (_navigator->get_vstatus()->arming_state == vehicle_status_s::ARMING_STATE_ARMED && active) {
		/* mission is running, need reset after disarm */
		_need_mission_reset = true;
	}

	return false;
}<|MERGE_RESOLUTION|>--- conflicted
+++ resolved
@@ -359,15 +359,9 @@
 	/* mission item that comes after current if available */
 	struct mission_item_s mission_item_next_position;
 	bool has_next_position_item = false;
-<<<<<<< HEAD
 
 	work_item_type new_work_item_type = WORK_ITEM_TYPE_DEFAULT;
 
-=======
-
-	work_item_type new_work_item_type = WORK_ITEM_TYPE_DEFAULT;
-
->>>>>>> 18176ea7
 	/* copy information about the previous mission item */
 	if (item_contains_position(&_mission_item) && pos_sp_triplet->current.valid) {
 		/* Copy previous mission item altitude */
@@ -515,7 +509,6 @@
 			_mission_item.nav_cmd = NAV_CMD_WAYPOINT;
 			_mission_item.autocontinue = true;
 			_mission_item.time_inside = 0.0f;
-<<<<<<< HEAD
 		}
 
 		/* move to land wp as fixed wing */
@@ -575,67 +568,6 @@
 			_mission_item.time_inside = 0;
 		}
 
-=======
-		}
-
-		/* move to land wp as fixed wing */
-		if (_mission_item.nav_cmd == NAV_CMD_VTOL_LAND
-				&& _work_item_type == WORK_ITEM_TYPE_DEFAULT
-				&& !_navigator->get_land_detected()->landed) {
-			new_work_item_type = WORK_ITEM_TYPE_MOVE_TO_LAND;
-			/* use current mission item as next position item */
-			memcpy(&mission_item_next_position, &_mission_item, sizeof(struct mission_item_s));
-			has_next_position_item = true;
-			float altitude = _navigator->get_global_position()->alt;
-			if (pos_sp_triplet->current.valid) {
-				altitude = pos_sp_triplet->current.alt;
-			}
-
-			_mission_item.altitude = altitude;
-			_mission_item.altitude_is_relative = false;
-			_mission_item.nav_cmd = NAV_CMD_WAYPOINT;
-			_mission_item.autocontinue = true;
-			_mission_item.time_inside = 0;
-		}
-
-		/* transition to MC */
-		if (_mission_item.nav_cmd == NAV_CMD_VTOL_LAND
-				&& _work_item_type == WORK_ITEM_TYPE_MOVE_TO_LAND
-				&& !_navigator->get_vstatus()->is_rotary_wing
-				&& !_navigator->get_land_detected()->landed) {
-			_mission_item.nav_cmd = NAV_CMD_DO_VTOL_TRANSITION;
-			_mission_item.params[0] = vtol_vehicle_status_s::VEHICLE_VTOL_STATE_MC;
-			_mission_item.autocontinue = true;
-			new_work_item_type = WORK_ITEM_TYPE_MOVE_TO_LAND_AFTER_TRANSITION;
-		}
-
-		/* move to landing waypoint before descent if necessary */
-		if (do_need_move_to_land() &&
-				(_work_item_type == WORK_ITEM_TYPE_DEFAULT ||
-				 _work_item_type == WORK_ITEM_TYPE_MOVE_TO_LAND_AFTER_TRANSITION)) {
-			new_work_item_type = WORK_ITEM_TYPE_MOVE_TO_LAND;
-
-			/* use current mission item as next position item */
-			memcpy(&mission_item_next_position, &_mission_item, sizeof(struct mission_item_s));
-			has_next_position_item = true;
-
-			/*
-			 * Ignoring waypoint altitude:
-			 * Set altitude to the same as we have now to prevent descending too fast into
-			 * the ground. Actual landing will descend anyway until it touches down.
-			 * XXX: We might want to change that at some point if it is clear to the user
-			 * what the altitude means on this waypoint type.
-			 */
-			float altitude = _navigator->get_global_position()->alt;
-
-			_mission_item.altitude = altitude;
-			_mission_item.altitude_is_relative = false;
-			_mission_item.nav_cmd = NAV_CMD_WAYPOINT;
-			_mission_item.autocontinue = true;
-			_mission_item.time_inside = 0;
-		}
-
->>>>>>> 18176ea7
 		/* we just moved to the landing waypoint, now descend */
 		if (_work_item_type == WORK_ITEM_TYPE_MOVE_TO_LAND
 				&& _navigator->get_vstatus()->is_rotary_wing) {
