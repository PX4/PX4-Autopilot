/****************************************************************************
 *
 *   Copyright (c) 2013 PX4 Development Team. All rights reserved.
 *   Author: @author Julian Oes <joes@student.ethz.ch>
 *
 * Redistribution and use in source and binary forms, with or without
 * modification, are permitted provided that the following conditions
 * are met:
 *
 * 1. Redistributions of source code must retain the above copyright
 *    notice, this list of conditions and the following disclaimer.
 * 2. Redistributions in binary form must reproduce the above copyright
 *    notice, this list of conditions and the following disclaimer in
 *    the documentation and/or other materials provided with the
 *    distribution.
 * 3. Neither the name PX4 nor the names of its contributors may be
 *    used to endorse or promote products derived from this software
 *    without specific prior written permission.
 *
 * THIS SOFTWARE IS PROVIDED BY THE COPYRIGHT HOLDERS AND CONTRIBUTORS
 * "AS IS" AND ANY EXPRESS OR IMPLIED WARRANTIES, INCLUDING, BUT NOT
 * LIMITED TO, THE IMPLIED WARRANTIES OF MERCHANTABILITY AND FITNESS
 * FOR A PARTICULAR PURPOSE ARE DISCLAIMED. IN NO EVENT SHALL THE
 * COPYRIGHT OWNER OR CONTRIBUTORS BE LIABLE FOR ANY DIRECT, INDIRECT,
 * INCIDENTAL, SPECIAL, EXEMPLARY, OR CONSEQUENTIAL DAMAGES (INCLUDING,
 * BUT NOT LIMITED TO, PROCUREMENT OF SUBSTITUTE GOODS OR SERVICES; LOSS
 * OF USE, DATA, OR PROFITS; OR BUSINESS INTERRUPTION) HOWEVER CAUSED
 * AND ON ANY THEORY OF LIABILITY, WHETHER IN CONTRACT, STRICT
 * LIABILITY, OR TORT (INCLUDING NEGLIGENCE OR OTHERWISE) ARISING IN
 * ANY WAY OUT OF THE USE OF THIS SOFTWARE, EVEN IF ADVISED OF THE
 * POSSIBILITY OF SUCH DAMAGE.
 *
 ****************************************************************************/
/**
 * @file navigator_mission.cpp
 * Helper class to access missions
 */

#include <string.h>
#include <stdlib.h>
#include <dataman/dataman.h>
#include <systemlib/err.h>
#include <uORB/uORB.h>
#include <uORB/topics/mission_result.h>
#include "navigator_mission.h"

/* oddly, ERROR is not defined for c++ */
#ifdef ERROR
# undef ERROR
#endif
static const int ERROR = -1;


Mission::Mission() :

	_offboard_dataman_id(-1),
	_current_offboard_mission_index(0),
	_current_onboard_mission_index(0),
	_offboard_mission_item_count(0),
	_onboard_mission_item_count(0),
	_onboard_mission_allowed(false),
	_current_mission_type(MISSION_TYPE_NONE),
	_mission_result_pub(-1)
{
	memset(&_mission_result, 0, sizeof(struct mission_result_s));
}

Mission::~Mission()
{

}

void
Mission::set_offboard_dataman_id(int new_id)
{
	_offboard_dataman_id = new_id;
}

void
Mission::set_current_offboard_mission_index(int new_index)
{
	if (new_index != -1) {
		warnx("specifically set to %d", new_index);
		_current_offboard_mission_index = (unsigned)new_index;
	} else {

		/* if less WPs available, reset to first WP */
		if (_current_offboard_mission_index >= _offboard_mission_item_count) {
			_current_offboard_mission_index = 0;
		}
	}
<<<<<<< HEAD
	report_current_mission_item();
=======
	report_current_offboard_mission_item();
>>>>>>> 85001b52
}

void
Mission::set_current_onboard_mission_index(int new_index)
{
	if (new_index != -1) {
		_current_onboard_mission_index = (unsigned)new_index;
	} else {

		/* if less WPs available, reset to first WP */
		if (_current_onboard_mission_index >= _onboard_mission_item_count) {
			_current_onboard_mission_index = 0;
		}
	}
	// TODO: implement this for onboard missions as well
	// report_current_mission_item();
}

void
Mission::set_offboard_mission_count(unsigned new_count)
{
	_offboard_mission_item_count = new_count;
}

void
Mission::set_onboard_mission_count(unsigned new_count)
{
	_onboard_mission_item_count = new_count;
}

void
Mission::set_onboard_mission_allowed(bool allowed)
{
	_onboard_mission_allowed = allowed;
}

bool
Mission::current_mission_available()
{
	return (current_onboard_mission_available() || current_offboard_mission_available());

}

bool
Mission::next_mission_available()
{
	return (next_onboard_mission_available() || next_offboard_mission_available());
}

int
Mission::get_current_mission_item(struct mission_item_s *new_mission_item, bool *onboard, unsigned *index)
{
	/* try onboard mission first */
	if (current_onboard_mission_available()) {

		const ssize_t len = sizeof(struct mission_item_s);

		if (dm_read(DM_KEY_WAYPOINTS_ONBOARD, _current_onboard_mission_index, new_mission_item, len) != len) {
			/* not supposed to happen unless the datamanager can't access the SD card, etc. */
			return ERROR;
		}

		_current_mission_type = MISSION_TYPE_ONBOARD;
		*onboard = true;
		*index = _current_onboard_mission_index;

		/* otherwise fallback to offboard */

	} else if (current_offboard_mission_available()) {

		dm_item_t dm_current;

		if (_offboard_dataman_id == 0) {
			dm_current = DM_KEY_WAYPOINTS_OFFBOARD_0;

		} else {
			dm_current = DM_KEY_WAYPOINTS_OFFBOARD_1;
		}

		const ssize_t len = sizeof(struct mission_item_s);

		if (dm_read(dm_current, _current_offboard_mission_index, new_mission_item, len) != len) {
			/* not supposed to happen unless the datamanager can't access the SD card, etc. */
			_current_mission_type = MISSION_TYPE_NONE;
			return ERROR;
		}

		_current_mission_type = MISSION_TYPE_OFFBOARD;
		*onboard = false;
		*index = _current_offboard_mission_index;

	} else {
		/* happens when no more mission items can be added as a next item */
		_current_mission_type = MISSION_TYPE_NONE;
		return ERROR;
	}

	return OK;
}

int
Mission::get_next_mission_item(struct mission_item_s *new_mission_item)
{
	/* try onboard mission first */
	if (next_onboard_mission_available()) {

		const ssize_t len = sizeof(struct mission_item_s);

		if (dm_read(DM_KEY_WAYPOINTS_ONBOARD, _current_onboard_mission_index + 1, new_mission_item, len) != len) {
			/* not supposed to happen unless the datamanager can't access the SD card, etc. */
			return ERROR;
		}

		/* otherwise fallback to offboard */

	} else if (next_offboard_mission_available()) {

		dm_item_t dm_current;

		if (_offboard_dataman_id == 0) {
			dm_current = DM_KEY_WAYPOINTS_OFFBOARD_0;

		} else {
			dm_current = DM_KEY_WAYPOINTS_OFFBOARD_1;
		}

		const ssize_t len = sizeof(struct mission_item_s);

		if (dm_read(dm_current, _current_offboard_mission_index + 1, new_mission_item, len) != len) {
			/* not supposed to happen unless the datamanager can't access the SD card, etc. */
			return ERROR;
		}

	} else {
		/* happens when no more mission items can be added as a next item */
		return ERROR;
	}

	return OK;
}


bool
Mission::current_onboard_mission_available()
{
	return _onboard_mission_item_count > _current_onboard_mission_index && _onboard_mission_allowed;
}

bool
Mission::current_offboard_mission_available()
{
	return _offboard_mission_item_count > _current_offboard_mission_index;
}

bool
Mission::next_onboard_mission_available()
{
	unsigned next = 0;

	if (_current_mission_type != MISSION_TYPE_ONBOARD) {
		next = 1;
	}

	return _onboard_mission_item_count > (_current_onboard_mission_index + next) && _onboard_mission_allowed;
}

bool
Mission::next_offboard_mission_available()
{
	unsigned next = 0;

	if (_current_mission_type != MISSION_TYPE_OFFBOARD) {
		next = 1;
	}

	return _offboard_mission_item_count > (_current_offboard_mission_index + next);
}

void
Mission::move_to_next()
{
	switch (_current_mission_type) {
	case MISSION_TYPE_ONBOARD:
		_current_onboard_mission_index++;
		break;

	case MISSION_TYPE_OFFBOARD:
		_current_offboard_mission_index++;
		break;

	case MISSION_TYPE_NONE:
	default:
		break;
	}
}

void
Mission::report_mission_item_reached()
{
	if (_current_mission_type == MISSION_TYPE_OFFBOARD) {
		_mission_result.mission_reached = true;
		_mission_result.mission_index_reached = _current_offboard_mission_index;
	}
}

void
<<<<<<< HEAD
Mission::report_current_mission_item()
{
	if (_current_mission_type == MISSION_TYPE_OFFBOARD) {
		_mission_result.index_current_mission = _current_offboard_mission_index;
	}
=======
Mission::report_current_offboard_mission_item()
{
	_mission_result.index_current_mission = _current_offboard_mission_index;
>>>>>>> 85001b52
}

void
Mission::publish_mission_result()
{
	/* lazily publish the mission result only once available */
	if (_mission_result_pub > 0) {
		/* publish mission result */
		orb_publish(ORB_ID(mission_result), _mission_result_pub, &_mission_result);

	} else {
		/* advertise and publish */
		_mission_result_pub = orb_advertise(ORB_ID(mission_result), &_mission_result);
	}
	/* reset reached bool */
	_mission_result.mission_reached = false;
}<|MERGE_RESOLUTION|>--- conflicted
+++ resolved
@@ -89,11 +89,7 @@
 			_current_offboard_mission_index = 0;
 		}
 	}
-<<<<<<< HEAD
-	report_current_mission_item();
-=======
 	report_current_offboard_mission_item();
->>>>>>> 85001b52
 }
 
 void
@@ -300,17 +296,9 @@
 }
 
 void
-<<<<<<< HEAD
-Mission::report_current_mission_item()
-{
-	if (_current_mission_type == MISSION_TYPE_OFFBOARD) {
-		_mission_result.index_current_mission = _current_offboard_mission_index;
-	}
-=======
 Mission::report_current_offboard_mission_item()
 {
 	_mission_result.index_current_mission = _current_offboard_mission_index;
->>>>>>> 85001b52
 }
 
 void
