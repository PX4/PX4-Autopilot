/****************************************************************************
 *
 *   Copyright (c) 2013 PX4 Development Team. All rights reserved.
 *   Author: @author Julian Oes <joes@student.ethz.ch>
 *
 * Redistribution and use in source and binary forms, with or without
 * modification, are permitted provided that the following conditions
 * are met:
 *
 * 1. Redistributions of source code must retain the above copyright
 *    notice, this list of conditions and the following disclaimer.
 * 2. Redistributions in binary form must reproduce the above copyright
 *    notice, this list of conditions and the following disclaimer in
 *    the documentation and/or other materials provided with the
 *    distribution.
 * 3. Neither the name PX4 nor the names of its contributors may be
 *    used to endorse or promote products derived from this software
 *    without specific prior written permission.
 *
 * THIS SOFTWARE IS PROVIDED BY THE COPYRIGHT HOLDERS AND CONTRIBUTORS
 * "AS IS" AND ANY EXPRESS OR IMPLIED WARRANTIES, INCLUDING, BUT NOT
 * LIMITED TO, THE IMPLIED WARRANTIES OF MERCHANTABILITY AND FITNESS
 * FOR A PARTICULAR PURPOSE ARE DISCLAIMED. IN NO EVENT SHALL THE
 * COPYRIGHT OWNER OR CONTRIBUTORS BE LIABLE FOR ANY DIRECT, INDIRECT,
 * INCIDENTAL, SPECIAL, EXEMPLARY, OR CONSEQUENTIAL DAMAGES (INCLUDING,
 * BUT NOT LIMITED TO, PROCUREMENT OF SUBSTITUTE GOODS OR SERVICES; LOSS
 * OF USE, DATA, OR PROFITS; OR BUSINESS INTERRUPTION) HOWEVER CAUSED
 * AND ON ANY THEORY OF LIABILITY, WHETHER IN CONTRACT, STRICT
 * LIABILITY, OR TORT (INCLUDING NEGLIGENCE OR OTHERWISE) ARISING IN
 * ANY WAY OUT OF THE USE OF THIS SOFTWARE, EVEN IF ADVISED OF THE
 * POSSIBILITY OF SUCH DAMAGE.
 *
 ****************************************************************************/
/**
 * @file navigator_mission.h
 * Helper class to access missions
 */

#ifndef NAVIGATOR_MISSION_H
#define NAVIGATOR_MISSION_H

#include <uORB/topics/mission.h>
#include <uORB/topics/mission_result.h>


class __EXPORT Mission
{
public:
	/**
	 * Constructor
	 */
	Mission();

	/**
	 * Destructor, also kills the sensors task.
	 */
	~Mission();

	void		set_offboard_dataman_id(int new_id);
	void		set_current_offboard_mission_index(int new_index);
	void		set_current_onboard_mission_index(int new_index);
	void		set_offboard_mission_count(unsigned new_count);
	void		set_onboard_mission_count(unsigned new_count);

	void		set_onboard_mission_allowed(bool allowed);

	bool		current_mission_available();
	bool		next_mission_available();

	int		get_current_mission_item(struct mission_item_s *mission_item, bool *onboard, unsigned *index);
	int		get_next_mission_item(struct mission_item_s *mission_item);

	void		move_to_next();

	void		report_mission_item_reached();
<<<<<<< HEAD
	void		report_current_mission_item();
=======
	void		report_current_offboard_mission_item();
>>>>>>> 85001b52
	void		publish_mission_result();

private:
	bool		current_onboard_mission_available();
	bool		current_offboard_mission_available();
	bool		next_onboard_mission_available();
	bool		next_offboard_mission_available();

	int 		_offboard_dataman_id;
	unsigned	_current_offboard_mission_index;
	unsigned	_current_onboard_mission_index;
	unsigned	_offboard_mission_item_count;		/** number of offboard mission items available */
	unsigned	_onboard_mission_item_count;		/** number of onboard mission items available */

	bool		_onboard_mission_allowed;

	enum {
		MISSION_TYPE_NONE,
		MISSION_TYPE_ONBOARD,
		MISSION_TYPE_OFFBOARD,
	} 		_current_mission_type;

	int		_mission_result_pub;

	struct mission_result_s _mission_result;
};

#endif<|MERGE_RESOLUTION|>--- conflicted
+++ resolved
@@ -73,11 +73,7 @@
 	void		move_to_next();
 
 	void		report_mission_item_reached();
-<<<<<<< HEAD
-	void		report_current_mission_item();
-=======
 	void		report_current_offboard_mission_item();
->>>>>>> 85001b52
 	void		publish_mission_result();
 
 private:
