--- conflicted
+++ resolved
@@ -89,10 +89,7 @@
 		float airspeed_blend_start;		/**< airspeed at which we start blending mc/fw controls */
 		int elevons_mc_lock;			/**< lock elevons in multicopter mode */
 		float front_trans_dur_p2;
-<<<<<<< HEAD
-=======
 		int fw_motors_off;			/**< bitmask of all motors that should be off in fixed wing mode */
->>>>>>> 133f5a38
 	} _params_tiltrotor;
 
 	struct {
@@ -105,10 +102,7 @@
 		param_t airspeed_blend_start;
 		param_t elevons_mc_lock;
 		param_t front_trans_dur_p2;
-<<<<<<< HEAD
-=======
 		param_t fw_motors_off;
->>>>>>> 133f5a38
 	} _params_handles_tiltrotor;
 
 	enum vtol_mode {
@@ -142,8 +136,6 @@
 	const float _min_front_trans_dur;	/**< min possible time in which rotors are rotated into the first position */
 
 	/**
-<<<<<<< HEAD
-=======
 	 * Return a bitmap of channels that should be turned off in fixed wing mode.
 	 */
 	int get_motor_off_channels(const int channels);
@@ -154,7 +146,6 @@
 	bool is_motor_off_channel(const int channel);
 
 	/**
->>>>>>> 133f5a38
 	 * Write control values to actuator output topics.
 	 */
 	void fill_actuator_outputs();
