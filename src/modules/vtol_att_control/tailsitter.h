/****************************************************************************
 *
 *   Copyright (c) 2015 PX4 Development Team. All rights reserved.
 *
 * Redistribution and use in source and binary forms, with or without
 * modification, are permitted provided that the following conditions
 * are met:
 *
 * 1. Redistributions of source code must retain the above copyright
 *    notice, this list of conditions and the following disclaimer.
 * 2. Redistributions in binary form must reproduce the above copyright
 *    notice, this list of conditions and the following disclaimer in
 *    the documentation and/or other materials provided with the
 *    distribution.
 * 3. Neither the name PX4 nor the names of its contributors may be
 *    used to endorse or promote products derived from this software
 *    without specific prior written permission.
 *
 * THIS SOFTWARE IS PROVIDED BY THE COPYRIGHT HOLDERS AND CONTRIBUTORS
 * "AS IS" AND ANY EXPRESS OR IMPLIED WARRANTIES, INCLUDING, BUT NOT
 * LIMITED TO, THE IMPLIED WARRANTIES OF MERCHANTABILITY AND FITNESS
 * FOR A PARTICULAR PURPOSE ARE DISCLAIMED. IN NO EVENT SHALL THE
 * COPYRIGHT OWNER OR CONTRIBUTORS BE LIABLE FOR ANY DIRECT, INDIRECT,
 * INCIDENTAL, SPECIAL, EXEMPLARY, OR CONSEQUENTIAL DAMAGES (INCLUDING,
 * BUT NOT LIMITED TO, PROCUREMENT OF SUBSTITUTE GOODS OR SERVICES; LOSS
 * OF USE, DATA, OR PROFITS; OR BUSINESS INTERRUPTION) HOWEVER CAUSED
 * AND ON ANY THEORY OF LIABILITY, WHETHER IN CONTRACT, STRICT
 * LIABILITY, OR TORT (INCLUDING NEGLIGENCE OR OTHERWISE) ARISING IN
 * ANY WAY OUT OF THE USE OF THIS SOFTWARE, EVEN IF ADVISED OF THE
 * POSSIBILITY OF SUCH DAMAGE.
 *
 ****************************************************************************/

/**
* @file tiltrotor.h
*
* @author Roman Bapst 		<bapstroman@gmail.com>
<<<<<<< HEAD
=======
* @author David Vorsin     <davidvorsin@gmail.com>
>>>>>>> 1a5040b9
*
*/

#ifndef TAILSITTER_H
#define TAILSITTER_H

#include "vtol_type.h"
#include <systemlib/perf_counter.h>  /** is it necsacery? **/
#include <systemlib/param/param.h>
#include <drivers/drv_hrt.h>

class Tailsitter : public VtolType
{

public:
	Tailsitter(VtolAttitudeControl *_att_controller);
	~Tailsitter();

	virtual void update_vtol_state();
	virtual void update_transition_state();
	virtual void update_mc_state();
	virtual void update_fw_state();
	virtual void fill_actuator_outputs();
	virtual void waiting_on_tecs();

private:

	struct {
		float front_trans_dur;			/**< duration of first part of front transition */
		float front_trans_dur_p2;
		float back_trans_dur;			/**< duration of back transition */
		float airspeed_trans;			/**< airspeed at which we switch to fw mode after transition */
		float airspeed_blend_start;		/**< airspeed at which we start blending mc/fw controls */
		int elevons_mc_lock;			/**< lock elevons in multicopter mode */

	} _params_tailsitter;

	struct {
		param_t front_trans_dur;
		param_t front_trans_dur_p2;
		param_t back_trans_dur;
		param_t airspeed_trans;
		param_t airspeed_blend_start;
		param_t elevons_mc_lock;

	} _params_handles_tailsitter;

	enum vtol_mode {
		MC_MODE = 0,			/**< vtol is in multicopter mode */
		TRANSITION_FRONT_P1,	/**< vtol is in front transition part 1 mode */
		TRANSITION_FRONT_P2,	/**< vtol is in front transition part 2 mode */
		TRANSITION_BACK,		/**< vtol is in back transition mode */
		FW_MODE					/**< vtol is in fixed wing mode */
	};

	struct {
		vtol_mode flight_mode;			/**< vtol flight mode, defined by enum vtol_mode */
		hrt_abstime transition_start;	/**< absoulte time at which front transition started */
	} _vtol_schedule;

	float _airspeed_tot; 		/** speed estimation for propwash controlled surfaces */

	/** not sure about it yet ?! **/
	float _min_front_trans_dur;	/**< min possible time in which rotors are rotated into the first position */

	float _thrust_transition_start; // throttle value when we start the front transition
	float _yaw_transition;	// yaw angle in which transition will take place
	float _pitch_transition_start;  // pitch angle at the start of transition (tailsitter)


	/** should this anouncement stay? **/
	perf_counter_t	_loop_perf;			/**< loop performance counter */
	perf_counter_t	_nonfinite_input_perf;		/**< performance counter for non finite input */

	/**
	 * Speed estimation for propwash controlled surfaces.
	 */
	void calc_tot_airspeed();


	/** is this one still needed? */
	void scale_mc_output();

	/**
	 * Update parameters.
	 */
	int parameters_update();

};
#endif<|MERGE_RESOLUTION|>--- conflicted
+++ resolved
@@ -35,10 +35,7 @@
 * @file tiltrotor.h
 *
 * @author Roman Bapst 		<bapstroman@gmail.com>
-<<<<<<< HEAD
-=======
 * @author David Vorsin     <davidvorsin@gmail.com>
->>>>>>> 1a5040b9
 *
 */
 
