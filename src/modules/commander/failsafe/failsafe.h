--- conflicted
+++ resolved
@@ -57,19 +57,16 @@
 		Mission = (1 << 0),
 		Hold = (1 << 1),
 		Offboard = (1 << 2),
-<<<<<<< HEAD
-		RTL = (1 << 3),
-		Land = (1 << 4)
-=======
 		ExternalMode = (1 << 3),
-		AltitudeCruise = (1 << 4)
+		AltitudeCruise = (1 << 4),
+		RTL = (1 << 5),
+		Land = (1 << 6)
 	};
 
 	enum class DatalinkLossExceptionBits : int32_t {
 		Mission = (1 << 0),
 		Hold = (1 << 1),
 		Offboard = (1 << 2)
->>>>>>> ff06a206
 	};
 
 	// COM_LOW_BAT_ACT parameter values
