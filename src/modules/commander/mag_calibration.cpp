/****************************************************************************
 *
 *   Copyright (c) 2013-2015 PX4 Development Team. All rights reserved.
 *
 * Redistribution and use in source and binary forms, with or without
 * modification, are permitted provided that the following conditions
 * are met:
 *
 * 1. Redistributions of source code must retain the above copyright
 *    notice, this list of conditions and the following disclaimer.
 * 2. Redistributions in binary form must reproduce the above copyright
 *    notice, this list of conditions and the following disclaimer in
 *    the documentation and/or other materials provided with the
 *    distribution.
 * 3. Neither the name PX4 nor the names of its contributors may be
 *    used to endorse or promote products derived from this software
 *    without specific prior written permission.
 *
 * THIS SOFTWARE IS PROVIDED BY THE COPYRIGHT HOLDERS AND CONTRIBUTORS
 * "AS IS" AND ANY EXPRESS OR IMPLIED WARRANTIES, INCLUDING, BUT NOT
 * LIMITED TO, THE IMPLIED WARRANTIES OF MERCHANTABILITY AND FITNESS
 * FOR A PARTICULAR PURPOSE ARE DISCLAIMED. IN NO EVENT SHALL THE
 * COPYRIGHT OWNER OR CONTRIBUTORS BE LIABLE FOR ANY DIRECT, INDIRECT,
 * INCIDENTAL, SPECIAL, EXEMPLARY, OR CONSEQUENTIAL DAMAGES (INCLUDING,
 * BUT NOT LIMITED TO, PROCUREMENT OF SUBSTITUTE GOODS OR SERVICES; LOSS
 * OF USE, DATA, OR PROFITS; OR BUSINESS INTERRUPTION) HOWEVER CAUSED
 * AND ON ANY THEORY OF LIABILITY, WHETHER IN CONTRACT, STRICT
 * LIABILITY, OR TORT (INCLUDING NEGLIGENCE OR OTHERWISE) ARISING IN
 * ANY WAY OUT OF THE USE OF THIS SOFTWARE, EVEN IF ADVISED OF THE
 * POSSIBILITY OF SUCH DAMAGE.
 *
 ****************************************************************************/

/**
 * @file mag_calibration.cpp
 *
 * Magnetometer calibration routine
 */

#include "mag_calibration.h"
#include "commander_helper.h"
#include "calibration_routines.h"
#include "calibration_messages.h"

#include <stdio.h>
#include <stdlib.h>
#include <string.h>
#include <poll.h>
#include <math.h>
#include <fcntl.h>
#include <drivers/drv_hrt.h>
#include <drivers/drv_accel.h>
#include <uORB/topics/sensor_combined.h>
#include <drivers/drv_mag.h>
#include <mavlink/mavlink_log.h>
#include <systemlib/param/param.h>
#include <systemlib/err.h>

/* oddly, ERROR is not defined for c++ */
#ifdef ERROR
# undef ERROR
#endif
static const int ERROR = -1;

static const char *sensor_name = "mag";
static const unsigned max_mags = 3;

int mag_calibrate_all(int mavlink_fd, int32_t (&device_ids)[max_mags]);
int mag_calibration_worker(detect_orientation_return orientation, void* worker_data);

/// Data passed to calibration worker routine
typedef struct  {
	int		mavlink_fd;
	unsigned	done_count;
	int		sub_mag[max_mags];
	unsigned int	calibration_points_perside;
	unsigned int	calibration_interval_perside_seconds;
	uint64_t	calibration_interval_perside_useconds;
	unsigned int	calibration_counter_total;
	bool		side_data_collected[detect_orientation_side_count];
	float*		x[max_mags];
	float*		y[max_mags];
	float*		z[max_mags];
} mag_worker_data_t;


int do_mag_calibration(int mavlink_fd)
{
	mavlink_and_console_log_info(mavlink_fd, CAL_STARTED_MSG, sensor_name);

	struct mag_scale mscale_null = {
		0.0f,
		1.0f,
		0.0f,
		1.0f,
		0.0f,
		1.0f,
	};

	int result = OK;
	
	// Determine which mags are available and reset each

	int32_t	device_ids[max_mags];
	char str[30];

	for (size_t i=0; i<max_mags; i++) {
		device_ids[i] = 0; // signals no mag
	}
	
	for (unsigned cur_mag = 0; cur_mag < max_mags; cur_mag++) {
		// Reset mag id to mag not available
		(void)sprintf(str, "CAL_MAG%u_ID", cur_mag);
		result = param_set_no_notification(param_find(str), &(device_ids[cur_mag]));
		if (result != OK) {
			mavlink_and_console_log_info(mavlink_fd, "Unabled to reset CAL_MAG%u_ID", cur_mag);
			break;
		}

		// Attempt to open mag
		(void)sprintf(str, "%s%u", MAG_BASE_DEVICE_PATH, cur_mag);
		int fd = open(str, O_RDONLY);
		if (fd < 0) {
			continue;
		}

		// Get device id for this mag
		device_ids[cur_mag] = ioctl(fd, DEVIOCGDEVICEID, 0);

		// Reset mag scale
		result = ioctl(fd, MAGIOCSSCALE, (long unsigned int)&mscale_null);

		if (result != OK) {
			mavlink_and_console_log_critical(mavlink_fd, CAL_FAILED_RESET_CAL_MSG, cur_mag);
		}

		if (result == OK) {
			/* calibrate range */
			result = ioctl(fd, MAGIOCCALIBRATE, fd);

			if (result != OK) {
				mavlink_and_console_log_info(mavlink_fd, "Skipped scale calibration, sensor %u", cur_mag);
				/* this is non-fatal - mark it accordingly */
				result = OK;
			}
		}

		close(fd);
	}

	if (result == OK) {
		// Calibrate all mags at the same time
		result = mag_calibrate_all(mavlink_fd, device_ids);
	}
	
	if (result == OK) {
		/* auto-save to EEPROM */
		result = param_save_default();
		if (result != OK) {
			mavlink_and_console_log_critical(mavlink_fd, CAL_FAILED_SAVE_PARAMS_MSG);
		}
	}
	
	if (result == OK) {
		mavlink_and_console_log_info(mavlink_fd, CAL_PROGRESS_MSG, sensor_name, 100);
		mavlink_and_console_log_info(mavlink_fd, CAL_DONE_MSG, sensor_name);
	} else {
		mavlink_and_console_log_critical(mavlink_fd, CAL_FAILED_MSG, sensor_name);
	}

	return result;
}

int mag_calibration_worker(detect_orientation_return orientation, void* data)
{
	int result = OK;
	
	unsigned int calibration_counter_side;

	mag_worker_data_t* worker_data = (mag_worker_data_t*)(data);
	
	mavlink_and_console_log_info(worker_data->mavlink_fd, "Rotate vehicle around the detected orientation");
	mavlink_and_console_log_info(worker_data->mavlink_fd, "Continue rotation for %u seconds", worker_data->calibration_interval_perside_seconds);
	sleep(2);
	
	uint64_t calibration_deadline = hrt_absolute_time() + worker_data->calibration_interval_perside_useconds;
	unsigned poll_errcount = 0;
	
	calibration_counter_side = 0;
	
	while (hrt_absolute_time() < calibration_deadline &&
	       calibration_counter_side < worker_data->calibration_points_perside) {
		
		// Wait clocking for new data on all mags
		struct pollfd fds[max_mags];
		size_t fd_count = 0;
		for (size_t cur_mag=0; cur_mag<max_mags; cur_mag++) {
			if (worker_data->sub_mag[cur_mag] >= 0) {
				fds[fd_count].fd = worker_data->sub_mag[cur_mag];
				fds[fd_count].events = POLLIN;
				fd_count++;
			}
		}
		int poll_ret = poll(fds, fd_count, 1000);
		
		if (poll_ret > 0) {
			for (size_t cur_mag=0; cur_mag<max_mags; cur_mag++) {
				if (worker_data->sub_mag[cur_mag] >= 0) {
					struct mag_report mag;

					orb_copy(ORB_ID(sensor_mag), worker_data->sub_mag[cur_mag], &mag);
					
					worker_data->x[cur_mag][worker_data->calibration_counter_total] = mag.x;
					worker_data->y[cur_mag][worker_data->calibration_counter_total] = mag.y;
					worker_data->z[cur_mag][worker_data->calibration_counter_total] = mag.z;
					
				}
			}
			
			worker_data->calibration_counter_total++;
			calibration_counter_side++;
			
			// Progress indicator for side
			mavlink_and_console_log_info(worker_data->mavlink_fd,
						     "%s %s side calibration: progress <%u>",
						     sensor_name,
						     detect_orientation_str(orientation),
						     (unsigned)(100 * ((float)calibration_counter_side / (float)worker_data->calibration_points_perside)));
		} else {
			poll_errcount++;
		}
		
		if (poll_errcount > worker_data->calibration_points_perside * 3) {
			result = ERROR;
			mavlink_and_console_log_info(worker_data->mavlink_fd, CAL_FAILED_SENSOR_MSG);
			break;
		}
	}
	
	// Mark the opposite side as collected as well. No need to collect opposite side since it
	// would generate similar points.
	detect_orientation_return alternateOrientation = orientation;
	switch (orientation) {
		case DETECT_ORIENTATION_TAIL_DOWN:
			alternateOrientation = DETECT_ORIENTATION_NOSE_DOWN;
			break;
		case DETECT_ORIENTATION_NOSE_DOWN:
			alternateOrientation = DETECT_ORIENTATION_TAIL_DOWN;
			break;
		case DETECT_ORIENTATION_LEFT:
			alternateOrientation = DETECT_ORIENTATION_RIGHT;
			break;
		case DETECT_ORIENTATION_RIGHT:
			alternateOrientation = DETECT_ORIENTATION_LEFT;
			break;
		case DETECT_ORIENTATION_UPSIDE_DOWN:
			alternateOrientation = DETECT_ORIENTATION_RIGHTSIDE_UP;
			break;
		case DETECT_ORIENTATION_RIGHTSIDE_UP:
			alternateOrientation = DETECT_ORIENTATION_UPSIDE_DOWN;
			break;
		case DETECT_ORIENTATION_ERROR:
			warnx("Invalid orientation in mag_calibration_worker");
			break;
	}
	worker_data->side_data_collected[alternateOrientation] = true;
	mavlink_and_console_log_info(worker_data->mavlink_fd, "%s side done, rotate to a different side", detect_orientation_str(alternateOrientation));
	
	worker_data->done_count++;
	mavlink_and_console_log_info(worker_data->mavlink_fd, CAL_PROGRESS_MSG, sensor_name, 34 * worker_data->done_count);
	
	return result;
}

int mag_calibrate_all(int mavlink_fd, int32_t (&device_ids)[max_mags])
{
	int result = OK;

	mag_worker_data_t worker_data;
	
	worker_data.mavlink_fd = mavlink_fd;
	worker_data.done_count = 0;
	worker_data.calibration_counter_total = 0;
	worker_data.calibration_points_perside = 80;
	worker_data.calibration_interval_perside_seconds = 20;
	worker_data.calibration_interval_perside_useconds = worker_data.calibration_interval_perside_seconds * 1000 * 1000;

	// Initialize to collect all sides
	for (size_t cur_side=0; cur_side<6; cur_side++) {
		worker_data.side_data_collected[cur_side] = false;
	}
	
	for (size_t cur_mag=0; cur_mag<max_mags; cur_mag++) {
		// Initialize to no subscription
		worker_data.sub_mag[cur_mag] = -1;
		
		// Initialize to no memory allocated
		worker_data.x[cur_mag] = NULL;
		worker_data.y[cur_mag] = NULL;
		worker_data.z[cur_mag] = NULL;
	}

	const unsigned int calibration_sides = 3;
	const unsigned int calibration_points_maxcount = calibration_sides * worker_data.calibration_points_perside;
	
	char str[30];
	
	for (size_t cur_mag=0; cur_mag<max_mags; cur_mag++) {
		worker_data.x[cur_mag] = reinterpret_cast<float *>(malloc(sizeof(float) * calibration_points_maxcount));
		worker_data.y[cur_mag] = reinterpret_cast<float *>(malloc(sizeof(float) * calibration_points_maxcount));
		worker_data.z[cur_mag] = reinterpret_cast<float *>(malloc(sizeof(float) * calibration_points_maxcount));
		if (worker_data.x[cur_mag] == NULL || worker_data.y[cur_mag] == NULL || worker_data.z[cur_mag] == NULL) {
			mavlink_and_console_log_critical(mavlink_fd, "ERROR: out of memory");
			result = ERROR;
		}
	}

	
	// Setup subscriptions to mag sensors
	if (result == OK) {
		for (unsigned cur_mag=0; cur_mag<max_mags; cur_mag++) {
			if (device_ids[cur_mag] != 0) {
				// Mag in this slot is available
				worker_data.sub_mag[cur_mag] = orb_subscribe_multi(ORB_ID(sensor_mag), cur_mag);
				if (worker_data.sub_mag[cur_mag] < 0) {
					mavlink_and_console_log_critical(mavlink_fd, "Mag #%u not found, abort", cur_mag);
					result = ERROR;
					break;
				}
			}
		}
	}
	
	// Limit update rate to get equally spaced measurements over time (in ms)
	if (result == OK) {
		for (unsigned cur_mag=0; cur_mag<max_mags; cur_mag++) {
			if (device_ids[cur_mag] != 0) {
				// Mag in this slot is available
				unsigned int orb_interval_msecs = (worker_data.calibration_interval_perside_useconds / 1000) / worker_data.calibration_points_perside;
				
				//mavlink_and_console_log_info(mavlink_fd, "Orb interval %u msecs", orb_interval_msecs);
				orb_set_interval(worker_data.sub_mag[cur_mag], orb_interval_msecs);
			}
		}
		
	}

	result = calibrate_from_orientation(mavlink_fd, worker_data.side_data_collected, mag_calibration_worker, &worker_data);
	
	// Close subscriptions
	for (unsigned cur_mag=0; cur_mag<max_mags; cur_mag++) {
		if (worker_data.sub_mag[cur_mag] >= 0) {
			close(worker_data.sub_mag[cur_mag]);
		}
	}
	
	// Calculate calibration values for each mag
	
	
	float sphere_x[max_mags];
	float sphere_y[max_mags];
	float sphere_z[max_mags];
	float sphere_radius[max_mags];
	
	// Sphere fit the data to get calibration values
	if (result == OK) {
		for (unsigned cur_mag=0; cur_mag<max_mags; cur_mag++) {
			if (device_ids[cur_mag] != 0) {
				// Mag in this slot is available and we should have values for it to calibrate
				
				sphere_fit_least_squares(worker_data.x[cur_mag], worker_data.y[cur_mag], worker_data.z[cur_mag],
							 worker_data.calibration_counter_total,
							 100, 0.0f,
							 &sphere_x[cur_mag], &sphere_y[cur_mag], &sphere_z[cur_mag],
							 &sphere_radius[cur_mag]);
				
				if (!isfinite(sphere_x[cur_mag]) || !isfinite(sphere_y[cur_mag]) || !isfinite(sphere_z[cur_mag])) {
					mavlink_and_console_log_info(mavlink_fd, "ERROR: NaN in sphere fit for mag #%u", cur_mag);
					result = ERROR;
				}
			}
		}
	}
	
	// Data points are no longer needed
	for (size_t cur_mag=0; cur_mag<max_mags; cur_mag++) {
		free(worker_data.x[cur_mag]);
		free(worker_data.y[cur_mag]);
		free(worker_data.z[cur_mag]);
	}
	
	if (result == OK) {
		for (unsigned cur_mag=0; cur_mag<max_mags; cur_mag++) {
			if (device_ids[cur_mag] != 0) {
				int fd_mag = -1;
				struct mag_scale mscale;
				
				// Set new scale
				
				(void)sprintf(str, "%s%u", MAG_BASE_DEVICE_PATH, cur_mag);
				fd_mag = open(str, 0);
				if (fd_mag < 0) {
					mavlink_and_console_log_info(mavlink_fd, "ERROR: unable to open mag device #%u", cur_mag);
					result = ERROR;
				}
				
				if (result == OK) {
					result = ioctl(fd_mag, MAGIOCGSCALE, (long unsigned int)&mscale);
					if (result != OK) {
						mavlink_and_console_log_info(mavlink_fd, "ERROR: failed to get current calibration #%u", cur_mag);
						result = ERROR;
					}
				}

				if (result == OK) {
					mscale.x_offset = sphere_x[cur_mag];
					mscale.y_offset = sphere_y[cur_mag];
					mscale.z_offset = sphere_z[cur_mag];

					result = ioctl(fd_mag, MAGIOCSSCALE, (long unsigned int)&mscale);
					if (result != OK) {
						mavlink_and_console_log_info(mavlink_fd, CAL_FAILED_APPLY_CAL_MSG, cur_mag);
						result = ERROR;
					}
				}
				
				// Mag device no longer needed
				if (fd_mag >= 0) {
					close(fd_mag);
				}

<<<<<<< HEAD
		if (res == OK) {
			
			/* since temperature calibration is not yet in place, load matlab estimations */
			/* NOTE: hardcoded terms are only suitable for LSM303D (used in dataset) */
			if (device_id == 131594) {
				mscale.cal_temp   = 25.00f;
				mscale.min_temp   =  3.30f;
				mscale.max_temp   = 41.18f;

				/* terms are rounded to 15 digits */
				mscale.x3_temp[0] =  0.0000002037008925981353968f;
				mscale.x2_temp[0] = -0.0000053157482398091815412f;
				mscale.x1_temp[0] = -0.0008966009481810033321380f;

				mscale.x3_temp[1] = -0.0000000252839047476527412f;
				mscale.x2_temp[1] = -0.0000029153295599826378747f;
				mscale.x1_temp[1] =  0.0003352015919517725706100f;

				mscale.x3_temp[2] =  0.0000000083432984965270406f;
				mscale.x2_temp[2] =  0.0000064743926486698910593f;
				mscale.x1_temp[2] = -0.0014722041087225079536437f;
			}

			bool failed = false;
			/* set parameters */
			(void)sprintf(str, "CAL_MAG%u_ID", s);
			failed |= (OK != param_set(param_find(str), &(device_id)));
			(void)sprintf(str, "CAL_MAG%u_XOFF", s);
			failed |= (OK != param_set(param_find(str), &(mscale.x_offset)));
			(void)sprintf(str, "CAL_MAG%u_YOFF", s);
			failed |= (OK != param_set(param_find(str), &(mscale.y_offset)));
			(void)sprintf(str, "CAL_MAG%u_ZOFF", s);
			failed |= (OK != param_set(param_find(str), &(mscale.z_offset)));
			(void)sprintf(str, "CAL_MAG%u_XSCALE", s);
			failed |= (OK != param_set(param_find(str), &(mscale.x_scale)));
			(void)sprintf(str, "CAL_MAG%u_YSCALE", s);
			failed |= (OK != param_set(param_find(str), &(mscale.y_scale)));
			(void)sprintf(str, "CAL_MAG%u_ZSCALE", s);
			failed |= (OK != param_set(param_find(str), &(mscale.z_scale)));

			(void)sprintf(str, "CAL_MAG%u_TMPNOM", s);
			failed |= (OK != param_set(param_find(str), &(mscale.cal_temp)));
			(void)sprintf(str, "CAL_MAG%u_TMPMIN", s);
			failed |= (OK != param_set(param_find(str), &(mscale.min_temp)));
			(void)sprintf(str, "CAL_MAG%u_TMPMAX", s);
			failed |= (OK != param_set(param_find(str), &(mscale.max_temp)));
			for (unsigned j = 0; j < 3; j++) {
				(void)sprintf(str, "CAL_MAG%u_TA%uX0", s, j);
				failed |= (OK != param_set(param_find(str), &(mscale.x1_temp[j])));
				(void)sprintf(str, "CAL_MAG%u_TA%uX1", s, j);
				failed |= (OK != param_set(param_find(str), &(mscale.x2_temp[j])));
				(void)sprintf(str, "CAL_MAG%u_TA%uX2", s, j);
				failed |= (OK != param_set(param_find(str), &(mscale.x3_temp[j])));
			}
			
			if (failed) {
				res = ERROR;
				mavlink_and_console_log_critical(mavlink_fd, CAL_FAILED_SET_PARAMS_MSG);
=======
				if (result == OK) {
					bool failed = false;
					
					/* set parameters */
					(void)sprintf(str, "CAL_MAG%u_ID", cur_mag);
					failed |= (OK != param_set_no_notification(param_find(str), &(device_ids[cur_mag])));
					(void)sprintf(str, "CAL_MAG%u_XOFF", cur_mag);
					failed |= (OK != param_set_no_notification(param_find(str), &(mscale.x_offset)));
					(void)sprintf(str, "CAL_MAG%u_YOFF", cur_mag);
					failed |= (OK != param_set_no_notification(param_find(str), &(mscale.y_offset)));
					(void)sprintf(str, "CAL_MAG%u_ZOFF", cur_mag);
					failed |= (OK != param_set_no_notification(param_find(str), &(mscale.z_offset)));
					(void)sprintf(str, "CAL_MAG%u_XSCALE", cur_mag);
					failed |= (OK != param_set_no_notification(param_find(str), &(mscale.x_scale)));
					(void)sprintf(str, "CAL_MAG%u_YSCALE", cur_mag);
					failed |= (OK != param_set_no_notification(param_find(str), &(mscale.y_scale)));
					(void)sprintf(str, "CAL_MAG%u_ZSCALE", cur_mag);
					failed |= (OK != param_set_no_notification(param_find(str), &(mscale.z_scale)));

					if (failed) {
						mavlink_and_console_log_info(mavlink_fd, CAL_FAILED_SET_PARAMS_MSG, cur_mag);
						result = ERROR;
					} else {
						mavlink_and_console_log_info(mavlink_fd, "mag #%u off: x:%.2f y:%.2f z:%.2f Ga",
									     cur_mag,
									     (double)mscale.x_offset, (double)mscale.y_offset, (double)mscale.z_offset);
						mavlink_and_console_log_info(mavlink_fd, "mag #%u scale: x:%.2f y:%.2f z:%.2f",
									     cur_mag,
									     (double)mscale.x_scale, (double)mscale.y_scale, (double)mscale.z_scale);
					}
				}
>>>>>>> ea2c6549
			}
		}
	}

	return result;
}<|MERGE_RESOLUTION|>--- conflicted
+++ resolved
@@ -429,67 +429,29 @@
 					close(fd_mag);
 				}
 
-<<<<<<< HEAD
-		if (res == OK) {
-			
-			/* since temperature calibration is not yet in place, load matlab estimations */
-			/* NOTE: hardcoded terms are only suitable for LSM303D (used in dataset) */
-			if (device_id == 131594) {
-				mscale.cal_temp   = 25.00f;
-				mscale.min_temp   =  3.30f;
-				mscale.max_temp   = 41.18f;
-
-				/* terms are rounded to 15 digits */
-				mscale.x3_temp[0] =  0.0000002037008925981353968f;
-				mscale.x2_temp[0] = -0.0000053157482398091815412f;
-				mscale.x1_temp[0] = -0.0008966009481810033321380f;
-
-				mscale.x3_temp[1] = -0.0000000252839047476527412f;
-				mscale.x2_temp[1] = -0.0000029153295599826378747f;
-				mscale.x1_temp[1] =  0.0003352015919517725706100f;
-
-				mscale.x3_temp[2] =  0.0000000083432984965270406f;
-				mscale.x2_temp[2] =  0.0000064743926486698910593f;
-				mscale.x1_temp[2] = -0.0014722041087225079536437f;
-			}
-
-			bool failed = false;
-			/* set parameters */
-			(void)sprintf(str, "CAL_MAG%u_ID", s);
-			failed |= (OK != param_set(param_find(str), &(device_id)));
-			(void)sprintf(str, "CAL_MAG%u_XOFF", s);
-			failed |= (OK != param_set(param_find(str), &(mscale.x_offset)));
-			(void)sprintf(str, "CAL_MAG%u_YOFF", s);
-			failed |= (OK != param_set(param_find(str), &(mscale.y_offset)));
-			(void)sprintf(str, "CAL_MAG%u_ZOFF", s);
-			failed |= (OK != param_set(param_find(str), &(mscale.z_offset)));
-			(void)sprintf(str, "CAL_MAG%u_XSCALE", s);
-			failed |= (OK != param_set(param_find(str), &(mscale.x_scale)));
-			(void)sprintf(str, "CAL_MAG%u_YSCALE", s);
-			failed |= (OK != param_set(param_find(str), &(mscale.y_scale)));
-			(void)sprintf(str, "CAL_MAG%u_ZSCALE", s);
-			failed |= (OK != param_set(param_find(str), &(mscale.z_scale)));
-
-			(void)sprintf(str, "CAL_MAG%u_TMPNOM", s);
-			failed |= (OK != param_set(param_find(str), &(mscale.cal_temp)));
-			(void)sprintf(str, "CAL_MAG%u_TMPMIN", s);
-			failed |= (OK != param_set(param_find(str), &(mscale.min_temp)));
-			(void)sprintf(str, "CAL_MAG%u_TMPMAX", s);
-			failed |= (OK != param_set(param_find(str), &(mscale.max_temp)));
-			for (unsigned j = 0; j < 3; j++) {
-				(void)sprintf(str, "CAL_MAG%u_TA%uX0", s, j);
-				failed |= (OK != param_set(param_find(str), &(mscale.x1_temp[j])));
-				(void)sprintf(str, "CAL_MAG%u_TA%uX1", s, j);
-				failed |= (OK != param_set(param_find(str), &(mscale.x2_temp[j])));
-				(void)sprintf(str, "CAL_MAG%u_TA%uX2", s, j);
-				failed |= (OK != param_set(param_find(str), &(mscale.x3_temp[j])));
-			}
-			
-			if (failed) {
-				res = ERROR;
-				mavlink_and_console_log_critical(mavlink_fd, CAL_FAILED_SET_PARAMS_MSG);
-=======
 				if (result == OK) {
+
+					/* since temperature calibration is not yet in place, load matlab estimations */
+					/* NOTE: hardcoded terms are only suitable for LSM303D (used in dataset) */
+					if (device_id == 131594) {
+						mscale.cal_temp   = 25.00f;
+						mscale.min_temp   =  3.30f;
+						mscale.max_temp   = 41.18f;
+
+						/* terms are rounded to 15 digits */
+						mscale.x3_temp[0] =  0.0000002037008925981353968f;
+						mscale.x2_temp[0] = -0.0000053157482398091815412f;
+						mscale.x1_temp[0] = -0.0008966009481810033321380f;
+
+						mscale.x3_temp[1] = -0.0000000252839047476527412f;
+						mscale.x2_temp[1] = -0.0000029153295599826378747f;
+						mscale.x1_temp[1] =  0.0003352015919517725706100f;
+
+						mscale.x3_temp[2] =  0.0000000083432984965270406f;
+						mscale.x2_temp[2] =  0.0000064743926486698910593f;
+						mscale.x1_temp[2] = -0.0014722041087225079536437f;
+					}
+
 					bool failed = false;
 					
 					/* set parameters */
@@ -508,6 +470,21 @@
 					(void)sprintf(str, "CAL_MAG%u_ZSCALE", cur_mag);
 					failed |= (OK != param_set_no_notification(param_find(str), &(mscale.z_scale)));
 
+					(void)sprintf(str, "CAL_MAG%u_TMPNOM", cur_mag);
+					failed |= (OK != param_set(param_find(str), &(mscale.cal_temp)));
+					(void)sprintf(str, "CAL_MAG%u_TMPMIN", cur_mag);
+					failed |= (OK != param_set(param_find(str), &(mscale.min_temp)));
+					(void)sprintf(str, "CAL_MAG%u_TMPMAX", cur_mag);
+					failed |= (OK != param_set(param_find(str), &(mscale.max_temp)));
+					for (unsigned j = 0; j < 3; j++) {
+						(void)sprintf(str, "CAL_MAG%u_TA%uX0", cur_mag, j);
+						failed |= (OK != param_set(param_find(str), &(mscale.x1_temp[j])));
+						(void)sprintf(str, "CAL_MAG%u_TA%uX1", cur_mag, j);
+						failed |= (OK != param_set(param_find(str), &(mscale.x2_temp[j])));
+						(void)sprintf(str, "CAL_MAG%u_TA%uX2", cur_mag, j);
+						failed |= (OK != param_set(param_find(str), &(mscale.x3_temp[j])));
+					}
+
 					if (failed) {
 						mavlink_and_console_log_info(mavlink_fd, CAL_FAILED_SET_PARAMS_MSG, cur_mag);
 						result = ERROR;
@@ -520,7 +497,6 @@
 									     (double)mscale.x_scale, (double)mscale.y_scale, (double)mscale.z_scale);
 					}
 				}
->>>>>>> ea2c6549
 			}
 		}
 	}
