--- conflicted
+++ resolved
@@ -1002,14 +1002,9 @@
 		// If quadchute action is disabled then no action must be taken.
 		break;
 
-<<<<<<< HEAD
-	case quadchute_actions_t::AUTO_RTL:
-		if (status_flags.condition_global_position_valid && status_flags.condition_home_position_valid) {
-=======
 	default:
 	case quadchute_actions_t::AUTO_RTL:
 		if (status_flags.global_position_valid && status_flags.home_position_valid) {
->>>>>>> 875a2cc4
 			status.nav_state = vehicle_status_s::NAVIGATION_STATE_AUTO_RTL;
 		}
 
@@ -1017,11 +1012,7 @@
 
 	// FALLTHROUGH
 	case quadchute_actions_t::AUTO_LAND:
-<<<<<<< HEAD
-		if (status_flags.condition_global_position_valid) {
-=======
 		if (status_flags.global_position_valid) {
->>>>>>> 875a2cc4
 			status.nav_state = vehicle_status_s::NAVIGATION_STATE_AUTO_LAND;
 		}
 
@@ -1029,25 +1020,11 @@
 
 	// FALLTHROUGH
 	case quadchute_actions_t::AUTO_LOITER:
-<<<<<<< HEAD
-		if (status_flags.condition_global_position_valid) {
-=======
 		if (status_flags.global_position_valid) {
->>>>>>> 875a2cc4
 			status.nav_state = vehicle_status_s::NAVIGATION_STATE_AUTO_LOITER;
 		}
 
 		break;
-<<<<<<< HEAD
-
-	default:
-		if (status_flags.condition_global_position_valid && status_flags.condition_home_position_valid) {
-			status.nav_state = vehicle_status_s::NAVIGATION_STATE_AUTO_RTL;
-		}
-
-		break;
-=======
->>>>>>> 875a2cc4
 	}
 }
 
