--- conflicted
+++ resolved
@@ -368,11 +368,7 @@
  *
  * @value 0 Position mode
  * @value 1 Altitude mode
-<<<<<<< HEAD
- * @value 2 Manual
-=======
- * @value 2 Manual/Stabilized
->>>>>>> 097f9d7e
+ * @value 2 Manual mode
  * @value 3 Return mode
  * @value 4 Land mode
  * @value 5 Hold mode
