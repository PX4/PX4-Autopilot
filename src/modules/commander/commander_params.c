/****************************************************************************
 *
 *   Copyright (c) 2013-2023 PX4 Development Team. All rights reserved.
 *
 * Redistribution and use in source and binary forms, with or without
 * modification, are permitted provided that the following conditions
 * are met:
 *
 * 1. Redistributions of source code must retain the above copyright
 *    notice, this list of conditions and the following disclaimer.
 * 2. Redistributions in binary form must reproduce the above copyright
 *    notice, this list of conditions and the following disclaimer in
 *    the documentation and/or other materials provided with the
 *    distribution.
 * 3. Neither the name PX4 nor the names of its contributors may be
 *    used to endorse or promote products derived from this software
 *    without specific prior written permission.
 *
 * THIS SOFTWARE IS PROVIDED BY THE COPYRIGHT HOLDERS AND CONTRIBUTORS
 * "AS IS" AND ANY EXPRESS OR IMPLIED WARRANTIES, INCLUDING, BUT NOT
 * LIMITED TO, THE IMPLIED WARRANTIES OF MERCHANTABILITY AND FITNESS
 * FOR A PARTICULAR PURPOSE ARE DISCLAIMED. IN NO EVENT SHALL THE
 * COPYRIGHT OWNER OR CONTRIBUTORS BE LIABLE FOR ANY DIRECT, INDIRECT,
 * INCIDENTAL, SPECIAL, EXEMPLARY, OR CONSEQUENTIAL DAMAGES (INCLUDING,
 * BUT NOT LIMITED TO, PROCUREMENT OF SUBSTITUTE GOODS OR SERVICES; LOSS
 * OF USE, DATA, OR PROFITS; OR BUSINESS INTERRUPTION) HOWEVER CAUSED
 * AND ON ANY THEORY OF LIABILITY, WHETHER IN CONTRACT, STRICT
 * LIABILITY, OR TORT (INCLUDING NEGLIGENCE OR OTHERWISE) ARISING IN
 * ANY WAY OUT OF THE USE OF THIS SOFTWARE, EVEN IF ADVISED OF THE
 * POSSIBILITY OF SUCH DAMAGE.
 *
 ****************************************************************************/

/**
 * @file commander_params.c
 *
 * Parameters definition for Commander.
 *
 * @author Lorenz Meier <lorenz@px4.io>
 * @author Thomas Gubler <thomas@px4.io>
 * @author Julian Oes <julian@px4.io>
 */

/**
 * Roll trim
 *
 * The trim value is the actuator control value the system needs
 * for straight and level flight.
 *
 * @group Radio Calibration
 * @min -0.5
 * @max 0.5
 * @decimal 2
 * @increment 0.01
 */
PARAM_DEFINE_FLOAT(TRIM_ROLL, 0.0f);

/**
 * Pitch trim
 *
 * The trim value is the actuator control value the system needs
 * for straight and level flight.
 *
 * @group Radio Calibration
 * @min -0.5
 * @max 0.5
 * @decimal 2
 * @increment 0.01
 */
PARAM_DEFINE_FLOAT(TRIM_PITCH, 0.0f);

/**
 * Yaw trim
 *
 * The trim value is the actuator control value the system needs
 * for straight and level flight.
 *
 * @group Radio Calibration
 * @min -0.5
 * @max 0.5
 * @decimal 2
 * @increment 0.01
 */
PARAM_DEFINE_FLOAT(TRIM_YAW, 0.0f);

/**
 * GCS connection loss time threshold
 *
 * After this amount of seconds without datalink, the GCS connection lost mode triggers
 *
 * @group Commander
 * @unit s
 * @min 5
 * @max 300
 * @decimal 1
 * @increment 1
 */
PARAM_DEFINE_INT32(COM_DL_LOSS_T, 10);

/**
 * High Latency Datalink loss time threshold
 *
 * After this amount of seconds without datalink the data link lost mode triggers
 *
 * @group Commander
 * @unit s
 * @min 60
 * @max 3600
 */
PARAM_DEFINE_INT32(COM_HLDL_LOSS_T, 120);

/**
 * High Latency Datalink regain time threshold
 *
 * After a data link loss: after this number of seconds with a healthy datalink the 'datalink loss'
 * flag is set back to false
 *
 * @group Commander
 * @unit s
 * @min 0
 * @max 60
 */
PARAM_DEFINE_INT32(COM_HLDL_REG_T, 0);

/**
 * Manual control loss timeout
 *
 * The time in seconds without a new setpoint from RC or Joystick, after which the connection is considered lost.
 * This must be kept short as the vehicle will use the last supplied setpoint until the timeout triggers.
 * Ensure the value is not set lower than the update interval of the RC or Joystick.
 *
 * @group Commander
 * @unit s
 * @min 0
 * @max 35
 * @decimal 1
 * @increment 0.1
 */
PARAM_DEFINE_FLOAT(COM_RC_LOSS_T, 0.5f);

/**
 * Home position enabled
 *
 * Set home position automatically if possible.
 *
 * During missions, the latitude/longitude of the home position is locked and will not reset during intermediate landings.
 * It will only update once the mission is complete or landed outside of a mission.
 * However, the altitude is still being adjusted to correct for GNSS vertical drift in the first 2 minutes after takeoff.
 *
 * @group Commander
 * @reboot_required true
 * @boolean
 */
PARAM_DEFINE_INT32(COM_HOME_EN, 1);

/**
 * Allows setting the home position after takeoff
 *
 * If set to true, the autopilot is allowed to set its home position after takeoff
 * The true home position is back-computed if a local position is estimate if available.
 * If no local position is available, home is set to the current position.
 *
 * @boolean
 * @group Commander
 */
PARAM_DEFINE_INT32(COM_HOME_IN_AIR, 0);

/**
 * Manual control input source configuration
 *
 * Selects stick input selection behavior:
 * either a traditional remote control receiver (RC) or a MAVLink joystick (MANUAL_CONTROL message)
 *
 * Priority sources are immediately switched to whenever they get valid.
 *
 * 0 RC only. Requires valid RC calibration.
 * 1 MAVLink only. RC and related checks are disabled.
 * 2 Switches only if current source becomes invalid.
 * 3 Locks to the first valid source until reboot.
 * 4 Ignores all sources.
 * 5 RC priority, then MAVLink (lower instance before higher)
 * 6 MAVLink priority (lower instance before higher), then RC
 * 7 RC priority, then MAVLink (higher instance before lower)
 * 8 MAVLink priority (higher instance before lower), then RC
 *
 * @group Commander
 * @min 0
 * @max 8
 * @value 0 RC only
 * @value 1 MAVLink only
 * @value 2 RC or MAVLink with fallback
 * @value 3 RC or MAVLink keep first
 * @value 4 Disable manual control
 * @value 5 Prio: RC > MAVL 1 > MAVL 2
 * @value 6 Prio: MAVL 1 > MAVL 2 > RC
 * @value 7 Prio: RC > MAVL 2 > MAVL 1
 * @value 8 Prio: MAVL 2 > MAVL 1 > RC
 */
PARAM_DEFINE_INT32(COM_RC_IN_MODE, 3);

/**
 * Manual control input arm/disarm command duration
 *
 * The default value of 1000 requires the stick to be held in the arm or disarm position for 1 second.
 *
 * @group Commander
 * @min 100
 * @max 1500
 * @unit ms
 */
PARAM_DEFINE_INT32(COM_RC_ARM_HYST, 1000);

/**
 * Time-out for auto disarm after landing
 *
 * A non-zero, positive value specifies the time-out period in seconds after which the vehicle will be
 * automatically disarmed in case a landing situation has been detected during this period.
 *
 * A zero or negative value means that automatic disarming triggered by landing detection is disabled.
 *
 * @group Commander
 * @unit s
 * @decimal 1
 * @increment 0.1
 */

PARAM_DEFINE_FLOAT(COM_DISARM_LAND, 2.0f);

/**
 * Time-out for auto disarm if not taking off
 *
 * A non-zero, positive value specifies the time in seconds, within which the
 * vehicle is expected to take off after arming. In case the vehicle didn't takeoff
 * within the timeout it disarms again.
 *
 * A negative value disables autmoatic disarming triggered by a pre-takeoff timeout.
 *
 * @group Commander
 * @unit s
 * @decimal 1
 * @increment 0.1
 */
PARAM_DEFINE_FLOAT(COM_DISARM_PRFLT, 10.0f);

/**
 * GPS preflight check
 *
 * Measures taken when a check defined by EKF2_GPS_CHECK is failing.
 *
 * @group Commander
 * @value 0 Deny arming
 * @value 1 Warning only
 * @value 2 Disabled
 */
PARAM_DEFINE_INT32(COM_ARM_WO_GPS, 1);

/**
 * Arm switch is a momentary button
 *
 * 0: Arming/disarming triggers on switch transition.
 * 1: Arming/disarming triggers when holding the momentary button down
 * for COM_RC_ARM_HYST like the stick gesture.
 *
 * @group Commander
 * @boolean
 */
PARAM_DEFINE_INT32(COM_ARM_SWISBTN, 0);

/**
 * Allow disarming via switch/stick/button on multicopters in manual thrust modes
 *
 * 0: Disallow disarming when not landed
 * 1: Allow disarming in multicopter flight in modes where
 * the thrust is directly controlled by thr throttle stick
 * e.g. Stabilized, Acro
 *
 * @group Commander
 * @boolean
 */
PARAM_DEFINE_INT32(COM_DISARM_MAN, 1);

/**
 * Battery failsafe mode
 *
 * Action the system takes at critical battery. See also BAT_CRIT_THR and BAT_EMERGEN_THR
 * for definition of battery states.
 *
 * @group Commander
 * @value 0 Warning
 * @value 2 Land mode
 * @value 3 Return at critical level, land at emergency level
 */
PARAM_DEFINE_INT32(COM_LOW_BAT_ACT, 0);

/**
 * Delay between failsafe condition triggered and failsafe reaction
 *
 * Before entering failsafe (RTL, Land, Hold), wait COM_FAIL_ACT_T seconds in Hold mode
 * for the user to realize.
 * During that time the user can switch modes, but cannot take over control via the stick override feature (see COM_RC_OVERRIDE).
 * Afterwards the configured failsafe action is triggered and the user may use stick override.
 *
 * A zero value disables the delay.
 *
 * @group Commander
 * @unit s
 * @min 0.0
 * @max 25.0
 * @decimal 1
 */
PARAM_DEFINE_FLOAT(COM_FAIL_ACT_T, 5.f);

/**
 * Imbalanced propeller failsafe mode
 *
 * Action the system takes when an imbalanced propeller is detected by the failure detector.
 * See also FD_IMB_PROP_THR to set the failure threshold.
 *
 * @group Commander
 *
 * @value -1 Disabled
 * @value 0 Warning
 * @value 1 Return
 * @value 2 Land
 * @increment 1
 */
PARAM_DEFINE_INT32(COM_IMB_PROP_ACT, 0);

/**
 * Time-out to wait when offboard connection is lost before triggering offboard lost action.
 *
 * See COM_OBL_RC_ACT to configure action.
 *
 * @group Commander
 * @unit s
 * @min 0
 * @max 60
 * @increment 0.01
 */
PARAM_DEFINE_FLOAT(COM_OF_LOSS_T, 1.0f);

/**
 * Set action after a quadchute
 *
 * @value -1 Warning only
 * @value  0 Return mode
 * @value  1 Land mode
 * @value  2 Hold mode
 * @group Commander
 */
PARAM_DEFINE_INT32(COM_QC_ACT, 0);

/**
 * Set offboard loss failsafe mode
 *
 * The offboard loss failsafe will only be entered after a timeout,
 * set by COM_OF_LOSS_T in seconds.
 *
 * @value 0 Position mode
 * @value 1 Altitude mode
 * @value 2 Stabilized
 * @value 3 Return mode
 * @value 4 Land mode
 * @value 5 Hold mode
 * @value 6 Terminate
 * @value 7 Disarm
 * @group Commander
 */
PARAM_DEFINE_INT32(COM_OBL_RC_ACT, 0);

/**
 * Time-out to wait when onboard computer connection is lost before warning about loss connection.
 *
 * @group Commander
 * @unit s
 * @min 0
 * @max 60
 * @increment 0.01
 */
PARAM_DEFINE_FLOAT(COM_OBC_LOSS_T, 5.0f);

/**
 * Maximum accelerometer inconsistency between IMU units that will allow arming
 *
 * @group Commander
 * @unit m/s^2
 * @min 0.1
 * @max 1.0
 * @decimal 2
 * @increment 0.05
 */
PARAM_DEFINE_FLOAT(COM_ARM_IMU_ACC, 0.7f);

/**
 * Maximum rate gyro inconsistency between IMU units that will allow arming
 *
 * @group Commander
 * @unit rad/s
 * @min 0.02
 * @max 0.3
 * @decimal 3
 * @increment 0.01
 */
PARAM_DEFINE_FLOAT(COM_ARM_IMU_GYR, 0.25f);

/**
 * Maximum magnetic field inconsistency between units that will allow arming
 *
 * Set -1 to disable the check.
 *
 * @group Commander
 * @unit deg
 * @min 3
 * @max 180
 */
PARAM_DEFINE_INT32(COM_ARM_MAG_ANG, 60);

/**
 * Enable mag strength preflight check
 *
 * Check if the estimator detects a strong magnetic
 * disturbance (check enabled by EKF2_MAG_CHECK)
 *
 * @value 0 Disabled
 * @value 1 Deny arming
 * @value 2 Warning only
 *
 * @group Commander
 */
PARAM_DEFINE_INT32(COM_ARM_MAG_STR, 2);

/**
 * Enable manual control stick override
 *
 * When enabled, moving the sticks more than COM_RC_STICK_OV
 * immediately gives control back to the pilot by switching to Position mode and
 * if position is unavailable Altitude mode.
 * Note: Only has an effect on multicopters, and VTOLs in multicopter mode.
 *
 * @min 0
 * @max 3
 * @bit 0 Enable override during auto modes (except for in critical battery reaction)
 * @bit 1 Enable override during offboard mode
 * @group Commander
 */
PARAM_DEFINE_INT32(COM_RC_OVERRIDE, 1);

/**
 * Stick override threshold
 *
 * If COM_RC_OVERRIDE is enabled and the joystick input is moved more than this threshold
 * the autopilot the pilot takes over control.
 *
 * @group Commander
 * @unit %
 * @min 5
 * @max 80
 * @decimal 0
 * @increment 0.05
 */
PARAM_DEFINE_FLOAT(COM_RC_STICK_OV, 30.0f);

/**
 * Require valid mission to arm
 *
 * The default allows to arm the vehicle without a valid mission.
 *
 * @group Commander
 * @boolean
 */
PARAM_DEFINE_INT32(COM_ARM_MIS_REQ, 0);

/**
 * Require arm authorization to arm
 *
 * By default off. The default allows to arm the vehicle without a arm authorization.
 *
 * @group Commander
 * @boolean
 */
PARAM_DEFINE_INT32(COM_ARM_AUTH_REQ, 0);

/**
 * Arm authorizer system id
 *
 * Used if arm authorization is requested by COM_ARM_AUTH_REQ.
 *
 * @group Commander
 */
PARAM_DEFINE_INT32(COM_ARM_AUTH_ID, 10);

/**
 * Arm authorization method
 *
 * Methods:
 * - one arm: request authorization and arm when authorization is received
 * - two step arm: 1st arm command request an authorization and
 *                 2nd arm command arm the drone if authorized
 *
 * Used if arm authorization is requested by COM_ARM_AUTH_REQ.
 *
 * @group Commander
 * @value 0 one arm
 * @value 1 two step arm
 */
PARAM_DEFINE_INT32(COM_ARM_AUTH_MET, 0);

/**
 * Arm authorization timeout
 *
 * Timeout for authorizer answer.
 * Used if arm authorization is requested by COM_ARM_AUTH_REQ.
 *
 * @group Commander
 * @unit s
 * @decimal 1
 * @increment 0.1
 */
PARAM_DEFINE_FLOAT(COM_ARM_AUTH_TO, 1);

/**
 * Horizontal position error threshold for hovering systems
 *
 * This is the horizontal position error (EPH) threshold that will trigger a failsafe.
 * If the previous position error was below this threshold, there is an additional
 * factor of 2.5 applied (threshold for invalidation 2.5 times the one for validation).
 * Only used for multicopters and VTOLs in hover mode.
 * Independent from estimator positioning data timeout threshold (see EKF2_NOAID_TOUT).
 *
 * Set to -1 to disable.
 *
 * @unit m
 * @min -1
 * @max 400
 * @decimal 1
 * @group Commander
 */
PARAM_DEFINE_FLOAT(COM_POS_FS_EPH, 5.f);

/**
 * Horizontal velocity error threshold.
 *
 * This is the horizontal velocity error (EVH) threshold that will trigger a failsafe.
 * The default is appropriate for a multicopter. Can be increased for a fixed-wing.
 * If the previous velocity error was below this threshold, there is an additional
 * factor of 2.5 applied (threshold for invalidation 2.5 times the one for validation).
 *
 * @unit m/s
 * @min 0
 * @decimal 1
 * @group Commander
 */
PARAM_DEFINE_FLOAT(COM_VEL_FS_EVH, 1.f);

/**
 * Next flight UUID
 *
 * This number is incremented automatically after every flight on
 * disarming in order to remember the next flight UUID.
 * The first flight is 0.
 *
 * @group Commander
 * @category system
 * @volatile
 * @min 0
 */
PARAM_DEFINE_INT32(COM_FLIGHT_UUID, 0);

/**
 * Action after TAKEOFF has been accepted.
 *
 * The mode transition after TAKEOFF has completed successfully.
 *
 * @value 0 Hold
 * @value 1 Mission (if valid)
 * @group Commander
 */
PARAM_DEFINE_INT32(COM_TAKEOFF_ACT, 0);

/**
 * Set GCS connection loss failsafe mode
 *
 * The GCS connection loss failsafe will only be entered after a timeout,
 * set by COM_DL_LOSS_T in seconds. Once the timeout occurs the selected
 * action will be executed.
 *
 * @value 0 Disabled
 * @value 1 Hold mode
 * @value 2 Return mode
 * @value 3 Land mode
 * @value 5 Terminate
 * @value 6 Disarm
 * @min 0
 * @max 6
 *
 * @group Commander
 */
PARAM_DEFINE_INT32(NAV_DLL_ACT, 0);

/**
 * Set manual control loss failsafe mode
 *
 * The manual control loss failsafe will only be entered after a timeout,
 * set by COM_RC_LOSS_T in seconds.
 *
 * @value 1 Hold mode
 * @value 2 Return mode
 * @value 3 Land mode
 * @value 5 Terminate
 * @value 6 Disarm
 * @min 1
 * @max 6
 *
 * @group Commander
 */
PARAM_DEFINE_INT32(NAV_RCL_ACT, 2);

/**
 * Manual control loss exceptions
 *
 * Specify modes where manual control loss is ignored and no failsafe is triggered.
 * External modes requiring stick input will still failsafe.
 *
 * @min 0
 * @max 31
 * @bit 0 Mission
 * @bit 1 Hold
 * @bit 2 Offboard
<<<<<<< HEAD
 * @bit 3 RTL
 * @bit 4 Land
=======
 * @bit 3 External Mode
 * @bit 4 Altitude Cruise
>>>>>>> ff06a206
 * @group Commander
 */
PARAM_DEFINE_INT32(COM_RCL_EXCEPT, 0);

/**
 * Datalink loss exceptions
 *
 * Specify modes in which datalink loss is ignored and the failsafe action not triggered.
 *
 * @min 0
 * @max 7
 * @bit 0 Mission
 * @bit 1 Hold
 * @bit 2 Offboard
 * @group Commander
 */
PARAM_DEFINE_INT32(COM_DLL_EXCEPT, 0);

/**
 * Set the actuator failure failsafe mode
 *
 * Note: actuator failure needs to be enabled and configured via FD_ACT_*
 * parameters.
 *
 * @min 0
 * @max 3
 * @value 0 Warning only
 * @value 1 Hold mode
 * @value 2 Land mode
 * @value 3 Return mode
 * @value 4 Terminate
 * @group Commander
 */
PARAM_DEFINE_INT32(COM_ACT_FAIL_ACT, 0);

/**
 * Expect and require a healthy MAVLink parachute system
 *
 * @boolean
 * @group Commander
 */
PARAM_DEFINE_INT32(COM_PARACHUTE, 0);

/**
 * User Flight Profile
 *
 * Describes the intended use of the vehicle.
 * Can be used by ground control software or log post processing.
 * This param does not influence the behavior within the firmware. This means for example the control logic is independent of the setting of this param (but depends on other params).
 *
 * @value 0 Default
 * @value 100 Pro User
 * @value 200 Flight Tester
 * @value 300 Developer
 *
 * @group Commander
 */
PARAM_DEFINE_INT32(COM_FLT_PROFILE, 0);

/**
 * Enable checks on ESCs that report telemetry.
 *
 * If this parameter is set, the system will check ESC's online status and failures.
 * This param is specific for ESCs reporting status. It shall be used only if ESCs support telemetry.
 *
 * @group Commander
 * @boolean
 */
PARAM_DEFINE_INT32(COM_ARM_CHK_ESCS, 0);

/**
 * Condition to enter prearmed mode
 *
 * Condition to enter the prearmed state, an intermediate state between disarmed and armed
 * in which non-throttling actuators are active.
 *
 * @value 0 Disabled
 * @value 1 Safety button
 * @value 2 Always
 *
 * @group Commander
 */
PARAM_DEFINE_INT32(COM_PREARM_MODE, 0);

/**
 * Enable force safety
 *
 * Force safety when the vehicle disarms
 *
 * @boolean
 * @group Commander
 */
PARAM_DEFINE_INT32(COM_FORCE_SAFETY, 0);

/**
 * Enable Actuator Testing
 *
 * If set, enables the actuator test interface via MAVLink (ACTUATOR_TEST), that
 * allows spinning the motors and moving the servos for testing purposes.
 *
 * @boolean
 * @group Commander
 */
PARAM_DEFINE_INT32(COM_MOT_TEST_EN, 1);

/**
 * Timeout value for disarming when kill switch is engaged
 *
 * Use RC_MAP_KILL_SW to map a kill switch.
 *
 * @group Commander
 * @unit s
 * @min 0.0
 * @max 30.0
 * @increment 0.1
 */
PARAM_DEFINE_FLOAT(COM_KILL_DISARM, 5.0f);

/**
 * Maximum allowed CPU load to still arm.
 *
 * The check fails if the CPU load is above this threshold for 2s.
 *
 * A negative value disables the check.
 *
 * @group Commander
 * @unit %
 * @min -1
 * @max 100
 * @increment 1
 */
PARAM_DEFINE_FLOAT(COM_CPU_MAX, 95.0f);

/**
 * Maximum allowed RAM usage to pass checks
 *
 * The check fails if the RAM usage is above this threshold.
 *
 * A negative value disables the check.
 *
 * @group Commander
 * @unit %
 * @min -1
 * @max 100
 * @increment 1
 */
PARAM_DEFINE_FLOAT(COM_RAM_MAX, 95.0f);

/**
 * Required number of redundant power modules
 *
 * This configures a check to verify the expected number of 5V rail power supplies are present. By default only one is expected.
 * Note: CBRK_SUPPLY_CHK disables all power checks including this one.
 *
 * @group Commander
 * @min 0
 * @max 4
 */
PARAM_DEFINE_INT32(COM_POWER_COUNT, 1);

/**
 * Timeout for detecting a failure after takeoff
 *
 * A non-zero, positive value specifies the timeframe in seconds within failure detector is allowed to disarm the vehicle
 * if attitude exceeds the limits defined in FD_FAIL_P and FD_FAIL_R.
 * The check is not executed for flight modes that do support acrobatic maneuvers, e.g: Acro (MC/FW) and Manual (FW).
 * A zero or negative value means that the check is disabled.
 *
 * @group Commander
 * @unit s
 * @min -1.0
 * @max 5.0
 * @decimal 3
 */
PARAM_DEFINE_FLOAT(COM_LKDOWN_TKO, 3.0f);

/**
 * Enable FMU SD card detection check
 *
 * This check detects if the FMU SD card is missing.
 * Depending on the value of the parameter, the check can be
 * disabled, warn only or deny arming.
 *
 * @group Commander
 * @value 0 Disabled
 * @value 1 Warning only
 * @value 2 Enforce SD card presence
 */
PARAM_DEFINE_INT32(COM_ARM_SDCARD, 1);

/**
 * Enable FMU SD card hardfault detection check
 *
 * This check detects if there are hardfault files present on the
 * SD card. If so, and the parameter is enabled, arming is prevented.
 *
 * @group Commander
 * @boolean
 */
PARAM_DEFINE_INT32(COM_ARM_HFLT_CHK, 1);

/**
 * Enable Drone ID system detection and health check
 *
 * This check detects if the Open Drone ID system is missing.
 * Depending on the value of the parameter, the check can be
 * disabled, warn only or deny arming.
 *
 * @group Commander
 * @value 0 Disabled
 * @value 1 Warning only
 * @value 2 Enforce Open Drone ID system presence
 */
PARAM_DEFINE_INT32(COM_ARM_ODID, 0);

/**
 * Enforced delay between arming and further navigation
 *
 * The minimal time from arming the motors until moving the vehicle is possible is COM_SPOOLUP_TIME seconds.
 * Goal:
 * - Motors and propellers spool up to idle speed before getting commanded to spin faster
 * - Timeout for ESCs and smart batteries to successfulyy do failure checks
 *   e.g. for stuck rotors before the vehicle is off the ground
 *
 * @group Commander
 * @min 0
 * @max 30
 * @decimal 1
 * @increment 0.1
 * @unit s
 */
PARAM_DEFINE_FLOAT(COM_SPOOLUP_TIME, 1.0f);

/**
 * Wind speed warning threshold
 *
 * A warning is triggered if the currently estimated wind speed is above this value.
 * Warning is sent periodically (every 1 minute).
 *
 * Set to -1 to disable.
 *
 * @min -1
 * @decimal 1
 * @increment 0.1
 * @group Commander
 * @unit m/s
 */
PARAM_DEFINE_FLOAT(COM_WIND_WARN, -1.f);

/**
 * Maximum allowed flight time
 *
 * The vehicle aborts the current operation and returns to launch when
 * the time since takeoff is above this value. It is not possible to resume the
 * mission or switch to any auto mode other than RTL or Land. Taking over in any manual
 * mode is still possible.
 *
 * Starting from 90% of the maximum flight time, a warning message will be sent
 * every 1 minute with the remaining time until automatic RTL.
 *
 * Set to -1 to disable.
 *
 * @unit s
 * @min -1
 * @group Commander
 */
PARAM_DEFINE_INT32(COM_FLT_TIME_MAX, -1);

/**
 * High wind speed failsafe threshold
 *
 * Wind speed threshold above which an automatic failsafe action is triggered.
 * Failsafe action can be specified with COM_WIND_MAX_ACT.
 *
 * @min -1
 * @decimal 1
 * @increment 0.1
 * @group Commander
 * @unit m/s
 */
PARAM_DEFINE_FLOAT(COM_WIND_MAX, -1.f);

/**
 * High wind failsafe mode
 *
 * Action the system takes when a wind speed above the specified threshold is detected.
 * See COM_WIND_MAX to set the failsafe threshold.
 * If enabled, it is not possible to resume the mission or switch to any auto mode other than
 * RTL or Land if this threshold is exceeded. Taking over in any manual
 * mode is still possible.
 *
 * @group Commander
 *
 * @value 0 None
 * @value 1 Warning
 * @value 2 Hold
 * @value 3 Return
 * @value 4 Terminate
 * @value 5 Land
 * @increment 1
 */
PARAM_DEFINE_INT32(COM_WIND_MAX_ACT, 0);

/**
 * Low position accuracy failsafe threshold
 *
 * This triggers the action specified in COM_POS_LOW_ACT if the estimated position accuracy is below this threshold.
 * Local position has to be still declared valid, which requires some kind of velocity aiding or large dead-reckoning time (EKF2_NOAID_TOUT),
 * and a high failsafe threshold (COM_POS_FS_EPH).
 *
 * Set to -1 to disable.
 *
 * @min -1
 * @max 1000
 * @group Commander
 * @unit m
 */
PARAM_DEFINE_FLOAT(COM_POS_LOW_EPH, -1.0f);

/**
 * Low position accuracy action
 *
 * Action the system takes when the estimated position has an accuracy below the specified threshold.
 * See COM_POS_LOW_EPH to set the failsafe threshold.
 * The failsafe action is only executed if the vehicle is in auto mission or auto loiter mode,
 * otherwise it is only a warning.
 *
 * @group Commander
 *
 * @value 0 None
 * @value 1 Warning
 * @value 2 Hold
 * @value 3 Return
 * @value 4 Terminate
 * @value 5 Land
 * @increment 1
 */
PARAM_DEFINE_INT32(COM_POS_LOW_ACT, 3);

/**
 * Flag to allow arming
 *
 * Set 0 to prevent accidental use of the vehicle e.g. for safety or maintenance reasons.
 *
 * @boolean
 * @value 0 Disallow arming
 * @value 1 Allow arming
 * @group Commander
 */
PARAM_DEFINE_INT32(COM_ARMABLE, 1);

/**
 * Minimum battery level for arming
 *
 * Threshold for battery percentage below arming is prohibited.
 *
 * A negative value means BAT_CRIT_THR is the threshold.
 *
 * @unit norm
 * @min -1
 * @max 0.9
 * @decimal 2
 * @increment 0.01
 * @group Commander
 */
PARAM_DEFINE_FLOAT(COM_ARM_BAT_MIN, -1.f);

/**
 * Enable throw-start
 *
 * Allows to start the vehicle by throwing it into the air.
 *
 * @group Commander
 * @boolean
 */
PARAM_DEFINE_INT32(COM_THROW_EN, 0);

/**
 * Minimum speed for the throw start
 *
 * When the throw launch is enabled, the drone will only allow motors to spin after this speed
 * is exceeded before detecting the freefall. This is a safety feature to ensure the drone does
 * not turn on after accidental drop or a rapid movement before the throw.
 *
 * Set to 0 to disable.
 *
 * @group Commander
 * @min 0
 * @decimal 1
 * @increment 0.1
 * @unit m/s
 */
PARAM_DEFINE_FLOAT(COM_THROW_SPEED, 5);

/**
 * Remaining flight time low failsafe
 *
 * Action the system takes when the remaining flight time is below
 * the estimated time it takes to reach the RTL destination.
 *
 * @group Commander
 * @value 0 None
 * @value 1 Warning
 * @value 3 Return
 * @increment 1
 */
PARAM_DEFINE_INT32(COM_FLTT_LOW_ACT, 0);

/**
 * Allow external mode registration while armed.
 *
 * By default disabled for safety reasons
 *
 * @group Commander
 * @boolean
 *
 */
PARAM_DEFINE_INT32(COM_MODE_ARM_CHK, 0);<|MERGE_RESOLUTION|>--- conflicted
+++ resolved
@@ -622,17 +622,14 @@
  * External modes requiring stick input will still failsafe.
  *
  * @min 0
- * @max 31
+ * @max 127
  * @bit 0 Mission
  * @bit 1 Hold
  * @bit 2 Offboard
-<<<<<<< HEAD
- * @bit 3 RTL
- * @bit 4 Land
-=======
  * @bit 3 External Mode
  * @bit 4 Altitude Cruise
->>>>>>> ff06a206
+ * @bit 5 RTL
+ * @bit 6 Land
  * @group Commander
  */
 PARAM_DEFINE_INT32(COM_RCL_EXCEPT, 0);
