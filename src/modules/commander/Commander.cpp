/****************************************************************************
 *
 *   Copyright (c) 2013-2023 PX4 Development Team. All rights reserved.
 *
 * Redistribution and use in source and binary forms, with or without
 * modification, are permitted provided that the following conditions
 * are met:
 *
 * 1. Redistributions of source code must retain the above copyright
 *    notice, this list of conditions and the following disclaimer.
 * 2. Redistributions in binary form must reproduce the above copyright
 *    notice, this list of conditions and the following disclaimer in
 *    the documentation and/or other materials provided with the
 *    distribution.
 * 3. Neither the name PX4 nor the names of its contributors may be
 *    used to endorse or promote products derived from this software
 *    without specific prior written permission.
 *
 * THIS SOFTWARE IS PROVIDED BY THE COPYRIGHT HOLDERS AND CONTRIBUTORS
 * "AS IS" AND ANY EXPRESS OR IMPLIED WARRANTIES, INCLUDING, BUT NOT
 * LIMITED TO, THE IMPLIED WARRANTIES OF MERCHANTABILITY AND FITNESS
 * FOR A PARTICULAR PURPOSE ARE DISCLAIMED. IN NO EVENT SHALL THE
 * COPYRIGHT OWNER OR CONTRIBUTORS BE LIABLE FOR ANY DIRECT, INDIRECT,
 * INCIDENTAL, SPECIAL, EXEMPLARY, OR CONSEQUENTIAL DAMAGES (INCLUDING,
 * BUT NOT LIMITED TO, PROCUREMENT OF SUBSTITUTE GOODS OR SERVICES; LOSS
 * OF USE, DATA, OR PROFITS; OR BUSINESS INTERRUPTION) HOWEVER CAUSED
 * AND ON ANY THEORY OF LIABILITY, WHETHER IN CONTRACT, STRICT
 * LIABILITY, OR TORT (INCLUDING NEGLIGENCE OR OTHERWISE) ARISING IN
 * ANY WAY OUT OF THE USE OF THIS SOFTWARE, EVEN IF ADVISED OF THE
 * POSSIBILITY OF SUCH DAMAGE.
 *
 ****************************************************************************/

/**
 * @file Commander.cpp
 *
 * Main state machine / business logic
 *
 */

#include "Commander.hpp"

/* commander module headers */
#include "Arming/ArmAuthorization/ArmAuthorization.h"
#include "commander_helper.h"
#include "esc_calibration.h"
#define DEFINE_GET_PX4_CUSTOM_MODE
#include "px4_custom_mode.h"
#include "ModeUtil/control_mode.hpp"
#include "ModeUtil/conversions.hpp"
#include <lib/modes/ui.hpp>
#include <lib/modes/standard_modes.hpp>

/* PX4 headers */
#include <drivers/drv_hrt.h>
#include <drivers/drv_tone_alarm.h>
#include <lib/geo/geo.h>
#include <mathlib/mathlib.h>
#include <px4_platform_common/events.h>
#include <px4_platform_common/px4_config.h>
#include <px4_platform_common/defines.h>
#include <px4_platform_common/external_reset_lockout.h>
#include <px4_platform_common/posix.h>
#include <px4_platform_common/shutdown.h>
#include <px4_platform_common/tasks.h>
#include <px4_platform_common/time.h>
#include <systemlib/mavlink_log.h>

#include <math.h>
#include <float.h>
#include <cstring>
#include <matrix/math.hpp>

#include <uORB/topics/mavlink_log.h>
#include <uORB/topics/tune_control.h>

typedef enum VEHICLE_MODE_FLAG {
	VEHICLE_MODE_FLAG_CUSTOM_MODE_ENABLED  = 1,   /* 0b00000001 Reserved for future use. | */
	VEHICLE_MODE_FLAG_TEST_ENABLED         = 2,   /* 0b00000010 system has a test mode enabled. This flag is intended for temporary system tests and should not be used for stable implementations. | */
	VEHICLE_MODE_FLAG_AUTO_ENABLED         = 4,   /* 0b00000100 autonomous mode enabled, system finds its own goal positions. Guided flag can be set or not, depends on the actual implementation. | */
	VEHICLE_MODE_FLAG_GUIDED_ENABLED       = 8,   /* 0b00001000 guided mode enabled, system flies MISSIONs / mission items. | */
	VEHICLE_MODE_FLAG_STABILIZE_ENABLED    = 16,  /* 0b00010000 system stabilizes electronically its attitude (and optionally position). It needs however further control inputs to move around. | */
	VEHICLE_MODE_FLAG_HIL_ENABLED          = 32,  /* 0b00100000 hardware in the loop simulation. All motors / actuators are blocked, but internal software is full operational. | */
	VEHICLE_MODE_FLAG_MANUAL_INPUT_ENABLED = 64,  /* 0b01000000 remote control input is enabled. | */
	VEHICLE_MODE_FLAG_SAFETY_ARMED         = 128, /* 0b10000000 MAV safety set to armed. Motors are enabled / running / can start. Ready to fly. Additional note: this flag is to be ignore when sent in the command MAV_CMD_DO_SET_MODE and MAV_CMD_COMPONENT_ARM_DISARM shall be used instead. The flag can still be used to report the armed state. | */
	VEHICLE_MODE_FLAG_ENUM_END             = 129, /*  | */
} VEHICLE_MODE_FLAG;

// TODO: generate
static constexpr bool operator ==(const actuator_armed_s &a, const actuator_armed_s &b)
{
	return (a.armed == b.armed &&
		a.prearmed == b.prearmed &&
		a.ready_to_arm == b.ready_to_arm &&
		a.lockdown == b.lockdown &&
		a.manual_lockdown == b.manual_lockdown &&
		a.force_failsafe == b.force_failsafe &&
		a.in_esc_calibration_mode == b.in_esc_calibration_mode);
}
static_assert(sizeof(actuator_armed_s) == 16, "actuator_armed equality operator review");

#if defined(BOARD_HAS_POWER_CONTROL)
static orb_advert_t tune_control_pub = nullptr;

static void play_power_button_down_tune()
{
	// Override any other tunes because power-off sound should have the priority
	set_tune_override(tune_control_s::TUNE_ID_POWER_OFF);
}

static void stop_tune()
{
	tune_control_s tune_control{};
	tune_control.tune_override = true;
	tune_control.timestamp = hrt_absolute_time();
	orb_publish(ORB_ID(tune_control), tune_control_pub, &tune_control);
}

static orb_advert_t power_button_state_pub = nullptr;
static int power_button_state_notification_cb(board_power_button_state_notification_e request)
{
	// Note: this can be called from IRQ handlers, so we publish a message that will be handled
	// on the main thread of commander.
	power_button_state_s button_state{};
	button_state.timestamp = hrt_absolute_time();
	const int ret = PWR_BUTTON_RESPONSE_SHUT_DOWN_PENDING;

	switch (request) {
	case PWR_BUTTON_IDEL:
		button_state.event = power_button_state_s::PWR_BUTTON_STATE_IDEL;
		break;

	case PWR_BUTTON_DOWN:
		button_state.event = power_button_state_s::PWR_BUTTON_STATE_DOWN;
		play_power_button_down_tune();
		break;

	case PWR_BUTTON_UP:
		button_state.event = power_button_state_s::PWR_BUTTON_STATE_UP;
		stop_tune();
		break;

	case PWR_BUTTON_REQUEST_SHUT_DOWN:
		button_state.event = power_button_state_s::PWR_BUTTON_STATE_REQUEST_SHUTDOWN;
		break;

	default:
		PX4_ERR("unhandled power button state: %i", (int)request);
		return ret;
	}

	if (power_button_state_pub != nullptr) {
		orb_publish(ORB_ID(power_button_state), power_button_state_pub, &button_state);

	} else {
		PX4_ERR("power_button_state_pub not properly initialized");
	}

	return ret;
}
#endif // BOARD_HAS_POWER_CONTROL

#ifndef CONSTRAINED_FLASH
static bool send_vehicle_command(const uint32_t cmd, const float param1 = NAN, const float param2 = NAN,
				 const float param3 = NAN,  const float param4 = NAN, const double param5 = static_cast<double>(NAN),
				 const double param6 = static_cast<double>(NAN), const float param7 = NAN)
{
	vehicle_command_s vcmd{};
	vcmd.command = cmd;
	vcmd.param1 = param1;
	vcmd.param2 = param2;
	vcmd.param3 = param3;
	vcmd.param4 = param4;
	vcmd.param5 = param5;
	vcmd.param6 = param6;
	vcmd.param7 = param7;

	uORB::SubscriptionData<vehicle_status_s> vehicle_status_sub{ORB_ID(vehicle_status)};
	vcmd.source_system = vehicle_status_sub.get().system_id;
	vcmd.target_system = vehicle_status_sub.get().system_id;
	vcmd.source_component = vehicle_status_sub.get().component_id;
	vcmd.target_component = vehicle_status_sub.get().component_id;

	uORB::Publication<vehicle_command_s> vcmd_pub{ORB_ID(vehicle_command)};
	vcmd.timestamp = hrt_absolute_time();
	return vcmd_pub.publish(vcmd);
}

static bool wait_for_vehicle_command_reply(const uint32_t cmd,
		uORB::SubscriptionData<vehicle_command_ack_s> &vehicle_command_ack_sub)
{
	hrt_abstime start = hrt_absolute_time();

	while (hrt_absolute_time() - start < 100_ms) {
		if (vehicle_command_ack_sub.update()) {
			if (vehicle_command_ack_sub.get().command == cmd) {
				return vehicle_command_ack_sub.get().result == vehicle_command_ack_s::VEHICLE_CMD_RESULT_ACCEPTED;
			}
		}

		px4_usleep(10000);
	}

	return false;
}

static bool broadcast_vehicle_command(const uint32_t cmd, const float param1 = NAN, const float param2 = NAN,
				      const float param3 = NAN,  const float param4 = NAN, const double param5 = static_cast<double>(NAN),
				      const double param6 = static_cast<double>(NAN), const float param7 = NAN)
{
	vehicle_command_s vcmd{};
	vcmd.command = cmd;
	vcmd.param1 = param1;
	vcmd.param2 = param2;
	vcmd.param3 = param3;
	vcmd.param4 = param4;
	vcmd.param5 = param5;
	vcmd.param6 = param6;
	vcmd.param7 = param7;

	uORB::SubscriptionData<vehicle_status_s> vehicle_status_sub{ORB_ID(vehicle_status)};
	vcmd.source_system = vehicle_status_sub.get().system_id;
	vcmd.target_system = 0;
	vcmd.source_component = vehicle_status_sub.get().component_id;
	vcmd.target_component = 0;

	uORB::Publication<vehicle_command_s> vcmd_pub{ORB_ID(vehicle_command)};
	vcmd.timestamp = hrt_absolute_time();
	return vcmd_pub.publish(vcmd);
}
#endif

int Commander::custom_command(int argc, char *argv[])
{
	if (!is_running()) {
		print_usage("not running");
		return 1;
	}

#ifndef CONSTRAINED_FLASH

	if (!strcmp(argv[0], "calibrate")) {
		if (argc > 1) {
			if (!strcmp(argv[1], "gyro")) {
				// gyro calibration: param1 = 1
				send_vehicle_command(vehicle_command_s::VEHICLE_CMD_PREFLIGHT_CALIBRATION, 1.f, 0.f, 0.f, 0.f, 0.0, 0.0, 0.f);

			} else if (!strcmp(argv[1], "mag")) {
				if (argc > 2 && (strcmp(argv[2], "quick") == 0)) {
					// magnetometer quick calibration: VEHICLE_CMD_FIXED_MAG_CAL_YAW
					send_vehicle_command(vehicle_command_s::VEHICLE_CMD_FIXED_MAG_CAL_YAW);

				} else {
					// magnetometer calibration: param2 = 1
					send_vehicle_command(vehicle_command_s::VEHICLE_CMD_PREFLIGHT_CALIBRATION, 0.f, 1.f, 0.f, 0.f, 0.0, 0.0, 0.f);
				}

			} else if (!strcmp(argv[1], "baro")) {
				// baro calibration: param3 = 1
				send_vehicle_command(vehicle_command_s::VEHICLE_CMD_PREFLIGHT_CALIBRATION, 0.f, 0.f, 1.f, 0.f, 0.0, 0.0, 0.f);

			} else if (!strcmp(argv[1], "accel")) {
				if (argc > 2 && (strcmp(argv[2], "quick") == 0)) {
					// accelerometer quick calibration: param5 = 3
					send_vehicle_command(vehicle_command_s::VEHICLE_CMD_PREFLIGHT_CALIBRATION, 0.f, 0.f, 0.f, 0.f, 4.0, 0.0, 0.f);

				} else {
					// accelerometer calibration: param5 = 1
					send_vehicle_command(vehicle_command_s::VEHICLE_CMD_PREFLIGHT_CALIBRATION, 0.f, 0.f, 0.f, 0.f, 1.0, 0.0, 0.f);
				}

			} else if (!strcmp(argv[1], "level")) {
				// board level calibration: param5 = 2
				send_vehicle_command(vehicle_command_s::VEHICLE_CMD_PREFLIGHT_CALIBRATION, 0.f, 0.f, 0.f, 0.f, 2.0, 0.0, 0.f);

			} else if (!strcmp(argv[1], "airspeed")) {
				// airspeed calibration: param6 = 2
				send_vehicle_command(vehicle_command_s::VEHICLE_CMD_PREFLIGHT_CALIBRATION, 0.f, 0.f, 0.f, 0.f, 0.0, 2.0, 0.f);

			} else if (!strcmp(argv[1], "esc")) {
				// ESC calibration: param7 = 1
				send_vehicle_command(vehicle_command_s::VEHICLE_CMD_PREFLIGHT_CALIBRATION, 0.f, 0.f, 0.f, 0.f, 0.0, 0.0, 1.f);

			} else {
				PX4_ERR("argument %s unsupported.", argv[1]);
				return 1;
			}

			return 0;

		} else {
			PX4_ERR("missing argument");
		}
	}

	if (!strcmp(argv[0], "check")) {
		send_vehicle_command(vehicle_command_s::VEHICLE_CMD_RUN_PREARM_CHECKS);

		uORB::SubscriptionData<vehicle_status_s> vehicle_status_sub{ORB_ID(vehicle_status)};
		PX4_INFO("Preflight check: %s", vehicle_status_sub.get().pre_flight_checks_pass ? "OK" : "FAILED");

		return 0;
	}

	if (!strcmp(argv[0], "arm")) {
		float param2 = 0.f;

		// 21196: force arming/disarming (e.g. allow arming to override preflight checks and disarming in flight)
		if (argc > 1 && !strcmp(argv[1], "-f")) {
			param2 = 21196.f;
		}

		send_vehicle_command(vehicle_command_s::VEHICLE_CMD_COMPONENT_ARM_DISARM,
				     static_cast<float>(vehicle_command_s::ARMING_ACTION_ARM),
				     param2);

		return 0;
	}

	if (!strcmp(argv[0], "disarm")) {
		float param2 = 0.f;

		// 21196: force arming/disarming (e.g. allow arming to override preflight checks and disarming in flight)
		if (argc > 1 && !strcmp(argv[1], "-f")) {
			param2 = 21196.f;
		}

		send_vehicle_command(vehicle_command_s::VEHICLE_CMD_COMPONENT_ARM_DISARM,
				     static_cast<float>(vehicle_command_s::ARMING_ACTION_DISARM),
				     param2);

		return 0;
	}

	if (!strcmp(argv[0], "takeoff")) {
		// switch to takeoff mode and arm
		uORB::SubscriptionData<vehicle_command_ack_s> vehicle_command_ack_sub{ORB_ID(vehicle_command_ack)};
		send_vehicle_command(vehicle_command_s::VEHICLE_CMD_NAV_TAKEOFF);

		if (wait_for_vehicle_command_reply(vehicle_command_s::VEHICLE_CMD_NAV_TAKEOFF, vehicle_command_ack_sub)) {
			send_vehicle_command(vehicle_command_s::VEHICLE_CMD_COMPONENT_ARM_DISARM,
					     static_cast<float>(vehicle_command_s::ARMING_ACTION_ARM),
					     0.f);
		}

		return 0;
	}

	if (!strcmp(argv[0], "land")) {
		send_vehicle_command(vehicle_command_s::VEHICLE_CMD_NAV_LAND);

		return 0;
	}

	if (!strcmp(argv[0], "transition")) {
		uORB::Subscription vehicle_status_sub{ORB_ID(vehicle_status)};
		vehicle_status_s vehicle_status{};
		vehicle_status_sub.copy(&vehicle_status);
		send_vehicle_command(vehicle_command_s::VEHICLE_CMD_DO_VTOL_TRANSITION,
				     (float)(vehicle_status.vehicle_type == vehicle_status_s::VEHICLE_TYPE_ROTARY_WING ?
					     vtol_vehicle_status_s::VEHICLE_VTOL_STATE_FW :
					     vtol_vehicle_status_s::VEHICLE_VTOL_STATE_MC), 0.0f);

		return 0;
	}

	if (!strcmp(argv[0], "mode")) {
		if (argc > 1) {

			if (!strcmp(argv[1], "manual")) {
				send_vehicle_command(vehicle_command_s::VEHICLE_CMD_DO_SET_MODE, 1, PX4_CUSTOM_MAIN_MODE_MANUAL);

			} else if (!strcmp(argv[1], "altctl")) {
				send_vehicle_command(vehicle_command_s::VEHICLE_CMD_DO_SET_MODE, 1, PX4_CUSTOM_MAIN_MODE_ALTCTL);

			} else if (!strcmp(argv[1], "posctl")) {
				send_vehicle_command(vehicle_command_s::VEHICLE_CMD_DO_SET_MODE, 1, PX4_CUSTOM_MAIN_MODE_POSCTL);

			} else if (!strcmp(argv[1], "position:slow")) {
				send_vehicle_command(vehicle_command_s::VEHICLE_CMD_DO_SET_MODE, 1, PX4_CUSTOM_MAIN_MODE_POSCTL,
						     PX4_CUSTOM_SUB_MODE_POSCTL_SLOW);

			} else if (!strcmp(argv[1], "auto:mission")) {
				send_vehicle_command(vehicle_command_s::VEHICLE_CMD_DO_SET_MODE, 1, PX4_CUSTOM_MAIN_MODE_AUTO,
						     PX4_CUSTOM_SUB_MODE_AUTO_MISSION);

			} else if (!strcmp(argv[1], "auto:loiter")) {
				send_vehicle_command(vehicle_command_s::VEHICLE_CMD_DO_SET_MODE, 1, PX4_CUSTOM_MAIN_MODE_AUTO,
						     PX4_CUSTOM_SUB_MODE_AUTO_LOITER);

			} else if (!strcmp(argv[1], "auto:rtl")) {
				send_vehicle_command(vehicle_command_s::VEHICLE_CMD_DO_SET_MODE, 1, PX4_CUSTOM_MAIN_MODE_AUTO,
						     PX4_CUSTOM_SUB_MODE_AUTO_RTL);

			} else if (!strcmp(argv[1], "acro")) {
				send_vehicle_command(vehicle_command_s::VEHICLE_CMD_DO_SET_MODE, 1, PX4_CUSTOM_MAIN_MODE_ACRO);

			} else if (!strcmp(argv[1], "offboard")) {
				send_vehicle_command(vehicle_command_s::VEHICLE_CMD_DO_SET_MODE, 1, PX4_CUSTOM_MAIN_MODE_OFFBOARD);

			} else if (!strcmp(argv[1], "stabilized")) {
				send_vehicle_command(vehicle_command_s::VEHICLE_CMD_DO_SET_MODE, 1, PX4_CUSTOM_MAIN_MODE_STABILIZED);

			} else if (!strcmp(argv[1], "auto:takeoff")) {
				send_vehicle_command(vehicle_command_s::VEHICLE_CMD_DO_SET_MODE, 1, PX4_CUSTOM_MAIN_MODE_AUTO,
						     PX4_CUSTOM_SUB_MODE_AUTO_TAKEOFF);

			} else if (!strcmp(argv[1], "auto:land")) {
				send_vehicle_command(vehicle_command_s::VEHICLE_CMD_DO_SET_MODE, 1, PX4_CUSTOM_MAIN_MODE_AUTO,
						     PX4_CUSTOM_SUB_MODE_AUTO_LAND);

			} else if (!strcmp(argv[1], "auto:precland")) {
				send_vehicle_command(vehicle_command_s::VEHICLE_CMD_DO_SET_MODE, 1, PX4_CUSTOM_MAIN_MODE_AUTO,
						     PX4_CUSTOM_SUB_MODE_AUTO_PRECLAND);

			} else if (!strcmp(argv[1], "ext1")) {
				send_vehicle_command(vehicle_command_s::VEHICLE_CMD_DO_SET_MODE, 1, PX4_CUSTOM_MAIN_MODE_AUTO,
						     PX4_CUSTOM_SUB_MODE_EXTERNAL1);

			} else {
				PX4_ERR("argument %s unsupported.", argv[1]);
			}

			return 0;

		} else {
			PX4_ERR("missing argument");
		}
	}

	if (!strcmp(argv[0], "lockdown")) {

		if (argc < 2) {
			Commander::print_usage("not enough arguments, missing [on, off]");
			return 1;
		}

		bool ret = send_vehicle_command(vehicle_command_s::VEHICLE_CMD_DO_FLIGHTTERMINATION,
						strcmp(argv[1], "off") ? 2.0f : 0.0f /* lockdown */, 0.0f);

		return (ret ? 0 : 1);
	}

	if (!strcmp(argv[0], "pair")) {

		// GCS pairing request handled by a companion
		bool ret = broadcast_vehicle_command(vehicle_command_s::VEHICLE_CMD_START_RX_PAIR, 10.f);

		return (ret ? 0 : 1);
	}

	if (!strcmp(argv[0], "set_ekf_origin")) {
		if (argc > 3) {

			double latitude  = atof(argv[1]);
			double longitude = atof(argv[2]);
			float  altitude  = atof(argv[3]);

			// Set the ekf NED origin global coordinates.
			bool ret = send_vehicle_command(vehicle_command_s::VEHICLE_CMD_SET_GPS_GLOBAL_ORIGIN,
							0.f, 0.f, 0.0, 0.0, latitude, longitude, altitude);
			return (ret ? 0 : 1);

		} else {
			PX4_ERR("missing argument");
			return 0;
		}
	}

	if (!strcmp(argv[0], "poweroff")) {

		bool ret = send_vehicle_command(vehicle_command_s::VEHICLE_CMD_PREFLIGHT_REBOOT_SHUTDOWN,
						2.0f);

		return (ret ? 0 : 1);
	}


#endif

	return print_usage("unknown command");
}

int Commander::print_status()
{
	PX4_INFO("%s", isArmed() ? "Armed" : "Disarmed");
	PX4_INFO("navigation mode: %s", mode_util::nav_state_names[_vehicle_status.nav_state]);
	PX4_INFO("user intended navigation mode: %s", mode_util::nav_state_names[_vehicle_status.nav_state_user_intention]);
	PX4_INFO("in failsafe: %s", _failsafe.inFailsafe() ? "yes" : "no");
	_mode_management.printStatus();
	perf_print_counter(_loop_perf);
	perf_print_counter(_preflight_check_perf);
	return 0;
}

extern "C" __EXPORT int commander_main(int argc, char *argv[])
{
	return Commander::main(argc, argv);
}

static constexpr const char *arm_disarm_reason_str(arm_disarm_reason_t calling_reason)
{
	switch (calling_reason) {
	case arm_disarm_reason_t::transition_to_standby: return "";

	case arm_disarm_reason_t::stick_gesture: return "Stick gesture";

	case arm_disarm_reason_t::rc_switch: return "RC switch";

	case arm_disarm_reason_t::command_internal: return "internal command";

	case arm_disarm_reason_t::command_external: return "external command";

	case arm_disarm_reason_t::mission_start: return "mission start";

	case arm_disarm_reason_t::auto_disarm_land: return "landing";

	case arm_disarm_reason_t::auto_disarm_preflight: return "auto preflight disarming";

	case arm_disarm_reason_t::kill_switch: return "kill-switch";

	case arm_disarm_reason_t::lockdown: return "lockdown";

	case arm_disarm_reason_t::failure_detector: return "failure detector";

	case arm_disarm_reason_t::shutdown: return "shutdown request";

	case arm_disarm_reason_t::unit_test: return "unit tests";

	case arm_disarm_reason_t::rc_button: return "RC (button)";

	case arm_disarm_reason_t::failsafe: return "failsafe";
	}

	return "";
};

transition_result_t Commander::arm(arm_disarm_reason_t calling_reason, bool run_preflight_checks)
{
	if (isArmed()) {
		return TRANSITION_NOT_CHANGED;
	}

	if (_vehicle_status.calibration_enabled
	    || _vehicle_status.rc_calibration_in_progress
	    || _actuator_armed.in_esc_calibration_mode) {

		mavlink_log_critical(&_mavlink_log_pub, "Arming denied: calibrating\t");
		events::send(events::ID("commander_arm_denied_calibrating"), {events::Log::Critical, events::LogInternal::Info},
			     "Arming denied: calibrating");
		tune_negative(true);
		return TRANSITION_DENIED;
	}

	// allow a grace period for re-arming: preflight checks don't need to pass during that time, for example for accidental in-air disarming
	if (calling_reason == arm_disarm_reason_t::rc_switch
	    && ((_last_disarmed_timestamp != 0) && (hrt_elapsed_time(&_last_disarmed_timestamp) < 5_s))) {

		run_preflight_checks = false;
	}

	if (run_preflight_checks) {
		if (_vehicle_control_mode.flag_control_manual_enabled) {

			if (_vehicle_control_mode.flag_control_climb_rate_enabled &&
			    !_failsafe_flags.manual_control_signal_lost && _is_throttle_above_center) {

				mavlink_log_critical(&_mavlink_log_pub, "Arming denied: throttle above center\t");
				events::send(events::ID("commander_arm_denied_throttle_center"), {events::Log::Critical, events::LogInternal::Info},
					     "Arming denied: throttle above center");
				tune_negative(true);
				return TRANSITION_DENIED;
			}

			if (!_vehicle_control_mode.flag_control_climb_rate_enabled &&
			    !_failsafe_flags.manual_control_signal_lost && !_is_throttle_low
			    && !is_ground_vehicle(_vehicle_status)) {

				mavlink_log_critical(&_mavlink_log_pub, "Arming denied: high throttle\t");
				events::send(events::ID("commander_arm_denied_throttle_high"), {events::Log::Critical, events::LogInternal::Info},
					     "Arming denied: high throttle");
				tune_negative(true);
				return TRANSITION_DENIED;
			}

		} else if (calling_reason == arm_disarm_reason_t::stick_gesture
			   || calling_reason == arm_disarm_reason_t::rc_switch
			   || calling_reason == arm_disarm_reason_t::rc_button) {

			mavlink_log_critical(&_mavlink_log_pub, "Arming denied: switch to manual mode first\t");
			events::send(events::ID("commander_arm_denied_not_manual"), {events::Log::Critical, events::LogInternal::Info},
				     "Arming denied: switch to manual mode first");
			tune_negative(true);
			return TRANSITION_DENIED;
		}

		_health_and_arming_checks.update(false, true);

		if (!_health_and_arming_checks.canArm(_vehicle_status.nav_state)) {
			tune_negative(true);
			mavlink_log_critical(&_mavlink_log_pub, "Arming denied: Resolve system health failures first\t");
			events::send(events::ID("commander_arm_denied_resolve_failures"), {events::Log::Critical, events::LogInternal::Info},
				     "Arming denied: Resolve system health failures first");
			return TRANSITION_DENIED;
		}
	}

	_vehicle_status.armed_time = hrt_absolute_time();
	_vehicle_status.arming_state = vehicle_status_s::ARMING_STATE_ARMED;
	_vehicle_status.latest_arming_reason = (uint8_t)calling_reason;

	mavlink_log_info(&_mavlink_log_pub, "Armed by %s\t", arm_disarm_reason_str(calling_reason));
	events::send<events::px4::enums::arm_disarm_reason_t>(events::ID("commander_armed_by"), events::Log::Info,
			"Armed by {1}", calling_reason);

	if (_param_com_home_en.get()) {
		_home_position.setHomePosition();
	}

	_status_changed = true;

	return TRANSITION_CHANGED;
}

transition_result_t Commander::disarm(arm_disarm_reason_t calling_reason, bool forced)
{
	if (!isArmed()) {
		return TRANSITION_NOT_CHANGED;
	}

	if (!forced) {
		const bool landed = (_vehicle_land_detected.landed || _vehicle_land_detected.maybe_landed
				     || is_ground_vehicle(_vehicle_status));
		const bool mc_manual_thrust_mode = _vehicle_status.vehicle_type == vehicle_status_s::VEHICLE_TYPE_ROTARY_WING
						   && _vehicle_control_mode.flag_control_manual_enabled
						   && !_vehicle_control_mode.flag_control_climb_rate_enabled;
		const bool commanded_by_rc = (calling_reason == arm_disarm_reason_t::stick_gesture)
					     || (calling_reason == arm_disarm_reason_t::rc_switch)
					     || (calling_reason == arm_disarm_reason_t::rc_button);

		if (!landed && !(mc_manual_thrust_mode && commanded_by_rc && _param_com_disarm_man.get())) {
			if (calling_reason != arm_disarm_reason_t::stick_gesture) {
				mavlink_log_critical(&_mavlink_log_pub, "Disarming denied: not landed\t");
				events::send(events::ID("commander_disarm_denied_not_landed"),
				{events::Log::Critical, events::LogInternal::Info},
				"Disarming denied: not landed");
			}

			return TRANSITION_DENIED;
		}
	}

	_vehicle_status.armed_time = 0;
	_vehicle_status.arming_state = vehicle_status_s::ARMING_STATE_DISARMED;
	_vehicle_status.latest_disarming_reason = (uint8_t)calling_reason;
	_vehicle_status.takeoff_time = 0;

	_have_taken_off_since_arming = false;

	_last_disarmed_timestamp = hrt_absolute_time();

	_user_mode_intention.onDisarm();

	mavlink_log_info(&_mavlink_log_pub, "Disarmed by %s\t", arm_disarm_reason_str(calling_reason));
	events::send<events::px4::enums::arm_disarm_reason_t>(events::ID("commander_disarmed_by"), events::Log::Info,
			"Disarmed by {1}", calling_reason);

	if (_param_com_force_safety.get()) {
		_safety.activateSafety();
	}

	// update flight uuid
	const int32_t flight_uuid = _param_com_flight_uuid.get() + 1;
	_param_com_flight_uuid.set(flight_uuid);
	_param_com_flight_uuid.commit_no_notification();

	_status_changed = true;

	return TRANSITION_CHANGED;
}

Commander::Commander() :
	ModuleParams(nullptr)
{
	_vehicle_land_detected.landed = true;

	_vehicle_status.arming_state = vehicle_status_s::ARMING_STATE_DISARMED;
	_vehicle_status.system_id = 1;
	_vehicle_status.component_id = 1;
	_vehicle_status.system_type = 0;
	_vehicle_status.vehicle_type = vehicle_status_s::VEHICLE_TYPE_ROTARY_WING;
	_vehicle_status.nav_state = _user_mode_intention.get();
	_vehicle_status.nav_state_user_intention = _user_mode_intention.get();
	_vehicle_status.nav_state_timestamp = hrt_absolute_time();
	_vehicle_status.gcs_connection_lost = true;
	_vehicle_status.power_input_valid = true;

	// default for vtol is rotary wing
	_vtol_vehicle_status.vehicle_vtol_state = vtol_vehicle_status_s::VEHICLE_VTOL_STATE_MC;

	param_t param_mav_comp_id = param_find("MAV_COMP_ID");
	param_t param_mav_sys_id = param_find("MAV_SYS_ID");
	_param_mav_type = param_find("MAV_TYPE");
	_param_rc_map_fltmode = param_find("RC_MAP_FLTMODE");

	int32_t value_int32 = 0;

	// MAV_SYS_ID => vehicle_status.system_id
	if ((param_mav_sys_id != PARAM_INVALID) && (param_get(param_mav_sys_id, &value_int32) == PX4_OK)) {
		_vehicle_status.system_id = value_int32;
	}

	// MAV_COMP_ID => vehicle_status.component_id
	if ((param_mav_comp_id != PARAM_INVALID) && (param_get(param_mav_comp_id, &value_int32) == PX4_OK)) {
		_vehicle_status.component_id = value_int32;
	}

	updateParameters();

	_failsafe.setOnNotifyUserCallback(&Commander::onFailsafeNotifyUserTrampoline, this);
}

Commander::~Commander()
{
	perf_free(_loop_perf);
	perf_free(_preflight_check_perf);
}

bool
Commander::handle_command(const vehicle_command_s &cmd)
{
	/* only handle commands that are meant to be handled by this system and component, or broadcast */
	if (((cmd.target_system != _vehicle_status.system_id) && (cmd.target_system != 0))
	    || ((cmd.target_component != _vehicle_status.component_id) && (cmd.target_component != 0))) {
		return false;
	}

	/* result of the command */
	unsigned cmd_result = vehicle_command_ack_s::VEHICLE_CMD_RESULT_UNSUPPORTED;

	/* request to set different system mode */
	switch (cmd.command) {
	case vehicle_command_s::VEHICLE_CMD_DO_REPOSITION: {

			// Just switch the flight mode here, the navigator takes care of
			// doing something sensible with the coordinates. Its designed
			// to not require navigator and command to receive / process
			// the data at the exact same time.

			const uint32_t change_mode_flags = uint32_t(cmd.param2);
			const bool mode_switch_not_requested = (change_mode_flags & 1) == 0;
			const bool unsupported_bits_set = (change_mode_flags & ~1) != 0;

			if (mode_switch_not_requested || unsupported_bits_set) {
				answer_command(cmd, vehicle_command_ack_s::VEHICLE_CMD_RESULT_UNSUPPORTED);

			} else {
				if (_user_mode_intention.change(vehicle_status_s::NAVIGATION_STATE_AUTO_LOITER, getSourceFromCommand(cmd))) {
					cmd_result = vehicle_command_ack_s::VEHICLE_CMD_RESULT_ACCEPTED;

				} else {
					printRejectMode(vehicle_status_s::NAVIGATION_STATE_AUTO_LOITER);
					cmd_result = vehicle_command_ack_s::VEHICLE_CMD_RESULT_TEMPORARILY_REJECTED;
				}
			}
		}
		break;

	case vehicle_command_s::VEHICLE_CMD_DO_CHANGE_ALTITUDE: {

			// Just switch the flight mode here, the navigator takes care of
			// doing something sensible with the coordinates. Its designed
			// to not require navigator and command to receive / process
			// the data at the exact same time.

			if (_user_mode_intention.change(vehicle_status_s::NAVIGATION_STATE_AUTO_LOITER)) {
				cmd_result = vehicle_command_ack_s::VEHICLE_CMD_RESULT_ACCEPTED;

			} else {
				printRejectMode(vehicle_status_s::NAVIGATION_STATE_AUTO_LOITER);
				cmd_result = vehicle_command_ack_s::VEHICLE_CMD_RESULT_TEMPORARILY_REJECTED;
			}

		}
		break;

	case vehicle_command_s::VEHICLE_CMD_DO_SET_MODE: {
			uint8_t base_mode = (uint8_t)cmd.param1;
			uint8_t custom_main_mode = (uint8_t)cmd.param2;
			uint8_t custom_sub_mode = (uint8_t)cmd.param3;

			uint8_t desired_nav_state = vehicle_status_s::NAVIGATION_STATE_MAX;
			transition_result_t main_ret = TRANSITION_NOT_CHANGED;

			if (base_mode & VEHICLE_MODE_FLAG_CUSTOM_MODE_ENABLED) {
				/* use autopilot-specific mode */
				if (custom_main_mode == PX4_CUSTOM_MAIN_MODE_MANUAL) {
					desired_nav_state = vehicle_status_s::NAVIGATION_STATE_MANUAL;

				} else if (custom_main_mode == PX4_CUSTOM_MAIN_MODE_ALTCTL) {
					desired_nav_state = vehicle_status_s::NAVIGATION_STATE_ALTCTL;

				} else if (custom_main_mode == PX4_CUSTOM_MAIN_MODE_POSCTL) {
					switch (custom_sub_mode) {
					default:
					case PX4_CUSTOM_SUB_MODE_POSCTL_POSCTL:
						desired_nav_state = vehicle_status_s::NAVIGATION_STATE_POSCTL;
						break;

					case PX4_CUSTOM_SUB_MODE_POSCTL_SLOW:
						desired_nav_state = vehicle_status_s::NAVIGATION_STATE_POSITION_SLOW;
						break;
					}

				} else if (custom_main_mode == PX4_CUSTOM_MAIN_MODE_AUTO) {
					if (custom_sub_mode > 0) {

						switch (custom_sub_mode) {
						case PX4_CUSTOM_SUB_MODE_AUTO_LOITER:
							desired_nav_state = vehicle_status_s::NAVIGATION_STATE_AUTO_LOITER;
							break;

						case PX4_CUSTOM_SUB_MODE_AUTO_MISSION:
							desired_nav_state = vehicle_status_s::NAVIGATION_STATE_AUTO_MISSION;
							break;

						case PX4_CUSTOM_SUB_MODE_AUTO_RTL:
							desired_nav_state = vehicle_status_s::NAVIGATION_STATE_AUTO_RTL;
							break;

						case PX4_CUSTOM_SUB_MODE_AUTO_TAKEOFF:
							desired_nav_state = vehicle_status_s::NAVIGATION_STATE_AUTO_TAKEOFF;
							break;

						case PX4_CUSTOM_SUB_MODE_AUTO_LAND:
							desired_nav_state = vehicle_status_s::NAVIGATION_STATE_AUTO_LAND;
							break;

						case PX4_CUSTOM_SUB_MODE_AUTO_FOLLOW_TARGET:
							desired_nav_state = vehicle_status_s::NAVIGATION_STATE_AUTO_FOLLOW_TARGET;
							break;

						case PX4_CUSTOM_SUB_MODE_AUTO_PRECLAND:
							desired_nav_state = vehicle_status_s::NAVIGATION_STATE_AUTO_PRECLAND;
							break;

						case PX4_CUSTOM_SUB_MODE_EXTERNAL1...PX4_CUSTOM_SUB_MODE_EXTERNAL8:
							desired_nav_state = vehicle_status_s::NAVIGATION_STATE_EXTERNAL1 + (custom_sub_mode - PX4_CUSTOM_SUB_MODE_EXTERNAL1);
							break;

						default:
							main_ret = TRANSITION_DENIED;
							mavlink_log_critical(&_mavlink_log_pub, "Unsupported auto mode\t");
							events::send(events::ID("commander_unsupported_auto_mode"), events::Log::Error,
								     "Unsupported auto mode");
							break;
						}

					} else {
						desired_nav_state = vehicle_status_s::NAVIGATION_STATE_AUTO_MISSION;
					}

				} else if (custom_main_mode == PX4_CUSTOM_MAIN_MODE_ACRO) {
					desired_nav_state = vehicle_status_s::NAVIGATION_STATE_ACRO;

				} else if (custom_main_mode == PX4_CUSTOM_MAIN_MODE_STABILIZED) {
					desired_nav_state = vehicle_status_s::NAVIGATION_STATE_STAB;

				} else if (custom_main_mode == PX4_CUSTOM_MAIN_MODE_OFFBOARD) {
					desired_nav_state = vehicle_status_s::NAVIGATION_STATE_OFFBOARD;
				}

			} else {
				/* use base mode */
				if (base_mode & VEHICLE_MODE_FLAG_AUTO_ENABLED) {
					desired_nav_state = vehicle_status_s::NAVIGATION_STATE_AUTO_MISSION;

				} else if (base_mode & VEHICLE_MODE_FLAG_MANUAL_INPUT_ENABLED) {
					if (base_mode & VEHICLE_MODE_FLAG_GUIDED_ENABLED) {
						desired_nav_state = vehicle_status_s::NAVIGATION_STATE_POSCTL;

					} else if (base_mode & VEHICLE_MODE_FLAG_STABILIZE_ENABLED) {
						desired_nav_state = vehicle_status_s::NAVIGATION_STATE_STAB;

					} else {
						desired_nav_state = vehicle_status_s::NAVIGATION_STATE_MANUAL;
					}
				}
			}

			if (desired_nav_state != vehicle_status_s::NAVIGATION_STATE_MAX) {

				// Special handling for LAND mode: always allow to switch into it such that if used
				// as emergency mode it is always available. When triggering it the user generally wants
				// the vehicle to descend immediately, and if that means to switch to DESCEND it is fine.

				const bool force = desired_nav_state == vehicle_status_s::NAVIGATION_STATE_AUTO_LAND;

				if (_user_mode_intention.change(desired_nav_state, getSourceFromCommand(cmd), false, force)) {
					main_ret = TRANSITION_CHANGED;

				} else {
					if (cmd.from_external && cmd.source_component == 190) { // MAV_COMP_ID_MISSIONPLANNER
						printRejectMode(desired_nav_state);
					}

					main_ret = TRANSITION_DENIED;
				}
			}

			if (main_ret != TRANSITION_DENIED) {
				cmd_result = vehicle_command_ack_s::VEHICLE_CMD_RESULT_ACCEPTED;

			} else {
				cmd_result = vehicle_command_ack_s::VEHICLE_CMD_RESULT_TEMPORARILY_REJECTED;
			}
		}
		break;

	case vehicle_command_s::VEHICLE_CMD_SET_NAV_STATE: { // Used from ROS
			uint8_t desired_nav_state = (uint8_t)(cmd.param1 + 0.5f);

			if (_user_mode_intention.change(desired_nav_state, getSourceFromCommand(cmd))) {
				cmd_result = vehicle_command_ack_s::VEHICLE_CMD_RESULT_ACCEPTED;

			} else {
				cmd_result = vehicle_command_ack_s::VEHICLE_CMD_RESULT_TEMPORARILY_REJECTED;
			}
		}
		break;

	case vehicle_command_s::VEHICLE_CMD_COMPONENT_ARM_DISARM: {

			// Adhere to MAVLink specs, but base on knowledge that these fundamentally encode ints
			// for logic state parameters
			const int8_t arming_action = static_cast<int8_t>(lroundf(cmd.param1));

			if (arming_action != vehicle_command_s::ARMING_ACTION_ARM
			    && arming_action != vehicle_command_s::ARMING_ACTION_DISARM) {
				mavlink_log_critical(&_mavlink_log_pub, "Unsupported ARM_DISARM param: %.3f\t", (double)cmd.param1);
				events::send<float>(events::ID("commander_unsupported_arm_disarm_param"), events::Log::Error,
						    "Unsupported ARM_DISARM param: {1:.3}", cmd.param1);

			} else {
				// Arm is forced (checks skipped) when param2 is set to a magic number.
				const bool forced = (static_cast<int>(lroundf(cmd.param2)) == 21196);

				transition_result_t arming_res = TRANSITION_DENIED;
				arm_disarm_reason_t arm_disarm_reason = cmd.from_external ? arm_disarm_reason_t::command_external :
									arm_disarm_reason_t::command_internal;

				if (arming_action == vehicle_command_s::ARMING_ACTION_ARM) {
					arming_res = arm(arm_disarm_reason, cmd.from_external || !forced);

				} else if (arming_action == vehicle_command_s::ARMING_ACTION_DISARM) {
					arming_res = disarm(arm_disarm_reason, forced);

				}

				if (arming_res == TRANSITION_DENIED) {
					cmd_result = vehicle_command_ack_s::VEHICLE_CMD_RESULT_TEMPORARILY_REJECTED;

				} else {
					cmd_result = vehicle_command_ack_s::VEHICLE_CMD_RESULT_ACCEPTED;
				}
			}
		}
		break;

	case vehicle_command_s::VEHICLE_CMD_DO_FLIGHTTERMINATION: {
			cmd_result = vehicle_command_ack_s::VEHICLE_CMD_RESULT_DENIED;

			if (cmd.param1 > 0.5f) {
				// Trigger real termination.
				if (!isArmed()) {
					cmd_result = vehicle_command_ack_s::VEHICLE_CMD_RESULT_DENIED;

				} else if (_user_mode_intention.change(vehicle_status_s::NAVIGATION_STATE_TERMINATION)) {
					cmd_result = vehicle_command_ack_s::VEHICLE_CMD_RESULT_ACCEPTED;

				} else {
					cmd_result = vehicle_command_ack_s::VEHICLE_CMD_RESULT_TEMPORARILY_REJECTED;
				}
			}
		}
		break;

	case vehicle_command_s::VEHICLE_CMD_DO_SET_HOME: {
			if (_param_com_home_en.get()) {
				bool use_current = cmd.param1 > 0.5f;

				if (use_current) {
					/* use current position */
					if (_home_position.setHomePosition(true)) {
						cmd_result = vehicle_command_ack_s::VEHICLE_CMD_RESULT_ACCEPTED;

					} else {
						cmd_result = vehicle_command_ack_s::VEHICLE_CMD_RESULT_TEMPORARILY_REJECTED;
					}

				} else {
					float yaw = matrix::wrap_2pi(math::radians(cmd.param4));
					yaw = PX4_ISFINITE(yaw) ? yaw : (float)NAN;
					const double lat = cmd.param5;
					const double lon = cmd.param6;
					const float alt = cmd.param7;

					if (PX4_ISFINITE(lat) && PX4_ISFINITE(lon) && PX4_ISFINITE(alt)) {

						if (_home_position.setManually(lat, lon, alt, yaw)) {

							cmd_result = vehicle_command_ack_s::VEHICLE_CMD_RESULT_ACCEPTED;

						} else {
							cmd_result = vehicle_command_ack_s::VEHICLE_CMD_RESULT_TEMPORARILY_REJECTED;
						}

					} else {
						cmd_result = vehicle_command_ack_s::VEHICLE_CMD_RESULT_DENIED;
					}
				}

			} else {
				// COM_HOME_EN disabled
				cmd_result = vehicle_command_ack_s::VEHICLE_CMD_RESULT_DENIED;
			}
		}
		break;

	case vehicle_command_s::VEHICLE_CMD_NAV_RETURN_TO_LAUNCH: {
			/* switch to RTL which ends the mission */
			if (_user_mode_intention.change(vehicle_status_s::NAVIGATION_STATE_AUTO_RTL, getSourceFromCommand(cmd))) {
				mavlink_log_info(&_mavlink_log_pub, "Returning to launch\t");
				events::send(events::ID("commander_rtl"), events::Log::Info, "Returning to launch");
				cmd_result = vehicle_command_ack_s::VEHICLE_CMD_RESULT_ACCEPTED;

			} else {
				printRejectMode(vehicle_status_s::NAVIGATION_STATE_AUTO_RTL);
				cmd_result = vehicle_command_ack_s::VEHICLE_CMD_RESULT_TEMPORARILY_REJECTED;
			}
		}
		break;

	case vehicle_command_s::VEHICLE_CMD_NAV_TAKEOFF: {
			/* ok, home set, use it to take off */
			if (_user_mode_intention.change(vehicle_status_s::NAVIGATION_STATE_AUTO_TAKEOFF, getSourceFromCommand(cmd))) {
				cmd_result = vehicle_command_ack_s::VEHICLE_CMD_RESULT_ACCEPTED;

			} else {
				printRejectMode(vehicle_status_s::NAVIGATION_STATE_AUTO_TAKEOFF);
				cmd_result = vehicle_command_ack_s::VEHICLE_CMD_RESULT_TEMPORARILY_REJECTED;
			}
		}
		break;

	case vehicle_command_s::VEHICLE_CMD_NAV_VTOL_TAKEOFF:
#if CONFIG_MODE_NAVIGATOR_VTOL_TAKEOFF

		/* ok, home set, use it to take off */
		if (_user_mode_intention.change(vehicle_status_s::NAVIGATION_STATE_AUTO_VTOL_TAKEOFF, getSourceFromCommand(cmd))) {
			cmd_result = vehicle_command_ack_s::VEHICLE_CMD_RESULT_ACCEPTED;

		} else {
			printRejectMode(vehicle_status_s::NAVIGATION_STATE_AUTO_VTOL_TAKEOFF);
			cmd_result = vehicle_command_ack_s::VEHICLE_CMD_RESULT_TEMPORARILY_REJECTED;
		}

#else
		cmd_result = vehicle_command_ack_s::VEHICLE_CMD_RESULT_UNSUPPORTED;
#endif // CONFIG_MODE_NAVIGATOR_VTOL_TAKEOFF
		break;

	case vehicle_command_s::VEHICLE_CMD_NAV_LAND: {
			// Special handling for LAND mode: always allow to switch into it such that if used
			// as emergency mode it is always available. When triggering it the user generally wants
			// the vehicle to descend immediately, and if that means to switch to DESCEND it is fine.
			const bool force = true;

			if (_user_mode_intention.change(vehicle_status_s::NAVIGATION_STATE_AUTO_LAND, getSourceFromCommand(cmd), false,
							force)) {
				mavlink_log_info(&_mavlink_log_pub, "Landing at current position\t");
				events::send(events::ID("commander_landing_current_pos"), events::Log::Info,
					     "Landing at current position");
				cmd_result = vehicle_command_ack_s::VEHICLE_CMD_RESULT_ACCEPTED;

			} else {
				printRejectMode(vehicle_status_s::NAVIGATION_STATE_AUTO_LAND);
				cmd_result = vehicle_command_ack_s::VEHICLE_CMD_RESULT_TEMPORARILY_REJECTED;
			}
		}
		break;

	case vehicle_command_s::VEHICLE_CMD_NAV_PRECLAND: {
			if (_user_mode_intention.change(vehicle_status_s::NAVIGATION_STATE_AUTO_PRECLAND, getSourceFromCommand(cmd))) {
				mavlink_log_info(&_mavlink_log_pub, "Precision landing\t");
				events::send(events::ID("commander_landing_prec_land"), events::Log::Info,
					     "Landing using precision landing");
				cmd_result = vehicle_command_ack_s::VEHICLE_CMD_RESULT_ACCEPTED;

			} else {
				printRejectMode(vehicle_status_s::NAVIGATION_STATE_AUTO_PRECLAND);
				cmd_result = vehicle_command_ack_s::VEHICLE_CMD_RESULT_TEMPORARILY_REJECTED;
			}
		}
		break;

	case vehicle_command_s::VEHICLE_CMD_MISSION_START: {

			cmd_result = vehicle_command_ack_s::VEHICLE_CMD_RESULT_DENIED;

			// check if current mission and first item are valid
			if (!_failsafe_flags.auto_mission_missing) {

				// requested first mission item valid
				if (PX4_ISFINITE(cmd.param1) && (cmd.param1 >= -1) && (cmd.param1 < _mission_result_sub.get().seq_total)) {

					// switch to AUTO_MISSION and ARM
					if (_user_mode_intention.change(vehicle_status_s::NAVIGATION_STATE_AUTO_MISSION, getSourceFromCommand(cmd))
					    && (TRANSITION_DENIED != arm(arm_disarm_reason_t::mission_start))) {

						cmd_result = vehicle_command_ack_s::VEHICLE_CMD_RESULT_ACCEPTED;

					} else {
						printRejectMode(vehicle_status_s::NAVIGATION_STATE_AUTO_MISSION);
						cmd_result = vehicle_command_ack_s::VEHICLE_CMD_RESULT_TEMPORARILY_REJECTED;
					}
				}

			} else {
				mavlink_log_critical(&_mavlink_log_pub, "Mission start denied! No valid mission\t");
				events::send(events::ID("commander_mission_start_denied_no_mission"), {events::Log::Critical, events::LogInternal::Info},
					     "Mission start denied! No valid mission");
			}
		}
		break;

	case vehicle_command_s::VEHICLE_CMD_CONTROL_HIGH_LATENCY: {
			// if no high latency telemetry exists send a failed acknowledge
			if (_high_latency_datalink_timestamp < _boot_timestamp) {
				cmd_result = vehicle_command_ack_s::VEHICLE_CMD_RESULT_FAILED;
				mavlink_log_critical(&_mavlink_log_pub, "Control high latency failed! Telemetry unavailable\t");
				events::send(events::ID("commander_ctrl_high_latency_failed"), {events::Log::Critical, events::LogInternal::Info},
					     "Control high latency failed! Telemetry unavailable");
			}
		}
		break;

	case vehicle_command_s::VEHICLE_CMD_DO_ORBIT: {

			transition_result_t main_ret;

			if (_vehicle_status.in_transition_mode) {
				main_ret = TRANSITION_DENIED;

			} else if (_vehicle_status.vehicle_type == vehicle_status_s::VEHICLE_TYPE_FIXED_WING) {
				// for fixed wings the behavior of orbit is the same as loiter
				if (_user_mode_intention.change(vehicle_status_s::NAVIGATION_STATE_AUTO_LOITER, getSourceFromCommand(cmd))) {
					main_ret = TRANSITION_CHANGED;

				} else {
					main_ret = TRANSITION_DENIED;
				}

			} else {
				// Switch to orbit state and let the orbit task handle the command further
				if (_user_mode_intention.change(vehicle_status_s::NAVIGATION_STATE_ORBIT, getSourceFromCommand(cmd))) {
					main_ret = TRANSITION_CHANGED;

				} else {
					main_ret = TRANSITION_DENIED;
				}
			}

			if (main_ret != TRANSITION_DENIED) {
				cmd_result = vehicle_command_ack_s::VEHICLE_CMD_RESULT_ACCEPTED;

			} else {
				cmd_result = vehicle_command_ack_s::VEHICLE_CMD_RESULT_TEMPORARILY_REJECTED;
				mavlink_log_critical(&_mavlink_log_pub, "Orbit command rejected");
			}
		}
		break;

	case vehicle_command_s::VEHICLE_CMD_DO_FIGUREEIGHT: {
#ifdef CONFIG_FIGURE_OF_EIGHT

			if (!((_vehicle_status.vehicle_type == vehicle_status_s::VEHICLE_TYPE_FIXED_WING) || (_vehicle_status.is_vtol))) {
				cmd_result = vehicle_command_ack_s::VEHICLE_CMD_RESULT_UNSUPPORTED;
				mavlink_log_critical(&_mavlink_log_pub, "Figure 8 command only available for fixed wing and vtol vehicles.");
				break;
			}

			transition_result_t main_ret = TRANSITION_DENIED;

			if ((_vehicle_status.vehicle_type == vehicle_status_s::VEHICLE_TYPE_FIXED_WING) &&
			    (!_vehicle_status.in_transition_mode)) {
				if (_user_mode_intention.change(vehicle_status_s::NAVIGATION_STATE_AUTO_LOITER)) {
					main_ret = TRANSITION_CHANGED;

				} else {
					main_ret = TRANSITION_DENIED;
				}
			}

			if (main_ret != TRANSITION_DENIED) {
				cmd_result = vehicle_command_ack_s::VEHICLE_CMD_RESULT_ACCEPTED;

			} else {
				cmd_result = vehicle_command_ack_s::VEHICLE_CMD_RESULT_TEMPORARILY_REJECTED;
				mavlink_log_critical(&_mavlink_log_pub, "Figure 8 command rejected, Only available in fixed wing mode.");
			}

#else
			cmd_result = vehicle_command_ack_s::VEHICLE_CMD_RESULT_UNSUPPORTED;
			mavlink_log_critical(&_mavlink_log_pub, "Figure 8 command not supported.");
#endif // CONFIG_FIGURE_OF_EIGHT
		}
		break;

	case vehicle_command_s::VEHICLE_CMD_ACTUATOR_TEST:
		cmd_result = handleCommandActuatorTest(cmd);
		break;

	case vehicle_command_s::VEHICLE_CMD_PREFLIGHT_REBOOT_SHUTDOWN: {

			const int param1 = cmd.param1;

			if (param1 == 0) {
				// 0: Do nothing for autopilot
				answer_command(cmd, vehicle_command_ack_s::VEHICLE_CMD_RESULT_ACCEPTED);

#if defined(CONFIG_BOARDCTL_RESET)

			} else if ((param1 == 1) && !isArmed() && (px4_reboot_request(REBOOT_REQUEST, 400_ms) == 0)) {
				// 1: Reboot autopilot
				answer_command(cmd, vehicle_command_ack_s::VEHICLE_CMD_RESULT_ACCEPTED);

				while (1) { px4_usleep(1); }

#endif // CONFIG_BOARDCTL_RESET

#if defined(BOARD_HAS_POWER_CONTROL)

			} else if ((param1 == 2) && !isArmed() && (px4_shutdown_request(400_ms) == 0)) {
				// 2: Shutdown autopilot
				answer_command(cmd, vehicle_command_ack_s::VEHICLE_CMD_RESULT_ACCEPTED);

				while (1) { px4_usleep(1); }

#endif // BOARD_HAS_POWER_CONTROL

#if defined(CONFIG_BOARDCTL_RESET)

			} else if ((param1 == 3) && !isArmed() && (px4_reboot_request(REBOOT_TO_BOOTLOADER, 400_ms) == 0)) {
				// 3: Reboot autopilot and keep it in the bootloader until upgraded.
				answer_command(cmd, vehicle_command_ack_s::VEHICLE_CMD_RESULT_ACCEPTED);

				while (1) { px4_usleep(1); }

#endif // CONFIG_BOARDCTL_RESET

			} else {
				answer_command(cmd, vehicle_command_ack_s::VEHICLE_CMD_RESULT_DENIED);
			}
		}

		break;

	case vehicle_command_s::VEHICLE_CMD_PREFLIGHT_CALIBRATION: {

			if (isArmed() || _worker_thread.isBusy()) {

				// reject if armed or shutting down
				answer_command(cmd, vehicle_command_ack_s::VEHICLE_CMD_RESULT_TEMPORARILY_REJECTED);

			} else {

				if ((int)(cmd.param1) == 1) {
					/* gyro calibration */
					answer_command(cmd, vehicle_command_ack_s::VEHICLE_CMD_RESULT_ACCEPTED);
					_vehicle_status.calibration_enabled = true;
					_worker_thread.startTask(WorkerThread::Request::GyroCalibration);

				} else if ((int)(cmd.param1) == vehicle_command_s::PREFLIGHT_CALIBRATION_TEMPERATURE_CALIBRATION ||
					   (int)(cmd.param5) == vehicle_command_s::PREFLIGHT_CALIBRATION_TEMPERATURE_CALIBRATION ||
					   (int)(cmd.param7) == vehicle_command_s::PREFLIGHT_CALIBRATION_TEMPERATURE_CALIBRATION) {
					/* temperature calibration: handled in events module */
					break;

				} else if ((int)(cmd.param2) == 1) {
					/* magnetometer calibration */
					answer_command(cmd, vehicle_command_ack_s::VEHICLE_CMD_RESULT_ACCEPTED);
					_vehicle_status.calibration_enabled = true;
					_worker_thread.startTask(WorkerThread::Request::MagCalibration);

				} else if ((int)(cmd.param3) == 1) {
					/* baro calibration */
					answer_command(cmd, vehicle_command_ack_s::VEHICLE_CMD_RESULT_ACCEPTED);
					_vehicle_status.calibration_enabled = true;
					_worker_thread.startTask(WorkerThread::Request::BaroCalibration);

				} else if ((int)(cmd.param4) == 1) {
					/* RC calibration */
					answer_command(cmd, vehicle_command_ack_s::VEHICLE_CMD_RESULT_ACCEPTED);
					/* disable RC control input completely */
					_vehicle_status.rc_calibration_in_progress = true;
					mavlink_log_info(&_mavlink_log_pub, "Calibration: Disabling RC input\t");
					events::send(events::ID("commander_calib_rc_off"), events::Log::Info,
						     "Calibration: Disabling RC input");

				} else if ((int)(cmd.param4) == 2) {
					/* RC trim calibration */
					answer_command(cmd, vehicle_command_ack_s::VEHICLE_CMD_RESULT_ACCEPTED);
					_vehicle_status.calibration_enabled = true;
					_worker_thread.startTask(WorkerThread::Request::RCTrimCalibration);

				} else if ((int)(cmd.param5) == 1) {
					/* accelerometer calibration */
					answer_command(cmd, vehicle_command_ack_s::VEHICLE_CMD_RESULT_ACCEPTED);
					_vehicle_status.calibration_enabled = true;
					_worker_thread.startTask(WorkerThread::Request::AccelCalibration);

				} else if ((int)(cmd.param5) == 2) {
					// board offset calibration
					answer_command(cmd, vehicle_command_ack_s::VEHICLE_CMD_RESULT_ACCEPTED);
					_vehicle_status.calibration_enabled = true;
					_worker_thread.startTask(WorkerThread::Request::LevelCalibration);

				} else if ((int)(cmd.param5) == 4) {
					// accelerometer quick calibration
					answer_command(cmd, vehicle_command_ack_s::VEHICLE_CMD_RESULT_ACCEPTED);
					_vehicle_status.calibration_enabled = true;
					_worker_thread.startTask(WorkerThread::Request::AccelCalibrationQuick);

				} else if ((int)(cmd.param6) == 1 || (int)(cmd.param6) == 2) {
					// TODO: param6 == 1 is deprecated, but we still accept it for a while (feb 2017)
					/* airspeed calibration */
					answer_command(cmd, vehicle_command_ack_s::VEHICLE_CMD_RESULT_ACCEPTED);
					_vehicle_status.calibration_enabled = true;
					_worker_thread.startTask(WorkerThread::Request::AirspeedCalibration);

				} else if ((int)(cmd.param7) == 1) {
					/* do esc calibration */
					if (check_battery_disconnected(&_mavlink_log_pub)) {
						answer_command(cmd, vehicle_command_ack_s::VEHICLE_CMD_RESULT_ACCEPTED);

						if (_safety.isButtonAvailable() && !_safety.isSafetyOff()) {
							mavlink_log_critical(&_mavlink_log_pub, "ESC calibration denied! Press safety button first\t");
							events::send(events::ID("commander_esc_calibration_denied"), events::Log::Critical,
								     "ESCs calibration denied");

						} else {
							_vehicle_status.calibration_enabled = true;
							_actuator_armed.in_esc_calibration_mode = true;
							_worker_thread.startTask(WorkerThread::Request::ESCCalibration);
						}

					} else {
						answer_command(cmd, vehicle_command_ack_s::VEHICLE_CMD_RESULT_DENIED);
					}

				} else if ((int)(cmd.param4) == 0) {
					/* RC calibration ended - have we been in one worth confirming? */
					if (_vehicle_status.rc_calibration_in_progress) {
						/* enable RC control input */
						_vehicle_status.rc_calibration_in_progress = false;
						mavlink_log_info(&_mavlink_log_pub, "Calibration: Restoring RC input\t");
						events::send(events::ID("commander_calib_rc_on"), events::Log::Info,
							     "Calibration: Restoring RC input");
					}

					answer_command(cmd, vehicle_command_ack_s::VEHICLE_CMD_RESULT_ACCEPTED);

				} else {
					answer_command(cmd, vehicle_command_ack_s::VEHICLE_CMD_RESULT_UNSUPPORTED);
				}
			}

			break;
		}

	case vehicle_command_s::VEHICLE_CMD_FIXED_MAG_CAL_YAW: {
			// Magnetometer quick calibration using world magnetic model and known heading
			if (isArmed() || _worker_thread.isBusy()) {

				// reject if armed or shutting down
				answer_command(cmd, vehicle_command_ack_s::VEHICLE_CMD_RESULT_TEMPORARILY_REJECTED);

			} else {
				answer_command(cmd, vehicle_command_ack_s::VEHICLE_CMD_RESULT_ACCEPTED);
				// parameter 1: Heading   (degrees)
				// parameter 3: Latitude  (degrees)
				// parameter 4: Longitude (degrees)

				// assume vehicle pointing north (0 degrees) if heading isn't specified
				const float heading_radians = PX4_ISFINITE(cmd.param1) ? math::radians(roundf(cmd.param1)) : 0.f;

				float latitude = NAN;
				float longitude = NAN;

				if (PX4_ISFINITE(cmd.param3) && PX4_ISFINITE(cmd.param4)) {
					// invalid if both lat & lon are 0 (current mavlink spec)
					if ((fabsf(cmd.param3) > 0) && (fabsf(cmd.param4) > 0)) {
						latitude = cmd.param3;
						longitude = cmd.param4;
					}
				}

				_vehicle_status.calibration_enabled = true;
				_worker_thread.setMagQuickData(heading_radians, latitude, longitude);
				_worker_thread.startTask(WorkerThread::Request::MagCalibrationQuick);
			}

			break;
		}

	case vehicle_command_s::VEHICLE_CMD_PREFLIGHT_STORAGE: {

			if (isArmed() || _worker_thread.isBusy()) {

				// reject if armed or shutting down
				answer_command(cmd, vehicle_command_ack_s::VEHICLE_CMD_RESULT_TEMPORARILY_REJECTED);

			} else {

				if (((int)(cmd.param1)) == 0) {
					answer_command(cmd, vehicle_command_ack_s::VEHICLE_CMD_RESULT_ACCEPTED);
					_worker_thread.startTask(WorkerThread::Request::ParamLoadDefault);

				} else if (((int)(cmd.param1)) == 1) {
					answer_command(cmd, vehicle_command_ack_s::VEHICLE_CMD_RESULT_ACCEPTED);
					_worker_thread.startTask(WorkerThread::Request::ParamSaveDefault);

				} else if (((int)(cmd.param1)) == 2) {
					answer_command(cmd, vehicle_command_ack_s::VEHICLE_CMD_RESULT_ACCEPTED);
					_worker_thread.startTask(WorkerThread::Request::ParamResetAllConfig);

				} else if (((int)(cmd.param1)) == 3) {
					answer_command(cmd, vehicle_command_ack_s::VEHICLE_CMD_RESULT_ACCEPTED);
					_worker_thread.startTask(WorkerThread::Request::ParamResetSensorFactory);

				} else if (((int)(cmd.param1)) == 4) {
					answer_command(cmd, vehicle_command_ack_s::VEHICLE_CMD_RESULT_ACCEPTED);
					_worker_thread.startTask(WorkerThread::Request::ParamResetAll);
				}
			}

			break;
		}

	case vehicle_command_s::VEHICLE_CMD_DO_SET_STANDARD_MODE: {
			mode_util::StandardMode standard_mode = (mode_util::StandardMode) roundf(cmd.param1);
			uint8_t nav_state = mode_util::getNavStateFromStandardMode(standard_mode, _vehicle_status.vehicle_type,
					    _vehicle_status.is_vtol);

			if (nav_state == vehicle_status_s::NAVIGATION_STATE_MAX) {
				answer_command(cmd, vehicle_command_ack_s::VEHICLE_CMD_RESULT_FAILED);

			} else {
				if (_user_mode_intention.change(nav_state, getSourceFromCommand(cmd))) {
					answer_command(cmd, vehicle_command_ack_s::VEHICLE_CMD_RESULT_ACCEPTED);

				} else {
					answer_command(cmd, vehicle_command_ack_s::VEHICLE_CMD_RESULT_TEMPORARILY_REJECTED);
				}
			}
		}
		break;

	case vehicle_command_s::VEHICLE_CMD_RUN_PREARM_CHECKS:
		_health_and_arming_checks.update(true);
		answer_command(cmd, vehicle_command_ack_s::VEHICLE_CMD_RESULT_ACCEPTED);
		break;

	case vehicle_command_s::VEHICLE_CMD_DO_SET_ACTUATOR:
		answer_command(cmd, vehicle_command_ack_s::VEHICLE_CMD_RESULT_ACCEPTED);
		break;

	case vehicle_command_s::VEHICLE_CMD_START_RX_PAIR:
	case vehicle_command_s::VEHICLE_CMD_CUSTOM_0:
	case vehicle_command_s::VEHICLE_CMD_CUSTOM_1:
	case vehicle_command_s::VEHICLE_CMD_CUSTOM_2:
	case vehicle_command_s::VEHICLE_CMD_DO_MOUNT_CONTROL:
	case vehicle_command_s::VEHICLE_CMD_DO_MOUNT_CONFIGURE:
	case vehicle_command_s::VEHICLE_CMD_DO_MOUNT_CONTROL_QUAT:
	case vehicle_command_s::VEHICLE_CMD_PREFLIGHT_SET_SENSOR_OFFSETS:
	case vehicle_command_s::VEHICLE_CMD_PREFLIGHT_UAVCAN:
	case vehicle_command_s::VEHICLE_CMD_PAYLOAD_PREPARE_DEPLOY:
	case vehicle_command_s::VEHICLE_CMD_PAYLOAD_CONTROL_DEPLOY:
	case vehicle_command_s::VEHICLE_CMD_DO_VTOL_TRANSITION:
	case vehicle_command_s::VEHICLE_CMD_DO_TRIGGER_CONTROL:
	case vehicle_command_s::VEHICLE_CMD_DO_DIGICAM_CONTROL:
	case vehicle_command_s::VEHICLE_CMD_DO_SET_CAM_TRIGG_DIST:
	case vehicle_command_s::VEHICLE_CMD_OBLIQUE_SURVEY:
	case vehicle_command_s::VEHICLE_CMD_DO_SET_CAM_TRIGG_INTERVAL:
	case vehicle_command_s::VEHICLE_CMD_SET_CAMERA_MODE:
	case vehicle_command_s::VEHICLE_CMD_SET_CAMERA_ZOOM:
	case vehicle_command_s::VEHICLE_CMD_SET_CAMERA_FOCUS:
	case vehicle_command_s::VEHICLE_CMD_DO_CHANGE_SPEED:
	case vehicle_command_s::VEHICLE_CMD_DO_LAND_START:
	case vehicle_command_s::VEHICLE_CMD_DO_GO_AROUND:
	case vehicle_command_s::VEHICLE_CMD_LOGGING_START:
	case vehicle_command_s::VEHICLE_CMD_LOGGING_STOP:
	case vehicle_command_s::VEHICLE_CMD_NAV_DELAY:
	case vehicle_command_s::VEHICLE_CMD_DO_SET_ROI:
	case vehicle_command_s::VEHICLE_CMD_NAV_ROI:
	case vehicle_command_s::VEHICLE_CMD_DO_SET_ROI_LOCATION:
	case vehicle_command_s::VEHICLE_CMD_DO_SET_ROI_WPNEXT_OFFSET:
	case vehicle_command_s::VEHICLE_CMD_DO_SET_ROI_NONE:
	case vehicle_command_s::VEHICLE_CMD_INJECT_FAILURE:
	case vehicle_command_s::VEHICLE_CMD_SET_GPS_GLOBAL_ORIGIN:
	case vehicle_command_s::VEHICLE_CMD_DO_GIMBAL_MANAGER_PITCHYAW:
	case vehicle_command_s::VEHICLE_CMD_DO_GIMBAL_MANAGER_CONFIGURE:
	case vehicle_command_s::VEHICLE_CMD_CONFIGURE_ACTUATOR:
	case vehicle_command_s::VEHICLE_CMD_REQUEST_MESSAGE:
	case vehicle_command_s::VEHICLE_CMD_DO_WINCH:
	case vehicle_command_s::VEHICLE_CMD_DO_GRIPPER:
	case vehicle_command_s::VEHICLE_CMD_EXTERNAL_POSITION_ESTIMATE:
	case vehicle_command_s::VEHICLE_CMD_REQUEST_CAMERA_INFORMATION:
		/* ignore commands that are handled by other parts of the system */
		break;

	default:
		/* Warn about unsupported commands, this makes sense because only commands
		 * to this component ID (or all) are passed by mavlink. */
		answer_command(cmd, vehicle_command_ack_s::VEHICLE_CMD_RESULT_UNSUPPORTED);
		break;
	}

	if (cmd_result != vehicle_command_ack_s::VEHICLE_CMD_RESULT_UNSUPPORTED) {
		/* already warned about unsupported commands in "default" case */
		answer_command(cmd, cmd_result);
	}

	return true;
}

ModeChangeSource Commander::getSourceFromCommand(const vehicle_command_s &cmd)
{
	return cmd.source_component >= vehicle_command_s::COMPONENT_MODE_EXECUTOR_START ? ModeChangeSource::ModeExecutor :
	       ModeChangeSource::User;
}

void Commander::handleCommandsFromModeExecutors()
{
	if (_vehicle_command_mode_executor_sub.updated()) {
		const unsigned last_generation = _vehicle_command_mode_executor_sub.get_last_generation();
		vehicle_command_s cmd;

		if (_vehicle_command_mode_executor_sub.copy(&cmd)) {
			if (_vehicle_command_mode_executor_sub.get_last_generation() != last_generation + 1) {
				PX4_ERR("vehicle_command from executor lost, generation %u -> %u", last_generation,
					_vehicle_command_mode_executor_sub.get_last_generation());
			}

			// For commands from mode executors, we check if it is in charge and then publish it on the official
			// command topic
			const int mode_executor_in_charge = _mode_management.modeExecutorInCharge();

			// source_system is set to the mode executor
			if (cmd.source_component == vehicle_command_s::COMPONENT_MODE_EXECUTOR_START + mode_executor_in_charge) {
				cmd.source_system = _vehicle_status.system_id;
				cmd.timestamp = hrt_absolute_time();
				_vehicle_command_pub.publish(cmd);

			} else {
				cmd.source_system = _vehicle_status.system_id;
				answer_command(cmd, vehicle_command_ack_s::VEHICLE_CMD_RESULT_TEMPORARILY_REJECTED);
				PX4_WARN("Got cmd from executor %i not in charge (in charge: %i)", cmd.source_system, mode_executor_in_charge);
			}
		}
	}
}

unsigned Commander::handleCommandActuatorTest(const vehicle_command_s &cmd)
{
	if (isArmed() || (_safety.isButtonAvailable() && !_safety.isSafetyOff())) {
		return vehicle_command_ack_s::VEHICLE_CMD_RESULT_DENIED;
	}

	if (_param_com_mot_test_en.get() != 1) {
		return vehicle_command_ack_s::VEHICLE_CMD_RESULT_DENIED;
	}

	actuator_test_s actuator_test{};
	actuator_test.timestamp = hrt_absolute_time();
	actuator_test.function = (int)(cmd.param5 + 0.5);

	if (actuator_test.function < 1000) {
		const int first_motor_function = 1; // from MAVLink ACTUATOR_OUTPUT_FUNCTION
		const int first_servo_function = 33;

		if (actuator_test.function >= first_motor_function
		    && actuator_test.function < first_motor_function + actuator_test_s::MAX_NUM_MOTORS) {
			actuator_test.function = actuator_test.function - first_motor_function + actuator_test_s::FUNCTION_MOTOR1;

		} else if (actuator_test.function >= first_servo_function
			   && actuator_test.function < first_servo_function + actuator_test_s::MAX_NUM_SERVOS) {
			actuator_test.function = actuator_test.function - first_servo_function + actuator_test_s::FUNCTION_SERVO1;

		} else {
			return vehicle_command_ack_s::VEHICLE_CMD_RESULT_UNSUPPORTED;
		}

	} else {
		actuator_test.function -= 1000;
	}

	actuator_test.value = cmd.param1;

	actuator_test.action = actuator_test_s::ACTION_DO_CONTROL;
	int timeout_ms = (int)(cmd.param2 * 1000.f + 0.5f);

	if (timeout_ms <= 0) {
		actuator_test.action = actuator_test_s::ACTION_RELEASE_CONTROL;

	} else {
		actuator_test.timeout_ms = timeout_ms;
	}

	// enforce a timeout and a maximum limit
	if (actuator_test.timeout_ms == 0 || actuator_test.timeout_ms > 3000) {
		actuator_test.timeout_ms = 3000;
	}

	_actuator_test_pub.publish(actuator_test);
	return vehicle_command_ack_s::VEHICLE_CMD_RESULT_ACCEPTED;
}

void Commander::executeActionRequest(const action_request_s &action_request)
{
	arm_disarm_reason_t arm_disarm_reason{};

	// Silently ignore RC actions during RC calibration
	if (_vehicle_status.rc_calibration_in_progress
	    && (action_request.source == action_request_s::SOURCE_STICK_GESTURE
		|| action_request.source == action_request_s::SOURCE_RC_SWITCH
		|| action_request.source == action_request_s::SOURCE_RC_BUTTON
		|| action_request.source == action_request_s::SOURCE_RC_MODE_SLOT)) {
		return;
	}

	switch (action_request.source) {
	case action_request_s::SOURCE_STICK_GESTURE: arm_disarm_reason = arm_disarm_reason_t::stick_gesture; break;

	case action_request_s::SOURCE_RC_SWITCH: arm_disarm_reason = arm_disarm_reason_t::rc_switch; break;

	case action_request_s::SOURCE_RC_BUTTON: arm_disarm_reason = arm_disarm_reason_t::rc_button; break;
	}

	switch (action_request.action) {
	case action_request_s::ACTION_DISARM: disarm(arm_disarm_reason); break;

	case action_request_s::ACTION_ARM: arm(arm_disarm_reason); break;

	case action_request_s::ACTION_TOGGLE_ARMING:
		if (isArmed()) {
			disarm(arm_disarm_reason);

		} else {
			arm(arm_disarm_reason);
		}

		break;

	case action_request_s::ACTION_UNKILL:
		if (_actuator_armed.manual_lockdown) {
			mavlink_log_info(&_mavlink_log_pub, "Kill disengaged\t");
			events::send(events::ID("commander_kill_sw_disengaged"), events::Log::Info, "Kill disengaged");
			_status_changed = true;
			_actuator_armed.manual_lockdown = false;
		}

		break;

	case action_request_s::ACTION_KILL:
		if (!_actuator_armed.manual_lockdown) {
			const char kill_switch_string[] = "Kill engaged\t";
			events::LogLevels log_levels{events::Log::Info};

			if (_vehicle_land_detected.landed) {
				mavlink_log_info(&_mavlink_log_pub, kill_switch_string);

			} else {
				mavlink_log_critical(&_mavlink_log_pub, kill_switch_string);
				log_levels.external = events::Log::Critical;
			}

			events::send(events::ID("commander_kill_sw_engaged"), log_levels, "Kill engaged");

			_status_changed = true;
			_actuator_armed.manual_lockdown = true;
		}

		break;

	case action_request_s::ACTION_SWITCH_MODE:

		if (!_user_mode_intention.change(action_request.mode, ModeChangeSource::User, false)) {
			printRejectMode(action_request.mode);
		}

		break;
	}
}


void Commander::updateParameters()
{
	// update parameters from storage
	updateParams();

	int32_t value_int32 = 0;

	// MAV_TYPE -> vehicle_status.system_type
	if ((_param_mav_type != PARAM_INVALID) && (param_get(_param_mav_type, &value_int32) == PX4_OK)) {
		_vehicle_status.system_type = value_int32;
	}

	_auto_disarm_killed.set_hysteresis_time_from(false, _param_com_kill_disarm.get() * 1_s);

	const bool is_rotary = is_rotary_wing(_vehicle_status) || (is_vtol(_vehicle_status)
			       && _vtol_vehicle_status.vehicle_vtol_state != vtol_vehicle_status_s::VEHICLE_VTOL_STATE_FW);
	const bool is_fixed = is_fixed_wing(_vehicle_status) || (is_vtol(_vehicle_status)
			      && _vtol_vehicle_status.vehicle_vtol_state == vtol_vehicle_status_s::VEHICLE_VTOL_STATE_FW);
	const bool is_ground = is_ground_vehicle(_vehicle_status);

	/* disable manual override for all systems that rely on electronic stabilization */
	if (is_rotary) {
		_vehicle_status.vehicle_type = vehicle_status_s::VEHICLE_TYPE_ROTARY_WING;

	} else if (is_fixed) {
		_vehicle_status.vehicle_type = vehicle_status_s::VEHICLE_TYPE_FIXED_WING;

	} else if (is_ground) {
		_vehicle_status.vehicle_type = vehicle_status_s::VEHICLE_TYPE_ROVER;

<<<<<<< HEAD
	} else {
		_vehicle_status.vehicle_type = _vehicle_status.system_type;
=======
	} else if (is_spacecraft(_vehicle_status)) {
		_vehicle_status.vehicle_type = vehicle_status_s::VEHICLE_TYPE_SPACECRAFT;
>>>>>>> bf9273d4
	}

	_vehicle_status.is_vtol = is_vtol(_vehicle_status);
	_vehicle_status.is_vtol_tailsitter = is_vtol_tailsitter(_vehicle_status);


	// _mode_switch_mapped = (RC_MAP_FLTMODE > 0)
	if (_param_rc_map_fltmode != PARAM_INVALID && (param_get(_param_rc_map_fltmode, &value_int32) == PX4_OK)) {
		_mode_switch_mapped = (value_int32 > 0);
	}

}

void Commander::run()
{
	/* initialize */
	led_init();
	buzzer_init();

#if defined(BOARD_HAS_POWER_CONTROL)
	{
		// we need to do an initial publication to make sure uORB allocates the buffer, which cannot happen
		// in IRQ context.
		power_button_state_s button_state{};
		button_state.timestamp = hrt_absolute_time();
		button_state.event = 0xff;
		power_button_state_pub = orb_advertise(ORB_ID(power_button_state), &button_state);

		_power_button_state_sub.copy(&button_state);

		tune_control_s tune_control{};
		button_state.timestamp = hrt_absolute_time();
		tune_control_pub = orb_advertise(ORB_ID(tune_control), &tune_control);
	}

	if (board_register_power_state_notification_cb(power_button_state_notification_cb) != 0) {
		PX4_ERR("Failed to register power notification callback");
	}

#endif // BOARD_HAS_POWER_CONTROL

	_boot_timestamp = hrt_absolute_time();

	arm_auth_init(&_mavlink_log_pub, &_vehicle_status.system_id);

	while (!should_exit()) {

		perf_begin(_loop_perf);

		const actuator_armed_s actuator_armed_prev{_actuator_armed};

		/* update parameters */
		const bool params_updated = _parameter_update_sub.updated();

		if (params_updated) {
			// clear update
			parameter_update_s update;
			_parameter_update_sub.copy(&update);

			updateParameters();

			_status_changed = true;
		}

		handlePowerButtonState();

		systemPowerUpdate();

		landDetectorUpdate();

		safetyButtonUpdate();

		_multicopter_throw_launch.update(isArmed());

		vtolStatusUpdate();

		_home_position.update(_param_com_home_en.get(), !isArmed() && _vehicle_land_detected.landed);

		handleAutoDisarm();

		battery_status_check();

		checkForMissionUpdate();

		manualControlCheck();

		offboardControlCheck();

		// data link checks which update the status
		dataLinkCheck();

		// Check for failure detector status
		if (_failure_detector.update(_vehicle_status, _vehicle_control_mode)) {
			_vehicle_status.failure_detector_status = _failure_detector.getStatus().value;
			_status_changed = true;
		}

		modeManagementUpdate();

		const hrt_abstime now = hrt_absolute_time();

		const bool nav_state_or_failsafe_changed = handleModeIntentionAndFailsafe();

		// Run arming checks @ 10Hz
		if ((now >= _last_health_and_arming_check + 100_ms) || _status_changed || nav_state_or_failsafe_changed) {
			_last_health_and_arming_check = now;

			perf_begin(_preflight_check_perf);
			_health_and_arming_checks.update();
			bool pre_flight_checks_pass = _health_and_arming_checks.canArm(_vehicle_status.nav_state);

			if (_vehicle_status.pre_flight_checks_pass != pre_flight_checks_pass) {
				_vehicle_status.pre_flight_checks_pass = pre_flight_checks_pass;
				_status_changed = true;
			}

			perf_end(_preflight_check_perf);
			checkAndInformReadyForTakeoff();
		}

		// handle commands last, as the system needs to be updated to handle them
		handleCommandsFromModeExecutors();

		if (_vehicle_command_sub.updated()) {
			// got command
			const unsigned last_generation = _vehicle_command_sub.get_last_generation();
			vehicle_command_s cmd;

			if (_vehicle_command_sub.copy(&cmd)) {
				if (_vehicle_command_sub.get_last_generation() != last_generation + 1) {
					PX4_ERR("vehicle_command lost, generation %u -> %u", last_generation, _vehicle_command_sub.get_last_generation());
				}

				if (handle_command(cmd)) {
					_status_changed = true;
				}
			}
		}

		if (_action_request_sub.updated()) {
			const unsigned last_generation = _action_request_sub.get_last_generation();
			action_request_s action_request;

			if (_action_request_sub.copy(&action_request)) {
				if (_action_request_sub.get_last_generation() != last_generation + 1) {
					PX4_ERR("action_request lost, generation %u -> %u", last_generation, _action_request_sub.get_last_generation());
				}

				executeActionRequest(action_request);
			}
		}

		// update actuator_armed
		_actuator_armed.armed = isArmed();
		_actuator_armed.prearmed = getPrearmState();
		_actuator_armed.ready_to_arm = _vehicle_status.pre_flight_checks_pass || isArmed();
		_actuator_armed.lockdown = ((_vehicle_status.hil_state == vehicle_status_s::HIL_STATE_ON)
					    || _multicopter_throw_launch.isThrowLaunchInProgress());
		// _actuator_armed.manual_lockdown // action_request_s::ACTION_KILL
		_actuator_armed.force_failsafe = (_vehicle_status.nav_state == _vehicle_status.NAVIGATION_STATE_TERMINATION);
		// _actuator_armed.in_esc_calibration_mode // VEHICLE_CMD_PREFLIGHT_CALIBRATION

		// if force_failsafe or manual_lockdown activated send parachute command
		if ((!actuator_armed_prev.force_failsafe && _actuator_armed.force_failsafe)
		    || (!actuator_armed_prev.manual_lockdown && _actuator_armed.manual_lockdown)
		   ) {
			if (isArmed()) {
				send_parachute_command();
			}
		}

		// publish states (armed, control_mode, vehicle_status, failure_detector_status) at 2 Hz or immediately when changed
		if ((now >= _vehicle_status.timestamp + 500_ms) || _status_changed || nav_state_or_failsafe_changed
		    || !(_actuator_armed == actuator_armed_prev)) {

			// publish actuator_armed first (used by output modules)
			_actuator_armed.timestamp = hrt_absolute_time();
			_actuator_armed_pub.publish(_actuator_armed);

			// update and publish vehicle_control_mode
			updateControlMode();

			// vehicle_status publish (after prearm/preflight updates above)
			_mode_management.getModeStatus(_vehicle_status.valid_nav_states_mask, _vehicle_status.can_set_nav_states_mask);
			_vehicle_status.timestamp = hrt_absolute_time();
			_vehicle_status_pub.publish(_vehicle_status);

			// failure_detector_status publish
			failure_detector_status_s fd_status{};
			fd_status.fd_roll = _failure_detector.getStatusFlags().roll;
			fd_status.fd_pitch = _failure_detector.getStatusFlags().pitch;
			fd_status.fd_alt = _failure_detector.getStatusFlags().alt;
			fd_status.fd_ext = _failure_detector.getStatusFlags().ext;
			fd_status.fd_arm_escs = _failure_detector.getStatusFlags().arm_escs;
			fd_status.fd_battery = _failure_detector.getStatusFlags().battery;
			fd_status.fd_imbalanced_prop = _failure_detector.getStatusFlags().imbalanced_prop;
			fd_status.fd_motor = _failure_detector.getStatusFlags().motor;
			fd_status.imbalanced_prop_metric = _failure_detector.getImbalancedPropMetric();
			fd_status.motor_failure_mask = _failure_detector.getMotorFailures();
			fd_status.timestamp = hrt_absolute_time();
			_failure_detector_status_pub.publish(fd_status);
		}

		checkWorkerThread();

		updateTunes();
		control_status_leds(_status_changed, _battery_warning);

		_status_changed = false;

		arm_auth_update(hrt_absolute_time(), params_updated);

		px4_indicate_external_reset_lockout(LockoutComponent::Commander, isArmed());

		perf_end(_loop_perf);

		// sleep if there are no vehicle_commands or action_requests to process
		if (!_vehicle_command_sub.updated() && !_action_request_sub.updated()) {
			px4_usleep(COMMANDER_MONITORING_INTERVAL);
		}
	}

	rgbled_set_color_and_mode(led_control_s::COLOR_WHITE, led_control_s::MODE_OFF);

	/* close fds */
	led_deinit();
	buzzer_deinit();
}

void Commander::checkForMissionUpdate()
{
	if (_mission_result_sub.updated()) {
		const mission_result_s &mission_result = _mission_result_sub.get();

		const uint32_t prev_mission_mission_id = mission_result.mission_id;
		_mission_result_sub.update();

		// if mission_result is valid for the current mission
		const bool mission_result_ok = (mission_result.timestamp > _boot_timestamp)
					       && (mission_result.mission_id > 0);

		bool auto_mission_available = mission_result_ok && mission_result.valid;

		if (mission_result_ok) {
			/* Only evaluate mission state if home is set */
			if (!_failsafe_flags.home_position_invalid &&
			    (prev_mission_mission_id != mission_result.mission_id)) {

				if (!auto_mission_available) {
					/* the mission is invalid */
					tune_mission_fail(true);

				} else if (mission_result.warning) {
					/* the mission has a warning */
					tune_mission_warn(true);

				} else {
					/* the mission is valid */
					tune_mission_ok(true);
				}
			}
		}

		if (isArmed() && !_vehicle_land_detected.landed
		    && (mission_result.timestamp >= _vehicle_status.nav_state_timestamp)
		    && mission_result.finished
		    && _mode_management.modeExecutorInCharge() == ModeExecutors::AUTOPILOT_EXECUTOR_ID) {

			if (_vehicle_status.nav_state == vehicle_status_s::NAVIGATION_STATE_AUTO_TAKEOFF
			    || _vehicle_status.nav_state == vehicle_status_s::NAVIGATION_STATE_AUTO_VTOL_TAKEOFF) {
				// Transition mode to loiter or auto-mission after takeoff is completed.
				if ((_param_com_takeoff_act.get() == 1) && auto_mission_available) {
					_user_mode_intention.change(vehicle_status_s::NAVIGATION_STATE_AUTO_MISSION);

				} else {
					_user_mode_intention.change(vehicle_status_s::NAVIGATION_STATE_AUTO_LOITER);
				}

			} else if (_vehicle_status.nav_state == vehicle_status_s::NAVIGATION_STATE_AUTO_MISSION) {
				// Transition to loiter when the mission is cleared and/or finished, and we are still in mission mode.
				_user_mode_intention.change(vehicle_status_s::NAVIGATION_STATE_AUTO_LOITER);
			}
		}
	}
}

bool Commander::getPrearmState() const
{
	if (_vehicle_status.calibration_enabled) {
		return false;
	}

	switch ((PrearmedMode)_param_com_prearm_mode.get()) {
	case PrearmedMode::DISABLED:
		/* skip prearmed state  */
		return false;

	case PrearmedMode::ALWAYS:
		/* safety is not present, go into prearmed
		* (all output drivers should be started / unlocked last in the boot process
		* when the rest of the system is fully initialized)
		*/
		return hrt_elapsed_time(&_boot_timestamp) > 5_s;

	case PrearmedMode::SAFETY_BUTTON:
		if (_safety.isButtonAvailable()) {
			/* safety button is present, go into prearmed if safety is off */
			return _safety.isSafetyOff();
		}

		/* safety button is not present, do not go into prearmed */
		return false;
	}

	return false;
}

void Commander::handlePowerButtonState()
{
#if defined(BOARD_HAS_POWER_CONTROL)

	/* handle power button state */
	if (_power_button_state_sub.updated()) {
		power_button_state_s button_state;

		if (_power_button_state_sub.copy(&button_state)) {
			if (button_state.event == power_button_state_s::PWR_BUTTON_STATE_REQUEST_SHUTDOWN) {
				if (!isArmed() && (px4_shutdown_request() == 0)) {
					while (1) { px4_usleep(1); }
				}
			}
		}
	}

#endif // BOARD_HAS_POWER_CONTROL
}

void Commander::systemPowerUpdate()
{
	system_power_s system_power;

	if (_system_power_sub.update(&system_power)) {

		if (hrt_elapsed_time(&system_power.timestamp) < 1_s) {
			if (system_power.servo_valid &&
			    !system_power.brick_valid &&
			    !system_power.usb_connected) {
				/* flying only on servo rail, this is unsafe */
				_vehicle_status.power_input_valid = false;

			} else {
				_vehicle_status.power_input_valid = true;
			}
		}
	}
}

void Commander::landDetectorUpdate()
{
	if (_vehicle_land_detected_sub.updated()) {
		const bool was_landed = _vehicle_land_detected.landed;
		_vehicle_land_detected_sub.copy(&_vehicle_land_detected);

		// Only take actions if armed
		if (isArmed()) {
			if (!was_landed && _vehicle_land_detected.landed) {
				mavlink_log_info(&_mavlink_log_pub, "Landing detected\t");
				events::send(events::ID("commander_landing_detected"), events::Log::Info, "Landing detected");

			} else if (was_landed && !_vehicle_land_detected.landed) {
				mavlink_log_info(&_mavlink_log_pub, "Takeoff detected\t");
				events::send(events::ID("commander_takeoff_detected"), events::Log::Info, "Takeoff detected");
				_vehicle_status.takeoff_time = hrt_absolute_time();
				_have_taken_off_since_arming = true;
			}

			// automatically set or update home position
			if (_param_com_home_en.get()) {
				// set the home position when taking off
				if (!_vehicle_land_detected.landed) {
					if (was_landed) {
						_home_position.setHomePosition();

					} else if (_param_com_home_in_air.get()) {
						_home_position.setInAirHomePosition();
					}
				}
			}
		}
	}
}

void Commander::safetyButtonUpdate()
{
	const bool safety_changed = _safety.safetyButtonHandler();
	_vehicle_status.safety_button_available = _safety.isButtonAvailable();
	_vehicle_status.safety_off = _safety.isSafetyOff();

	if (safety_changed) {
		// Notify the user if the status of the safety button changes
		if (!_safety.isSafetyDisabled()) {
			if (_safety.isSafetyOff()) {
				set_tune(tune_control_s::TUNE_ID_NOTIFY_POSITIVE);

			} else {
				tune_neutral(true);
			}
		}

		_status_changed = true;
	}
}

void Commander::vtolStatusUpdate()
{
	// Make sure that this is only adjusted if vehicle really is of type vtol
	if (_vtol_vehicle_status_sub.update(&_vtol_vehicle_status) && is_vtol(_vehicle_status)) {

		// Check if there has been any change while updating the flags (transition = rotary wing status)
		const uint8_t new_vehicle_type =
			_vtol_vehicle_status.vehicle_vtol_state == vtol_vehicle_status_s::VEHICLE_VTOL_STATE_FW ?
			vehicle_status_s::VEHICLE_TYPE_FIXED_WING :
			vehicle_status_s::VEHICLE_TYPE_ROTARY_WING;

		if (new_vehicle_type != _vehicle_status.vehicle_type) {
			_vehicle_status.vehicle_type = new_vehicle_type;
			_status_changed = true;
		}

		const bool new_in_transition = _vtol_vehicle_status.vehicle_vtol_state ==
					       vtol_vehicle_status_s::VEHICLE_VTOL_STATE_TRANSITION_TO_FW
					       || _vtol_vehicle_status.vehicle_vtol_state == vtol_vehicle_status_s::VEHICLE_VTOL_STATE_TRANSITION_TO_MC;

		if (_vehicle_status.in_transition_mode != new_in_transition) {
			_vehicle_status.in_transition_mode = new_in_transition;
			_status_changed = true;
		}

		if (_vehicle_status.in_transition_to_fw != (_vtol_vehicle_status.vehicle_vtol_state ==
				vtol_vehicle_status_s::VEHICLE_VTOL_STATE_TRANSITION_TO_FW)) {
			_vehicle_status.in_transition_to_fw = (_vtol_vehicle_status.vehicle_vtol_state ==
							       vtol_vehicle_status_s::VEHICLE_VTOL_STATE_TRANSITION_TO_FW);
			_status_changed = true;
		}

	}
}

void Commander::updateTunes()
{
	// play arming and battery warning tunes
	if (!_arm_tune_played && isArmed()) {

		/* play tune when armed */
		set_tune(tune_control_s::TUNE_ID_ARMING_WARNING);
		_arm_tune_played = true;

	} else if (!_vehicle_status.usb_connected &&
		   (_vehicle_status.hil_state != vehicle_status_s::HIL_STATE_ON) &&
		   (_battery_warning == battery_status_s::WARNING_CRITICAL)) {

		/* play tune on battery critical */
		set_tune(tune_control_s::TUNE_ID_BATTERY_WARNING_FAST);

	} else if ((_vehicle_status.hil_state != vehicle_status_s::HIL_STATE_ON) &&
		   (_battery_warning == battery_status_s::WARNING_LOW)) {
		/* play tune on battery warning */
		set_tune(tune_control_s::TUNE_ID_BATTERY_WARNING_SLOW);

	} else if (_vehicle_status.failsafe && isArmed()) {
		tune_failsafe(true);

	} else if (_multicopter_throw_launch.isReadyToThrow()) {
		set_tune(tune_control_s::TUNE_ID_ARMING_WARNING);

	} else {
		set_tune(tune_control_s::TUNE_ID_STOP);
	}

	/* reset arm_tune_played when disarmed */
	if (!isArmed()) {

		// Notify the user that it is safe to approach the vehicle
		if (_arm_tune_played) {
			tune_neutral(true);
		}

		_arm_tune_played = false;
	}
}

void Commander::checkWorkerThread()
{
	// check if the worker has finished
	if (_worker_thread.hasResult()) {
		int ret = _worker_thread.getResultAndReset();
		_actuator_armed.in_esc_calibration_mode = false;

		if (_vehicle_status.calibration_enabled) { // did we do a calibration?
			_vehicle_status.calibration_enabled = false;

			if (ret == 0) {
				tune_positive(true);

			} else {
				tune_negative(true);
			}
		}
	}
}

void Commander::handleAutoDisarm()
{
	// Auto disarm when landed or kill switch engaged
	if (isArmed()) {

		// Check for auto-disarm on landing or pre-flight
		if (_param_com_disarm_land.get() > 0 || _param_com_disarm_prflt.get() > 0) {

			const bool landed_amid_mission = (_vehicle_status.nav_state == vehicle_status_s::NAVIGATION_STATE_AUTO_MISSION)
							 && !_mission_result_sub.get().finished;
			const bool auto_disarm_land_enabled = _param_com_disarm_land.get() > 0 && !landed_amid_mission
							      && !_config_overrides.disable_auto_disarm;

			if (auto_disarm_land_enabled && _have_taken_off_since_arming) {
				_auto_disarm_landed.set_hysteresis_time_from(false, _param_com_disarm_land.get() * 1_s);
				_auto_disarm_landed.set_state_and_update(_vehicle_land_detected.landed, hrt_absolute_time());

			} else if (_param_com_disarm_prflt.get() > 0 && !_have_taken_off_since_arming) {
				_auto_disarm_landed.set_hysteresis_time_from(false,
						(_param_com_spoolup_time.get() + _param_com_disarm_prflt.get()) * 1_s);
				_auto_disarm_landed.set_state_and_update(true, hrt_absolute_time());
			}

			if (_auto_disarm_landed.get_state() && !_multicopter_throw_launch.isThrowLaunchInProgress()) {
				if (_have_taken_off_since_arming) {
					disarm(arm_disarm_reason_t::auto_disarm_land);

				} else {
					disarm(arm_disarm_reason_t::auto_disarm_preflight);
				}
			}
		}

		// Auto disarm after 5 seconds if kill switch is engaged
		bool auto_disarm = _actuator_armed.manual_lockdown;

		// auto disarm if locked down to avoid user confusion
		//  skipped in HITL where lockdown is enabled for safety
		if (_vehicle_status.hil_state != vehicle_status_s::HIL_STATE_ON) {
			auto_disarm |= _actuator_armed.lockdown;
		}

		//don't disarm if throw launch is in progress
		auto_disarm &= !_multicopter_throw_launch.isThrowLaunchInProgress();

		_auto_disarm_killed.set_state_and_update(auto_disarm, hrt_absolute_time());

		if (_auto_disarm_killed.get_state()) {
			if (_actuator_armed.manual_lockdown) {
				disarm(arm_disarm_reason_t::kill_switch, true);

			} else {
				disarm(arm_disarm_reason_t::lockdown, true);
			}
		}

	} else {
		_auto_disarm_landed.set_state_and_update(false, hrt_absolute_time());
		_auto_disarm_killed.set_state_and_update(false, hrt_absolute_time());
	}
}

bool Commander::handleModeIntentionAndFailsafe()
{
	const uint8_t prev_nav_state = _vehicle_status.nav_state;
	const FailsafeBase::Action prev_failsafe_action = _failsafe.selectedAction();
	const uint8_t prev_failsafe_defer_state = _vehicle_status.failsafe_defer_state;

	FailsafeBase::State state{};
	state.armed = isArmed();
	state.vtol_in_transition_mode = _vehicle_status.in_transition_mode;
	state.mission_finished = _mission_result_sub.get().finished;
	state.user_intended_mode = _user_mode_intention.get();
	state.vehicle_type = _vehicle_status.vehicle_type;

	// There might have been a mode change request without changing the user intended mode.
	// If a failsafe is active we must pass the request along as it might lead to a user-takeover.
	bool mode_change_requested = _user_mode_intention.getHadModeChangeAndClear();

	uint8_t updated_user_intented_mode = _failsafe.update(hrt_absolute_time(), state, mode_change_requested,
					     _failsafe_user_override_request,
					     _failsafe_flags);
	_failsafe_user_override_request = false;

	// Force intended mode if changed by the failsafe state machine
	if (state.user_intended_mode != updated_user_intented_mode) {
		_user_mode_intention.change(updated_user_intented_mode, ModeChangeSource::User, false, true);
		_user_mode_intention.getHadModeChangeAndClear();
	}

	// Handle failsafe action
	_vehicle_status.nav_state_user_intention = _mode_management.getNavStateReplacementIfValid(_user_mode_intention.get(),
			false);
	_vehicle_status.nav_state = _mode_management.getNavStateReplacementIfValid(FailsafeBase::modeFromAction(
					    _failsafe.selectedAction(), _user_mode_intention.get()));
	_vehicle_status.executor_in_charge = _mode_management.modeExecutorInCharge(); // Set this in sync with nav_state

	switch (_failsafe.selectedAction()) {
	case FailsafeBase::Action::Disarm:
		disarm(arm_disarm_reason_t::failsafe, true);
		break;

	case FailsafeBase::Action::Terminate:
		_vehicle_status.nav_state = _vehicle_status.NAVIGATION_STATE_TERMINATION;
		break;

	default:
		break;
	}

	_vehicle_status.failsafe = _failsafe.inFailsafe();
	_vehicle_status.failsafe_and_user_took_over = _failsafe.userTakeoverActive();

	if (prev_nav_state != _vehicle_status.nav_state) {
		_vehicle_status.nav_state_timestamp = hrt_absolute_time();
	}

	_mode_management.updateActiveConfigOverrides(_vehicle_status.nav_state, _config_overrides);

	// Apply failsafe deferring & get the current state
	_failsafe.deferFailsafes(_config_overrides.defer_failsafes, _config_overrides.defer_failsafes_timeout_s);

	if (_failsafe.failsafeDeferred()) {
		_vehicle_status.failsafe_defer_state = vehicle_status_s::FAILSAFE_DEFER_STATE_WOULD_FAILSAFE;

	} else if (_failsafe.getDeferFailsafes()) {
		_vehicle_status.failsafe_defer_state = vehicle_status_s::FAILSAFE_DEFER_STATE_ENABLED;

	} else {
		_vehicle_status.failsafe_defer_state = vehicle_status_s::FAILSAFE_DEFER_STATE_DISABLED;
	}

	return prev_nav_state != _vehicle_status.nav_state ||
	       prev_failsafe_action != _failsafe.selectedAction() ||
	       prev_failsafe_defer_state != _vehicle_status.failsafe_defer_state;
}

void Commander::checkAndInformReadyForTakeoff()
{
#ifdef CONFIG_ARCH_BOARD_PX4_SITL
	static bool ready_for_takeoff_printed = false;

	if (_vehicle_status.vehicle_type == vehicle_status_s::VEHICLE_TYPE_ROTARY_WING ||
	    _vehicle_status.vehicle_type == vehicle_status_s::VEHICLE_TYPE_FIXED_WING) {
		if (!ready_for_takeoff_printed &&
		    _health_and_arming_checks.canArm(vehicle_status_s::NAVIGATION_STATE_AUTO_TAKEOFF)) {
			PX4_INFO("%sReady for takeoff!%s", PX4_ANSI_COLOR_GREEN, PX4_ANSI_COLOR_RESET);
			ready_for_takeoff_printed = true;
		}
	}

#endif // CONFIG_ARCH_BOARD_PX4_SITL
}

void Commander::modeManagementUpdate()
{
	ModeManagement::UpdateRequest mode_management_update{};
	_mode_management.update(isArmed(), _vehicle_status.nav_state_user_intention,
				_failsafe.selectedAction() > FailsafeBase::Action::Warn, mode_management_update);

	if (!isArmed() && mode_management_update.change_user_intended_nav_state) {
		_user_mode_intention.change(mode_management_update.user_intended_nav_state);
	}

	if (mode_management_update.control_setpoint_update) {
		_status_changed = true;
	}
}

void Commander::control_status_leds(bool changed, const uint8_t battery_warning)
{
	switch (blink_msg_state()) {
	case 1:
		// blinking LED message, don't touch LEDs
		return;

	case 2:
		// blinking LED message completed, restore normal state
		changed = true;
		break;

	default:
		break;
	}

	const hrt_abstime time_now_us = hrt_absolute_time();

	if (_cpuload_sub.updated()) {
		cpuload_s cpuload;

		if (_cpuload_sub.copy(&cpuload)) {
			const float cpuload_percent = cpuload.load * 100.f;

			bool overload = false;

			// Only check CPU load if it hasn't been disabled
			if (!(_param_com_cpu_max.get() < FLT_EPSILON)) {
				overload = (cpuload_percent > _param_com_cpu_max.get());
			}

			overload = overload || (cpuload.ram_usage > 0.99f);

			if (_overload_start == 0 && overload) {
				_overload_start = time_now_us;

			} else if (!overload) {
				_overload_start = 0;
			}
		}
	}

	const bool overload = (_overload_start != 0);

	// driving the RGB led
	if (changed || _last_overload != overload) {
		uint8_t led_mode = led_control_s::MODE_OFF;
		uint8_t led_color = led_control_s::COLOR_WHITE;
		bool set_normal_color = false;

		uint64_t overload_warn_delay = isArmed() ? 1_ms : 250_ms;

		// set mode
		if (overload && (time_now_us >= _overload_start + overload_warn_delay)) {
			led_mode = led_control_s::MODE_BLINK_FAST;
			led_color = led_control_s::COLOR_PURPLE;

		} else if (_multicopter_throw_launch.isReadyToThrow()) {
			led_mode = led_control_s::MODE_BLINK_FAST;
			led_color = led_control_s::COLOR_YELLOW;

		} else if (isArmed()) {
			led_mode = led_control_s::MODE_ON;
			set_normal_color = true;

		} else if (!_vehicle_status.pre_flight_checks_pass) {
			led_mode = led_control_s::MODE_BLINK_FAST;
			led_color = led_control_s::COLOR_RED;

		} else {
			led_mode = led_control_s::MODE_BREATHE;
			set_normal_color = true;
		}

		if (set_normal_color) {
			// set color
			if (_vehicle_status.failsafe) {
				led_color = led_control_s::COLOR_PURPLE;

			} else if (battery_warning == battery_status_s::WARNING_LOW) {
				led_color = led_control_s::COLOR_AMBER;

			} else if (battery_warning == battery_status_s::WARNING_CRITICAL) {
				led_color = led_control_s::COLOR_RED;

			} else {
				if (!_failsafe_flags.home_position_invalid && !_failsafe_flags.global_position_invalid) {
					led_color = led_control_s::COLOR_GREEN;

				} else {
					led_color = led_control_s::COLOR_BLUE;
				}
			}
		}

		if (led_mode != led_control_s::MODE_OFF) {
			rgbled_set_color_and_mode(led_color, led_mode);
		}
	}

	_last_overload = overload;

#if !defined(CONFIG_ARCH_LEDS) && defined(BOARD_HAS_CONTROL_STATUS_LEDS)

	if (isArmed()) {
		if (_vehicle_status.failsafe) {
			BOARD_ARMED_LED_OFF();

			if (time_now_us >= _led_armed_state_toggle + 250_ms) {
				_led_armed_state_toggle = time_now_us;
				BOARD_ARMED_STATE_LED_TOGGLE();
			}

		} else {
			BOARD_ARMED_STATE_LED_OFF();

			// armed, solid
			BOARD_ARMED_LED_ON();
		}

	} else if (_vehicle_status.pre_flight_checks_pass) {
		BOARD_ARMED_LED_OFF();

		// ready to arm, blink at 1Hz
		if (time_now_us >= _led_armed_state_toggle + 1_s) {
			_led_armed_state_toggle = time_now_us;
			BOARD_ARMED_STATE_LED_TOGGLE();
		}

	} else {
		BOARD_ARMED_LED_OFF();

		// not ready to arm, blink at 10Hz
		if (time_now_us >= _led_armed_state_toggle + 100_ms) {
			_led_armed_state_toggle = time_now_us;
			BOARD_ARMED_STATE_LED_TOGGLE();
		}
	}

#endif

	// give system warnings on error LED
	if (overload) {
		if (time_now_us >= _led_overload_toggle + 50_ms) {
			_led_overload_toggle = time_now_us;
			BOARD_OVERLOAD_LED_TOGGLE();
		}

	} else {
		BOARD_OVERLOAD_LED_OFF();
	}
}

void Commander::updateControlMode()
{
	_vehicle_control_mode = {};

	mode_util::getVehicleControlMode(_vehicle_status.nav_state,
					 _vehicle_status.vehicle_type, _offboard_control_mode_sub.get(), _vehicle_control_mode);
	_mode_management.updateControlMode(_vehicle_status.nav_state, _vehicle_control_mode);

	_vehicle_control_mode.flag_armed = isArmed();
	_vehicle_control_mode.flag_multicopter_position_control_enabled =
		(_vehicle_status.vehicle_type == vehicle_status_s::VEHICLE_TYPE_ROTARY_WING)
		&& (_vehicle_control_mode.flag_control_altitude_enabled
		    || _vehicle_control_mode.flag_control_climb_rate_enabled
		    || _vehicle_control_mode.flag_control_position_enabled
		    || _vehicle_control_mode.flag_control_velocity_enabled
		    || _vehicle_control_mode.flag_control_acceleration_enabled);
	_vehicle_control_mode.timestamp = hrt_absolute_time();
	_vehicle_control_mode_pub.publish(_vehicle_control_mode);
}

void Commander::printRejectMode(uint8_t nav_state)
{
	if (hrt_elapsed_time(&_last_print_mode_reject_time) > 1_s) {

		mavlink_log_critical(&_mavlink_log_pub, "Switching to %s is currently not available\t",
				     mode_util::nav_state_names[nav_state]);
		px4_custom_mode custom_mode = get_px4_custom_mode(nav_state);
		uint32_t mavlink_mode = custom_mode.data;
		/* EVENT
		 * @type append_health_and_arming_messages
		 */
		events::send<uint32_t, events::px4::enums::navigation_mode_t>(events::ID("commander_modeswitch_not_avail"), {events::Log::Critical, events::LogInternal::Info},
				"Switching to mode '{2}' is currently not possible", mavlink_mode, mode_util::navigation_mode(nav_state));

		/* only buzz if armed, because else we're driving people nuts indoors
		they really need to look at the leds as well. */
		tune_negative(isArmed());

		_last_print_mode_reject_time = hrt_absolute_time();
	}
}

void Commander::answer_command(const vehicle_command_s &cmd, uint8_t result)
{
	switch (result) {
	case vehicle_command_ack_s::VEHICLE_CMD_RESULT_ACCEPTED:
		break;

	case vehicle_command_ack_s::VEHICLE_CMD_RESULT_DENIED:
		PX4_DEBUG("command %" PRIu32 " denied", cmd.command);
		tune_negative(true);
		break;

	case vehicle_command_ack_s::VEHICLE_CMD_RESULT_FAILED:
		PX4_DEBUG("command %" PRIu32 " failed", cmd.command);
		tune_negative(true);
		break;

	case vehicle_command_ack_s::VEHICLE_CMD_RESULT_TEMPORARILY_REJECTED:
		PX4_DEBUG("command %" PRIu32 " temporarily rejected", cmd.command);
		tune_negative(true);
		break;

	case vehicle_command_ack_s::VEHICLE_CMD_RESULT_UNSUPPORTED:
		PX4_WARN("command %" PRIu32 " unsupported", cmd.command);
		tune_negative(true);
		break;

	default:
		PX4_ERR("command %" PRIu32 " invalid result %d", cmd.command, result);
		return;
	}

	/* publish ACK */
	vehicle_command_ack_s command_ack{};
	command_ack.command = cmd.command;
	command_ack.result = result;
	command_ack.target_system = cmd.source_system;
	command_ack.target_component = cmd.source_component;
	command_ack.timestamp = hrt_absolute_time();
	_vehicle_command_ack_pub.publish(command_ack);
}

int Commander::task_spawn(int argc, char *argv[])
{
	_task_id = px4_task_spawn_cmd("commander",
				      SCHED_DEFAULT,
				      SCHED_PRIORITY_DEFAULT + 40,
				      PX4_STACK_ADJUSTED(3250),
				      (px4_main_t)&run_trampoline,
				      (char *const *)argv);

	if (_task_id < 0) {
		_task_id = -1;
		return -errno;
	}

	// wait until task is up & running
	if (wait_until_running() < 0) {
		_task_id = -1;
		return -1;
	}

	return 0;
}

Commander *Commander::instantiate(int argc, char *argv[])
{
	Commander *instance = new Commander();

	if (instance) {
		if (argc >= 2 && !strcmp(argv[1], "-h")) {
			instance->enable_hil();
		}
	}

	return instance;
}

void Commander::enable_hil()
{
	_vehicle_status.hil_state = vehicle_status_s::HIL_STATE_ON;
}

void Commander::dataLinkCheck()
{
	// high latency data link
	iridiumsbd_status_s iridium_status;

	if (_iridiumsbd_status_sub.update(&iridium_status)) {
		_high_latency_datalink_timestamp = iridium_status.last_at_ok_timestamp;

		if (_vehicle_status.high_latency_data_link_lost &&
		    (_high_latency_datalink_timestamp > _high_latency_datalink_lost) &&
		    (_high_latency_datalink_regained == 0)
		   ) {
			_high_latency_datalink_regained = _high_latency_datalink_timestamp;
		}

		if (_vehicle_status.high_latency_data_link_lost &&
		    (_high_latency_datalink_regained != 0) &&
		    (hrt_elapsed_time(&_high_latency_datalink_regained) > (_param_com_hldl_reg_t.get() * 1_s))
		   ) {
			_vehicle_status.high_latency_data_link_lost = false;
			_status_changed = true;
		}
	}

	for (auto &telemetry_status :  _telemetry_status_subs) {
		telemetry_status_s telemetry;

		if (telemetry_status.update(&telemetry)) {

			// handle different radio types
			switch (telemetry.type) {
			case telemetry_status_s::LINK_TYPE_USB:
				// set (but don't unset) telemetry via USB as active once a MAVLink connection is up
				_vehicle_status.usb_connected = true;
				break;

			case telemetry_status_s::LINK_TYPE_IRIDIUM: {

					if ((_high_latency_datalink_timestamp > 0) &&
					    (hrt_elapsed_time(&_high_latency_datalink_timestamp) > (_param_com_hldl_loss_t.get() * 1_s))) {

						_high_latency_datalink_lost = _high_latency_datalink_timestamp;
						_high_latency_datalink_regained = 0;

						if (!_vehicle_status.high_latency_data_link_lost) {
							_vehicle_status.high_latency_data_link_lost = true;
							mavlink_log_critical(&_mavlink_log_pub, "High latency data link lost\t");
							events::send(events::ID("commander_high_latency_lost"), events::Log::Critical, "High latency data link lost");
							_status_changed = true;
						}
					}

					break;
				}
			}

			if (telemetry.heartbeat_type_gcs) {
				// Initial connection or recovery from data link lost
				if (_vehicle_status.gcs_connection_lost) {
					_vehicle_status.gcs_connection_lost = false;
					_status_changed = true;

					if (_datalink_last_heartbeat_gcs != 0) {
						mavlink_log_info(&_mavlink_log_pub, "GCS connection regained\t");
						events::send(events::ID("commander_dl_regained"), events::Log::Info, "GCS connection regained");
					}
				}

				_datalink_last_heartbeat_gcs = telemetry.timestamp;
			}

			if (telemetry.heartbeat_type_onboard_controller) {
				if (_onboard_controller_lost) {
					_onboard_controller_lost = false;
					_status_changed = true;

					if (_datalink_last_heartbeat_onboard_controller != 0) {
						mavlink_log_info(&_mavlink_log_pub, "Onboard controller regained\t");
						events::send(events::ID("commander_onboard_ctrl_regained"), events::Log::Info, "Onboard controller regained");
					}
				}

				_datalink_last_heartbeat_onboard_controller = telemetry.timestamp;
			}

			if (telemetry.heartbeat_type_parachute) {
				if (_parachute_system_lost) {
					_parachute_system_lost = false;

					if (_datalink_last_heartbeat_parachute_system != 0) {
						mavlink_log_info(&_mavlink_log_pub, "Parachute system regained\t");
						events::send(events::ID("commander_parachute_regained"), events::Log::Info, "Parachute system regained");
					}
				}

				bool healthy = telemetry.parachute_system_healthy;

				_datalink_last_heartbeat_parachute_system = telemetry.timestamp;
				_vehicle_status.parachute_system_present = true;
				_vehicle_status.parachute_system_healthy = healthy;
			}

			if (telemetry.heartbeat_type_open_drone_id) {
				if (_open_drone_id_system_lost) {
					_open_drone_id_system_lost = false;

					if (_datalink_last_heartbeat_open_drone_id_system != 0) {
						mavlink_log_info(&_mavlink_log_pub, "Remote ID system regained\t");
						events::send(events::ID("commander_open_drone_id_regained"), events::Log::Info, "Remote ID system regained");
					}
				}

				bool healthy = telemetry.open_drone_id_system_healthy;

				_datalink_last_heartbeat_open_drone_id_system = telemetry.timestamp;
				_vehicle_status.open_drone_id_system_present = true;
				_vehicle_status.open_drone_id_system_healthy = healthy;
			}
		}
	}


	// GCS data link loss failsafe
	if (!_vehicle_status.gcs_connection_lost) {
		if ((_datalink_last_heartbeat_gcs != 0)
		    && hrt_elapsed_time(&_datalink_last_heartbeat_gcs) > (_param_com_dl_loss_t.get() * 1_s)) {

			_vehicle_status.gcs_connection_lost = true;
			_vehicle_status.gcs_connection_lost_counter++;

			mavlink_log_info(&_mavlink_log_pub, "Connection to ground station lost\t");
			events::send(events::ID("commander_gcs_lost"), {events::Log::Warning, events::LogInternal::Info},
				     "Connection to ground control station lost");

			_status_changed = true;
		}
	}

	// ONBOARD CONTROLLER data link loss failsafe
	if ((_datalink_last_heartbeat_onboard_controller > 0)
	    && (hrt_elapsed_time(&_datalink_last_heartbeat_onboard_controller) > (_param_com_obc_loss_t.get() * 1_s))
	    && !_onboard_controller_lost) {

		mavlink_log_critical(&_mavlink_log_pub, "Connection to mission computer lost\t");
		events::send(events::ID("commander_mission_comp_lost"), events::Log::Critical, "Connection to mission computer lost");
		_onboard_controller_lost = true;
		_status_changed = true;
	}

	// Parachute system
	if ((hrt_elapsed_time(&_datalink_last_heartbeat_parachute_system) > 3_s)
	    && !_parachute_system_lost) {
		mavlink_log_critical(&_mavlink_log_pub, "Parachute system lost");
		_vehicle_status.parachute_system_present = false;
		_vehicle_status.parachute_system_healthy = false;
		_parachute_system_lost = true;
		_status_changed = true;
	}

	// Remote ID system
	if ((hrt_elapsed_time(&_datalink_last_heartbeat_open_drone_id_system) > 3_s)
	    && !_open_drone_id_system_lost) {
		mavlink_log_critical(&_mavlink_log_pub, "Remote ID system lost");
		events::send(events::ID("commander_remote_id_lost"), events::Log::Critical, "Remote ID system lost");
		_vehicle_status.open_drone_id_system_present = false;
		_vehicle_status.open_drone_id_system_healthy = false;
		_open_drone_id_system_lost = true;
		_status_changed = true;
	}
}

void Commander::battery_status_check()
{
	// Handle shutdown request from emergency battery action
	if (_battery_warning != _failsafe_flags.battery_warning) {

		if (_failsafe_flags.battery_warning == battery_status_s::WARNING_EMERGENCY) {
#if defined(BOARD_HAS_POWER_CONTROL)

			if (!isArmed() && (px4_shutdown_request(60_s) == 0)) {
				mavlink_log_critical(&_mavlink_log_pub, "Dangerously low battery! Shutting system down in 60 seconds\t");
				events::send(events::ID("commander_low_bat_shutdown"), {events::Log::Emergency, events::LogInternal::Warning},
					     "Dangerously low battery! Shutting system down");

				while (1) { px4_usleep(1); }

			} else {
				mavlink_log_critical(&_mavlink_log_pub, "System does not support shutdown\t");
				/* EVENT
				 * @description Cannot shut down, most likely the system does not support it.
				 */
				events::send(events::ID("commander_low_bat_shutdown_failed"), {events::Log::Emergency, events::LogInternal::Error},
					     "Dangerously low battery! System shut down failed");
			}

#endif // BOARD_HAS_POWER_CONTROL
		}
	}

	_battery_warning = _failsafe_flags.battery_warning;
}

void Commander::manualControlCheck()
{
	manual_control_setpoint_s manual_control_setpoint;
	const bool manual_control_updated = _manual_control_setpoint_sub.update(&manual_control_setpoint);

	if (manual_control_updated && manual_control_setpoint.valid) {

		_is_throttle_above_center = (manual_control_setpoint.throttle > 0.2f);
		_is_throttle_low = (manual_control_setpoint.throttle < -0.8f);

		if (isArmed()) {
			// Abort autonomous mode and switch to position mode if sticks are moved significantly
			// but only if actually in air.
			if (manual_control_setpoint.sticks_moving
			    && !_vehicle_control_mode.flag_control_manual_enabled
			    && (_vehicle_status.vehicle_type == vehicle_status_s::VEHICLE_TYPE_ROTARY_WING)
			   ) {
				bool override_enabled = false;

				if (_vehicle_control_mode.flag_control_auto_enabled) {
					if (_param_com_rc_override.get() & static_cast<int32_t>(RcOverrideBits::AUTO_MODE_BIT)) {
						override_enabled = true;
					}
				}

				if (_vehicle_control_mode.flag_control_offboard_enabled) {
					if (_param_com_rc_override.get() & static_cast<int32_t>(RcOverrideBits::OFFBOARD_MODE_BIT)) {
						override_enabled = true;
					}
				}

				if (override_enabled) {
					// If no failsafe is active, directly change the mode, otherwise pass the request to the failsafe state machine
					if (_failsafe.selectedAction() <= FailsafeBase::Action::Warn) {
						if (_user_mode_intention.change(vehicle_status_s::NAVIGATION_STATE_POSCTL, ModeChangeSource::User, true)) {
							tune_positive(true);
							mavlink_log_info(&_mavlink_log_pub, "Pilot took over using sticks\t");
							events::send(events::ID("commander_rc_override"), events::Log::Info, "Pilot took over using sticks");
						}

					} else {
						_failsafe_user_override_request = true;
					}
				}
			}

		} else {
			const bool is_mavlink = (manual_control_setpoint.data_source > manual_control_setpoint_s::SOURCE_RC);

			// if there's never been a mode change force position control as initial state
			if (!_user_mode_intention.everHadModeChange() && (is_mavlink || !_mode_switch_mapped)) {
				_user_mode_intention.change(vehicle_status_s::NAVIGATION_STATE_POSCTL, ModeChangeSource::User, false, true);
			}
		}
	}
}

void Commander::offboardControlCheck()
{
	if (_offboard_control_mode_sub.update()) {
		if (_failsafe_flags.offboard_control_signal_lost) {
			// Run arming checks immediately to allow for offboard mode activation
			_status_changed = true;
		}
	}
}

void Commander::send_parachute_command()
{
	vehicle_command_s vcmd{};
	vcmd.command = vehicle_command_s::VEHICLE_CMD_DO_PARACHUTE;
	vcmd.param1 = static_cast<float>(vehicle_command_s::PARACHUTE_ACTION_RELEASE);

	vcmd.source_system = _vehicle_status.system_id;
	vcmd.target_system = _vehicle_status.system_id;
	vcmd.source_component = _vehicle_status.component_id;
	vcmd.target_component = 161; // MAV_COMP_ID_PARACHUTE

	uORB::Publication<vehicle_command_s> vcmd_pub{ORB_ID(vehicle_command)};
	vcmd.timestamp = hrt_absolute_time();
	vcmd_pub.publish(vcmd);

	set_tune_override(tune_control_s::TUNE_ID_PARACHUTE_RELEASE);
}

void Commander::onFailsafeNotifyUserTrampoline(void *arg)
{
	Commander *commander = static_cast<Commander *>(arg);
	commander->onFailsafeNotifyUser();
}

void Commander::onFailsafeNotifyUser()
{
	// If we are about to inform about a failsafe, we need to ensure any pending health report is sent out first,
	// as the failsafe message might reference that. This is only needed in case the report is currently rate-limited,
	// i.e. it had a recent previous change already.
	_health_and_arming_checks.reportIfUnreportedDifferences();
}

int Commander::print_usage(const char *reason)
{
	if (reason) {
		PX4_INFO("%s", reason);
	}

	PRINT_MODULE_DESCRIPTION(
		R"DESCR_STR(
### Description
The commander module contains the state machine for mode switching and failsafe behavior.
)DESCR_STR");

	PRINT_MODULE_USAGE_NAME("commander", "system");
	PRINT_MODULE_USAGE_COMMAND("start");
	PRINT_MODULE_USAGE_PARAM_FLAG('h', "Enable HIL mode", true);
#ifndef CONSTRAINED_FLASH
	PRINT_MODULE_USAGE_COMMAND_DESCR("calibrate", "Run sensor calibration");
	PRINT_MODULE_USAGE_ARG("mag|baro|accel|gyro|level|esc|airspeed", "Calibration type", false);
	PRINT_MODULE_USAGE_ARG("quick", "Quick calibration [mag, accel (not recommended)]", false);
	PRINT_MODULE_USAGE_COMMAND_DESCR("check", "Run preflight checks");
	PRINT_MODULE_USAGE_COMMAND("arm");
	PRINT_MODULE_USAGE_PARAM_FLAG('f', "Force arming (do not run preflight checks)", true);
	PRINT_MODULE_USAGE_COMMAND("disarm");
	PRINT_MODULE_USAGE_PARAM_FLAG('f', "Force disarming (disarm in air)", true);
	PRINT_MODULE_USAGE_COMMAND("takeoff");
	PRINT_MODULE_USAGE_COMMAND("land");
	PRINT_MODULE_USAGE_COMMAND_DESCR("transition", "VTOL transition");
	PRINT_MODULE_USAGE_COMMAND_DESCR("mode", "Change flight mode");
	PRINT_MODULE_USAGE_ARG("manual|acro|offboard|stabilized|altctl|posctl|position:slow|auto:mission|auto:loiter|auto:rtl|auto:takeoff|auto:land|auto:precland|ext1",
			"Flight mode", false);
	PRINT_MODULE_USAGE_COMMAND("pair");
	PRINT_MODULE_USAGE_COMMAND("lockdown");
	PRINT_MODULE_USAGE_ARG("on|off", "Turn lockdown on or off", false);
	PRINT_MODULE_USAGE_COMMAND("set_ekf_origin");
	PRINT_MODULE_USAGE_ARG("lat, lon, alt", "Origin Latitude, Longitude, Altitude", false);
	PRINT_MODULE_USAGE_COMMAND_DESCR("lat|lon|alt", "Origin latitude longitude altitude");
	PRINT_MODULE_USAGE_COMMAND_DESCR("poweroff", "Power off board (if supported)");
#endif
	PRINT_MODULE_USAGE_DEFAULT_COMMANDS();

	return 1;
}<|MERGE_RESOLUTION|>--- conflicted
+++ resolved
@@ -1734,14 +1734,8 @@
 
 	} else if (is_ground) {
 		_vehicle_status.vehicle_type = vehicle_status_s::VEHICLE_TYPE_ROVER;
-
-<<<<<<< HEAD
 	} else {
 		_vehicle_status.vehicle_type = _vehicle_status.system_type;
-=======
-	} else if (is_spacecraft(_vehicle_status)) {
-		_vehicle_status.vehicle_type = vehicle_status_s::VEHICLE_TYPE_SPACECRAFT;
->>>>>>> bf9273d4
 	}
 
 	_vehicle_status.is_vtol = is_vtol(_vehicle_status);
