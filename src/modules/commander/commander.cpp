--- conflicted
+++ resolved
@@ -183,26 +183,8 @@
 static struct vehicle_control_mode_s control_mode;
 static struct offboard_control_mode_s offboard_control_mode;
 
-<<<<<<< HEAD
 static orb_advert_t mission_pub = -1;
 
-/* tasks waiting for low prio thread */
-typedef enum {
-	LOW_PRIO_TASK_NONE = 0,
-	LOW_PRIO_TASK_PARAM_SAVE,
-	LOW_PRIO_TASK_PARAM_LOAD,
-	LOW_PRIO_TASK_GYRO_CALIBRATION,
-	LOW_PRIO_TASK_MAG_CALIBRATION,
-	LOW_PRIO_TASK_ALTITUDE_CALIBRATION,
-	LOW_PRIO_TASK_RC_CALIBRATION,
-	LOW_PRIO_TASK_ACCEL_CALIBRATION,
-	LOW_PRIO_TASK_AIRSPEED_CALIBRATION
-} low_prio_task_t;
-
-static low_prio_task_t low_prio_task = LOW_PRIO_TASK_NONE;
-
-=======
->>>>>>> 2a46e0f0
 /**
  * The daemon app only briefly exists to start
  * the background job. The stack size assigned in the
@@ -974,15 +956,7 @@
 	memset(&mission, 0, sizeof(mission));
 
 	if (dm_read(DM_KEY_MISSION_STATE, 0, &mission, sizeof(mission_s)) == sizeof(mission_s)) {
-<<<<<<< HEAD
 		if (mission.dataman_id >= 0 && mission.dataman_id < NUM_MISSION_STORAGE_PLACES) {
-=======
-		if (mission.dataman_id >= 0 && mission.dataman_id <= 1) {
-			if (mission.count > 0) {
-				mavlink_log_info(mavlink_fd, "[cmd] Mission #%d loaded, %u WPs, curr: %d",
-						 mission.dataman_id, mission.count, mission.current_seq);
-			}
->>>>>>> 2a46e0f0
 
 			warnx("loaded mission state: dataman_id=%d, count=%u, current=%d", mission.dataman_id,
 					mission.count_formission[mission.dataman_id], mission.current_seq);
