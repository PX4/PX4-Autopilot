/****************************************************************************
 *
 *   Copyright (c) 2015-2017 PX4 Development Team. All rights reserved.
 *
 * Redistribution and use in source and binary forms, with or without
 * modification, are permitted provided that the following conditions
 * are met:
 *
 * 1. Redistributions of source code must retain the above copyright
 *    notice, this list of conditions and the following disclaimer.
 * 2. Redistributions in binary form must reproduce the above copyright
 *    notice, this list of conditions and the following disclaimer in
 *    the documentation and/or other materials provided with the
 *    distribution.
 * 3. Neither the name PX4 nor the names of its contributors may be
 *    used to endorse or promote products derived from this software
 *    without specific prior written permission.
 *
 * THIS SOFTWARE IS PROVIDED BY THE COPYRIGHT HOLDERS AND CONTRIBUTORS
 * "AS IS" AND ANY EXPRESS OR IMPLIED WARRANTIES, INCLUDING, BUT NOT
 * LIMITED TO, THE IMPLIED WARRANTIES OF MERCHANTABILITY AND FITNESS
 * FOR A PARTICULAR PURPOSE ARE DISCLAIMED. IN NO EVENT SHALL THE
 * COPYRIGHT OWNER OR CONTRIBUTORS BE LIABLE FOR ANY DIRECT, INDIRECT,
 * INCIDENTAL, SPECIAL, EXEMPLARY, OR CONSEQUENTIAL DAMAGES (INCLUDING,
 * BUT NOT LIMITED TO, PROCUREMENT OF SUBSTITUTE GOODS OR SERVICES; LOSS
 * OF USE, DATA, OR PROFITS; OR BUSINESS INTERRUPTION) HOWEVER CAUSED
 * AND ON ANY THEORY OF LIABILITY, WHETHER IN CONTRACT, STRICT
 * LIABILITY, OR TORT (INCLUDING NEGLIGENCE OR OTHERWISE) ARISING IN
 * ANY WAY OUT OF THE USE OF THIS SOFTWARE, EVEN IF ADVISED OF THE
 * POSSIBILITY OF SUCH DAMAGE.
 *
 ****************************************************************************/

/**
 * @file esc_calibration.cpp
 *
 * Definition of esc calibration
 *
 * @author Roman Bapst <roman@px4.io>
 */

#include "esc_calibration.h"
#include "calibration_messages.h"
#include "calibration_routines.h"

#include <drivers/drv_hrt.h>
#include <drivers/drv_pwm_output.h>
#include <px4_platform_common/defines.h>
#include <px4_platform_common/posix.h>
#include <px4_platform_common/time.h>
#include <systemlib/mavlink_log.h>
#include <uORB/Subscription.hpp>
#include <uORB/topics/battery_status.h>
#include <uORB/topics/actuator_test.h>
#include <parameters/param.h>

using namespace time_literals;

bool check_battery_disconnected(orb_advert_t *mavlink_log_pub)
{
	uORB::SubscriptionData<battery_status_s> batt_sub{ORB_ID(battery_status)};
	const battery_status_s &battery = batt_sub.get();
	batt_sub.update();

	if (battery.timestamp == 0) {
		calibration_log_critical(mavlink_log_pub, CAL_QGC_FAILED_MSG, "battery unavailable");
		return false;
	}

	// Make sure battery is disconnected
	// battery is not connected if the connected flag is not set and we have a recent battery measurement
	if (!battery.connected && (hrt_elapsed_time(&battery.timestamp) < 500_ms)) {
		return true;
	}

	calibration_log_critical(mavlink_log_pub, CAL_QGC_FAILED_MSG, "Disconnect battery and try again");
	return false;
}

static void set_motor_actuators(uORB::Publication<actuator_test_s> &publisher, float value, bool release_control)
{
	actuator_test_s actuator_test{};
	actuator_test.timestamp = hrt_absolute_time();
	actuator_test.value = value;
	actuator_test.action = release_control ? actuator_test_s::ACTION_RELEASE_CONTROL : actuator_test_s::ACTION_DO_CONTROL;
	actuator_test.timeout_ms = 0;

	for (int i = 0; i < actuator_test_s::MAX_NUM_MOTORS; ++i) {
		actuator_test.function = actuator_test_s::FUNCTION_MOTOR1 + i;
		publisher.publish(actuator_test);
	}
}

int do_esc_calibration(orb_advert_t *mavlink_log_pub)
{
<<<<<<< HEAD
	calibration_log_info(mavlink_log_pub, CAL_QGC_STARTED_MSG, "esc");

	// check safety
	uORB::SubscriptionData<safety_s> safety_sub{ORB_ID(safety)};
	safety_sub.update();

	if (safety_sub.get().safety_switch_available && !safety_sub.get().safety_off) {
		calibration_log_critical(mavlink_log_pub, CAL_QGC_FAILED_MSG, "Disable safety first");
		return PX4_ERROR;
	}

=======
>>>>>>> dc8ed978
	int	return_code = PX4_OK;
	uORB::Publication<actuator_test_s> actuator_test_pub{ORB_ID(actuator_test)};
	// since we publish multiple at once, make sure the output driver subscribes before we publish
	actuator_test_pub.advertise();
	px4_usleep(10000);

	// set motors to high
	set_motor_actuators(actuator_test_pub, 1.f, false);
	calibration_log_info(mavlink_log_pub, "[cal] Connect battery now");


	uORB::SubscriptionData<battery_status_s> batt_sub{ORB_ID(battery_status)};
	const battery_status_s &battery = batt_sub.get();
	batt_sub.update();
	bool batt_connected = battery.connected;
	hrt_abstime timeout_start = hrt_absolute_time();

	while (true) {
		// We are either waiting for the user to connect the battery. Or we are waiting to let the PWM
		// sit high.
		static constexpr hrt_abstime battery_connect_wait_timeout{20_s};
		static constexpr hrt_abstime pwm_high_timeout{3_s};
		hrt_abstime timeout_wait = batt_connected ? pwm_high_timeout : battery_connect_wait_timeout;

		if (hrt_elapsed_time(&timeout_start) > timeout_wait) {
			if (!batt_connected) {
				calibration_log_critical(mavlink_log_pub, CAL_QGC_FAILED_MSG, "Timeout waiting for battery");
				return_code = PX4_ERROR;
			}

			// PWM was high long enough
			break;
		}

		if (!batt_connected) {
			if (batt_sub.update()) {
				if (battery.connected) {
					// Battery is connected, signal to user and start waiting again
					batt_connected = true;
					timeout_start = hrt_absolute_time();
					calibration_log_info(mavlink_log_pub, "[cal] Battery connected");
				}
			}
		}

		px4_usleep(50000);
	}

	if (return_code == PX4_OK) {
		// set motors to low
		set_motor_actuators(actuator_test_pub, 0.f, false);
		px4_usleep(4000000);

		// release control
		set_motor_actuators(actuator_test_pub, 0.f, true);

		calibration_log_info(mavlink_log_pub, CAL_QGC_DONE_MSG, "esc");
	}

	return return_code;
<<<<<<< HEAD
=======
}

static int do_esc_calibration_ioctl(orb_advert_t *mavlink_log_pub)
{
	int	return_code = PX4_OK;
	hrt_abstime timeout_start = 0;

	uORB::SubscriptionData<battery_status_s> batt_sub{ORB_ID(battery_status)};
	const battery_status_s &battery = batt_sub.get();
	batt_sub.update();
	bool batt_connected = battery.connected;

	int fd = px4_open(PWM_OUTPUT0_DEVICE_PATH, 0);

	if (fd < 0) {
		calibration_log_critical(mavlink_log_pub, CAL_QGC_FAILED_MSG, "Can't open PWM device");
		return_code = PX4_ERROR;
		goto Out;
	}

	/* tell IO/FMU that its ok to disable its safety with the switch */
	if (px4_ioctl(fd, PWM_SERVO_SET_ARM_OK, 0) != PX4_OK) {
		calibration_log_critical(mavlink_log_pub, CAL_QGC_FAILED_MSG, "Unable to disable safety switch");
		return_code = PX4_ERROR;
		goto Out;
	}

	/* tell IO/FMU that the system is armed (it will output values if safety is off) */
	if (px4_ioctl(fd, PWM_SERVO_ARM, 0) != PX4_OK) {
		calibration_log_critical(mavlink_log_pub, CAL_QGC_FAILED_MSG, "Unable to arm system");
		return_code = PX4_ERROR;
		goto Out;
	}

	calibration_log_info(mavlink_log_pub, "[cal] Connect battery now");

	timeout_start = hrt_absolute_time();

	while (true) {
		// We are either waiting for the user to connect the battery. Or we are waiting to let the PWM
		// sit high.
		static constexpr hrt_abstime battery_connect_wait_timeout{20_s};
		static constexpr hrt_abstime pwm_high_timeout{3_s};
		hrt_abstime timeout_wait = batt_connected ? pwm_high_timeout : battery_connect_wait_timeout;

		if (hrt_elapsed_time(&timeout_start) > timeout_wait) {
			if (!batt_connected) {
				calibration_log_critical(mavlink_log_pub, CAL_QGC_FAILED_MSG, "Timeout waiting for battery");
				return_code = PX4_ERROR;
				goto Out;
			}

			// PWM was high long enough
			break;
		}

		if (!batt_connected) {
			if (batt_sub.update()) {
				if (battery.connected) {
					// Battery is connected, signal to user and start waiting again
					batt_connected = true;
					timeout_start = hrt_absolute_time();
					calibration_log_info(mavlink_log_pub, "[cal] Battery connected");
				}
			}
		}

		px4_usleep(50000);
	}

Out:

	if (fd != -1) {

		if (px4_ioctl(fd, PWM_SERVO_DISARM, 0) != PX4_OK) {
			calibration_log_info(mavlink_log_pub, CAL_QGC_FAILED_MSG, "Servos still armed");
		}

		if (px4_ioctl(fd, PWM_SERVO_CLEAR_ARM_OK, 0) != PX4_OK) {
			calibration_log_info(mavlink_log_pub, CAL_QGC_FAILED_MSG, "Safety switch still deactivated");
		}

		px4_close(fd);
	}

	if (return_code == PX4_OK) {
		calibration_log_info(mavlink_log_pub, CAL_QGC_DONE_MSG, "esc");
	}

	return return_code;
}

int do_esc_calibration(orb_advert_t *mavlink_log_pub)
{
	calibration_log_info(mavlink_log_pub, CAL_QGC_STARTED_MSG, "esc");

	param_t p_ctrl_alloc = param_find("SYS_CTRL_ALLOC");
	int32_t ctrl_alloc = 0;

	if (p_ctrl_alloc != PARAM_INVALID) {
		param_get(p_ctrl_alloc, &ctrl_alloc);
	}

	if (ctrl_alloc == 1) {
		return do_esc_calibration_ctrl_alloc(mavlink_log_pub);

	} else {
		return do_esc_calibration_ioctl(mavlink_log_pub);
	}
>>>>>>> dc8ed978
}<|MERGE_RESOLUTION|>--- conflicted
+++ resolved
@@ -1,6 +1,6 @@
 /****************************************************************************
  *
- *   Copyright (c) 2015-2017 PX4 Development Team. All rights reserved.
+ *   Copyright (c) 2015-2022 PX4 Development Team. All rights reserved.
  *
  * Redistribution and use in source and binary forms, with or without
  * modification, are permitted provided that the following conditions
@@ -93,20 +93,6 @@
 
 int do_esc_calibration(orb_advert_t *mavlink_log_pub)
 {
-<<<<<<< HEAD
-	calibration_log_info(mavlink_log_pub, CAL_QGC_STARTED_MSG, "esc");
-
-	// check safety
-	uORB::SubscriptionData<safety_s> safety_sub{ORB_ID(safety)};
-	safety_sub.update();
-
-	if (safety_sub.get().safety_switch_available && !safety_sub.get().safety_off) {
-		calibration_log_critical(mavlink_log_pub, CAL_QGC_FAILED_MSG, "Disable safety first");
-		return PX4_ERROR;
-	}
-
-=======
->>>>>>> dc8ed978
 	int	return_code = PX4_OK;
 	uORB::Publication<actuator_test_s> actuator_test_pub{ORB_ID(actuator_test)};
 	// since we publish multiple at once, make sure the output driver subscribes before we publish
@@ -167,116 +153,4 @@
 	}
 
 	return return_code;
-<<<<<<< HEAD
-=======
-}
-
-static int do_esc_calibration_ioctl(orb_advert_t *mavlink_log_pub)
-{
-	int	return_code = PX4_OK;
-	hrt_abstime timeout_start = 0;
-
-	uORB::SubscriptionData<battery_status_s> batt_sub{ORB_ID(battery_status)};
-	const battery_status_s &battery = batt_sub.get();
-	batt_sub.update();
-	bool batt_connected = battery.connected;
-
-	int fd = px4_open(PWM_OUTPUT0_DEVICE_PATH, 0);
-
-	if (fd < 0) {
-		calibration_log_critical(mavlink_log_pub, CAL_QGC_FAILED_MSG, "Can't open PWM device");
-		return_code = PX4_ERROR;
-		goto Out;
-	}
-
-	/* tell IO/FMU that its ok to disable its safety with the switch */
-	if (px4_ioctl(fd, PWM_SERVO_SET_ARM_OK, 0) != PX4_OK) {
-		calibration_log_critical(mavlink_log_pub, CAL_QGC_FAILED_MSG, "Unable to disable safety switch");
-		return_code = PX4_ERROR;
-		goto Out;
-	}
-
-	/* tell IO/FMU that the system is armed (it will output values if safety is off) */
-	if (px4_ioctl(fd, PWM_SERVO_ARM, 0) != PX4_OK) {
-		calibration_log_critical(mavlink_log_pub, CAL_QGC_FAILED_MSG, "Unable to arm system");
-		return_code = PX4_ERROR;
-		goto Out;
-	}
-
-	calibration_log_info(mavlink_log_pub, "[cal] Connect battery now");
-
-	timeout_start = hrt_absolute_time();
-
-	while (true) {
-		// We are either waiting for the user to connect the battery. Or we are waiting to let the PWM
-		// sit high.
-		static constexpr hrt_abstime battery_connect_wait_timeout{20_s};
-		static constexpr hrt_abstime pwm_high_timeout{3_s};
-		hrt_abstime timeout_wait = batt_connected ? pwm_high_timeout : battery_connect_wait_timeout;
-
-		if (hrt_elapsed_time(&timeout_start) > timeout_wait) {
-			if (!batt_connected) {
-				calibration_log_critical(mavlink_log_pub, CAL_QGC_FAILED_MSG, "Timeout waiting for battery");
-				return_code = PX4_ERROR;
-				goto Out;
-			}
-
-			// PWM was high long enough
-			break;
-		}
-
-		if (!batt_connected) {
-			if (batt_sub.update()) {
-				if (battery.connected) {
-					// Battery is connected, signal to user and start waiting again
-					batt_connected = true;
-					timeout_start = hrt_absolute_time();
-					calibration_log_info(mavlink_log_pub, "[cal] Battery connected");
-				}
-			}
-		}
-
-		px4_usleep(50000);
-	}
-
-Out:
-
-	if (fd != -1) {
-
-		if (px4_ioctl(fd, PWM_SERVO_DISARM, 0) != PX4_OK) {
-			calibration_log_info(mavlink_log_pub, CAL_QGC_FAILED_MSG, "Servos still armed");
-		}
-
-		if (px4_ioctl(fd, PWM_SERVO_CLEAR_ARM_OK, 0) != PX4_OK) {
-			calibration_log_info(mavlink_log_pub, CAL_QGC_FAILED_MSG, "Safety switch still deactivated");
-		}
-
-		px4_close(fd);
-	}
-
-	if (return_code == PX4_OK) {
-		calibration_log_info(mavlink_log_pub, CAL_QGC_DONE_MSG, "esc");
-	}
-
-	return return_code;
-}
-
-int do_esc_calibration(orb_advert_t *mavlink_log_pub)
-{
-	calibration_log_info(mavlink_log_pub, CAL_QGC_STARTED_MSG, "esc");
-
-	param_t p_ctrl_alloc = param_find("SYS_CTRL_ALLOC");
-	int32_t ctrl_alloc = 0;
-
-	if (p_ctrl_alloc != PARAM_INVALID) {
-		param_get(p_ctrl_alloc, &ctrl_alloc);
-	}
-
-	if (ctrl_alloc == 1) {
-		return do_esc_calibration_ctrl_alloc(mavlink_log_pub);
-
-	} else {
-		return do_esc_calibration_ioctl(mavlink_log_pub);
-	}
->>>>>>> dc8ed978
 }