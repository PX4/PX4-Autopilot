--- conflicted
+++ resolved
@@ -184,7 +184,6 @@
 			switch(bitReg)
 			{
 				case 0b000:
-<<<<<<< HEAD
 					drone_task.task = drone_task_s::TASK_INIT;
 				break;
 				case 0b001:
@@ -195,18 +194,6 @@
 					break;
 				case 0b111:
 					drone_task.task = drone_task_s::TASK_REMOTE_CONTROLLED;
-=======
-					drone_task.task = TASK_INIT;
-				break;
-				case 0b001:
-					drone_task.task = TASK_DEFAULT;
-				break;
-				case 0b010:
-					drone_task.task = TASK_AUTONOMOUS;
-				break;
-				case 0b111:
-					drone_task.task = TASK_REMOTE_CONTROLLED;
->>>>>>> b3a951d0
 				break;
 				default:
 
@@ -264,16 +251,9 @@
 				normalized[1] = math::constrain(normalized[1], -range, range);
 				normalized[2] = math::constrain(normalized[2], -range, range);
 				normalized[3] = math::constrain(normalized[3], -range, range);
-
-<<<<<<< HEAD
-
-
+        
 				robosub_motor_control.actuator_test(MOTOR_FORWARDS1, 	normalized[0], 0, false);
 				robosub_motor_control.actuator_test(MOTOR_FORWARDS2, 	normalized[0], 0, false);
-=======
-				robosub_motor_control.actuator_test(MOTOR_FORWARDS1, 	normalized[0]/2, 0, false);
-				robosub_motor_control.actuator_test(MOTOR_FORWARDS2, 	normalized[0]/2, 0, false);
->>>>>>> b3a951d0
 				robosub_motor_control.actuator_test(MOTOR_UP1, 		-normalized[1], 0, false);
 				robosub_motor_control.actuator_test(MOTOR_UP2, 		(normalized[1]), 0, false);
 				robosub_motor_control.actuator_test(MOTOR_UP3, 		(-normalized[1]), 0, false);
