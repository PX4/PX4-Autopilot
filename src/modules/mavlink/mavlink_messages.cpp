/****************************************************************************
 *
 *   Copyright (c) 2012-2016 PX4 Development Team. All rights reserved.
 *
 * Redistribution and use in source and binary forms, with or without
 * modification, are permitted provided that the following conditions
 * are met:
 *
 * 1. Redistributions of source code must retain the above copyright
 *    notice, this list of conditions and the following disclaimer.
 * 2. Redistributions in binary form must reproduce the above copyright
 *    notice, this list of conditions and the following disclaimer in
 *    the documentation and/or other materials provided with the
 *    distribution.
 * 3. Neither the name PX4 nor the names of its contributors may be
 *    used to endorse or promote products derived from this software
 *    without specific prior written permission.
 *
 * THIS SOFTWARE IS PROVIDED BY THE COPYRIGHT HOLDERS AND CONTRIBUTORS
 * "AS IS" AND ANY EXPRESS OR IMPLIED WARRANTIES, INCLUDING, BUT NOT
 * LIMITED TO, THE IMPLIED WARRANTIES OF MERCHANTABILITY AND FITNESS
 * FOR A PARTICULAR PURPOSE ARE DISCLAIMED. IN NO EVENT SHALL THE
 * COPYRIGHT OWNER OR CONTRIBUTORS BE LIABLE FOR ANY DIRECT, INDIRECT,
 * INCIDENTAL, SPECIAL, EXEMPLARY, OR CONSEQUENTIAL DAMAGES (INCLUDING,
 * BUT NOT LIMITED TO, PROCUREMENT OF SUBSTITUTE GOODS OR SERVICES; LOSS
 * OF USE, DATA, OR PROFITS; OR BUSINESS INTERRUPTION) HOWEVER CAUSED
 * AND ON ANY THEORY OF LIABILITY, WHETHER IN CONTRACT, STRICT
 * LIABILITY, OR TORT (INCLUDING NEGLIGENCE OR OTHERWISE) ARISING IN
 * ANY WAY OUT OF THE USE OF THIS SOFTWARE, EVEN IF ADVISED OF THE
 * POSSIBILITY OF SUCH DAMAGE.
 *
 ****************************************************************************/

/**
 * @file mavlink_messages.cpp
 * MAVLink 1.0 message formatters implementation.
 *
 * @author Lorenz Meier <lorenz@px4.io>
 * @author Anton Babushkin <anton.babushkin@me.com>
 */

#include <stdio.h>
#include <errno.h>

#include "mavlink_main.h"
#include "mavlink_messages.h"

#include <commander/px4_custom_mode.h>
#include <drivers/drv_pwm_output.h>
#include <drivers/drv_rc_input.h>
#include <lib/geo/geo.h>
#include <mathlib/mathlib.h>
#include <px4_time.h>
#include <systemlib/err.h>
#include <systemlib/mavlink_log.h>

#include <uORB/topics/actuator_armed.h>
#include <uORB/topics/actuator_controls.h>
#include <uORB/topics/actuator_outputs.h>
#include <uORB/topics/airspeed.h>
#include <uORB/topics/att_pos_mocap.h>
#include <uORB/topics/battery_status.h>
#include <uORB/topics/camera_trigger.h>
#include <uORB/topics/cpuload.h>
#include <uORB/topics/debug_key_value.h>
#include <uORB/topics/differential_pressure.h>
#include <uORB/topics/distance_sensor.h>
#include <uORB/topics/estimator_status.h>
#include <uORB/topics/fw_pos_ctrl_status.h>
#include <uORB/topics/home_position.h>
#include <uORB/topics/manual_control_setpoint.h>
#include <uORB/topics/mavlink_log.h>
#include <uORB/topics/optical_flow.h>
#include <uORB/topics/position_setpoint_triplet.h>
#include <uORB/topics/sensor_combined.h>
#include <uORB/topics/tecs_status.h>
#include <uORB/topics/telemetry_status.h>
#include <uORB/topics/transponder_report.h>
#include <uORB/topics/vehicle_attitude.h>
#include <uORB/topics/vehicle_attitude_setpoint.h>
#include <uORB/topics/vehicle_command.h>
#include <uORB/topics/vehicle_global_position.h>
#include <uORB/topics/vehicle_gps_position.h>
#include <uORB/topics/vehicle_land_detected.h>
#include <uORB/topics/vehicle_local_position.h>
#include <uORB/topics/vehicle_local_position_setpoint.h>
#include <uORB/topics/vehicle_rates_setpoint.h>
#include <uORB/topics/vehicle_status.h>
#include <uORB/topics/vtol_vehicle_status.h>
#include <uORB/topics/wind_estimate.h>
#include <uORB/topics/mount_orientation.h>
#include <uORB/topics/collision_report.h>
#include <uORB/uORB.h>


static uint16_t cm_uint16_from_m_float(float m);
static void get_mavlink_mode_state(struct vehicle_status_s *status, uint8_t *mavlink_state,
				   uint8_t *mavlink_base_mode, uint32_t *mavlink_custom_mode);

uint16_t
cm_uint16_from_m_float(float m)
{
	if (m < 0.0f) {
		return 0;

	} else if (m > 655.35f) {
		return 65535;
	}

	return (uint16_t)(m * 100.0f);
}

void get_mavlink_mode_state(struct vehicle_status_s *status, uint8_t *mavlink_state,
			    uint8_t *mavlink_base_mode, uint32_t *mavlink_custom_mode)
{
	*mavlink_state = 0;
	*mavlink_base_mode = 0;
	*mavlink_custom_mode = 0;

	/* HIL */
	if (status->hil_state == vehicle_status_s::HIL_STATE_ON) {
		*mavlink_base_mode |= MAV_MODE_FLAG_HIL_ENABLED;
	}

	/* arming state */
	if (status->arming_state == vehicle_status_s::ARMING_STATE_ARMED
	    || status->arming_state == vehicle_status_s::ARMING_STATE_ARMED_ERROR) {
		*mavlink_base_mode |= MAV_MODE_FLAG_SAFETY_ARMED;
	}

	/* main state */
	*mavlink_base_mode |= MAV_MODE_FLAG_CUSTOM_MODE_ENABLED;

	union px4_custom_mode custom_mode;
	custom_mode.data = 0;

	const uint8_t auto_mode_flags	= MAV_MODE_FLAG_AUTO_ENABLED
					  | MAV_MODE_FLAG_STABILIZE_ENABLED
					  | MAV_MODE_FLAG_GUIDED_ENABLED;

	switch (status->nav_state) {
	case vehicle_status_s::NAVIGATION_STATE_MANUAL:
		*mavlink_base_mode	|= MAV_MODE_FLAG_MANUAL_INPUT_ENABLED
					   | (status->is_rotary_wing ? MAV_MODE_FLAG_STABILIZE_ENABLED : 0);
		custom_mode.main_mode = PX4_CUSTOM_MAIN_MODE_MANUAL;
		break;

	case vehicle_status_s::NAVIGATION_STATE_ACRO:
		*mavlink_base_mode |= MAV_MODE_FLAG_MANUAL_INPUT_ENABLED;
		custom_mode.main_mode = PX4_CUSTOM_MAIN_MODE_ACRO;
		break;

	case vehicle_status_s::NAVIGATION_STATE_RATTITUDE:
		*mavlink_base_mode |= MAV_MODE_FLAG_MANUAL_INPUT_ENABLED;
		custom_mode.main_mode = PX4_CUSTOM_MAIN_MODE_RATTITUDE;
		break;

	case vehicle_status_s::NAVIGATION_STATE_STAB:
		*mavlink_base_mode	|= MAV_MODE_FLAG_MANUAL_INPUT_ENABLED
					   | MAV_MODE_FLAG_STABILIZE_ENABLED;
		custom_mode.main_mode = PX4_CUSTOM_MAIN_MODE_STABILIZED;
		break;

	case vehicle_status_s::NAVIGATION_STATE_ALTCTL:
		*mavlink_base_mode	|= MAV_MODE_FLAG_MANUAL_INPUT_ENABLED
					   | MAV_MODE_FLAG_STABILIZE_ENABLED;
		custom_mode.main_mode = PX4_CUSTOM_MAIN_MODE_ALTCTL;
		break;

	case vehicle_status_s::NAVIGATION_STATE_POSCTL:
		*mavlink_base_mode	|= MAV_MODE_FLAG_MANUAL_INPUT_ENABLED
					   | MAV_MODE_FLAG_STABILIZE_ENABLED
					   | MAV_MODE_FLAG_GUIDED_ENABLED; // TODO: is POSCTL GUIDED?
		custom_mode.main_mode = PX4_CUSTOM_MAIN_MODE_POSCTL;
		break;

	case vehicle_status_s::NAVIGATION_STATE_AUTO_TAKEOFF:
		*mavlink_base_mode |= auto_mode_flags;
		custom_mode.main_mode = PX4_CUSTOM_MAIN_MODE_AUTO;
		custom_mode.sub_mode = PX4_CUSTOM_SUB_MODE_AUTO_TAKEOFF;
		break;

	case vehicle_status_s::NAVIGATION_STATE_AUTO_MISSION:
		*mavlink_base_mode |= auto_mode_flags;
		custom_mode.main_mode = PX4_CUSTOM_MAIN_MODE_AUTO;
		custom_mode.sub_mode = PX4_CUSTOM_SUB_MODE_AUTO_MISSION;
		break;

	case vehicle_status_s::NAVIGATION_STATE_AUTO_LOITER:
		*mavlink_base_mode |= auto_mode_flags;
		custom_mode.main_mode = PX4_CUSTOM_MAIN_MODE_AUTO;
		custom_mode.sub_mode = PX4_CUSTOM_SUB_MODE_AUTO_LOITER;
		break;

	case vehicle_status_s::NAVIGATION_STATE_AUTO_FOLLOW_TARGET:
		*mavlink_base_mode |= auto_mode_flags;
		custom_mode.main_mode = PX4_CUSTOM_MAIN_MODE_AUTO;
		custom_mode.sub_mode = PX4_CUSTOM_SUB_MODE_AUTO_FOLLOW_TARGET;
		break;

	case vehicle_status_s::NAVIGATION_STATE_AUTO_RTL:

	/* fallthrough */
	case vehicle_status_s::NAVIGATION_STATE_AUTO_RCRECOVER:
		*mavlink_base_mode |= auto_mode_flags;
		custom_mode.main_mode = PX4_CUSTOM_MAIN_MODE_AUTO;
		custom_mode.sub_mode = PX4_CUSTOM_SUB_MODE_AUTO_RTL;
		break;

	case vehicle_status_s::NAVIGATION_STATE_AUTO_LAND:
	case vehicle_status_s::NAVIGATION_STATE_AUTO_LANDENGFAIL:
	case vehicle_status_s::NAVIGATION_STATE_AUTO_LANDGPSFAIL:

	/* fallthrough */
	case vehicle_status_s::NAVIGATION_STATE_DESCEND:
		*mavlink_base_mode |= auto_mode_flags;
		custom_mode.main_mode = PX4_CUSTOM_MAIN_MODE_AUTO;
		custom_mode.sub_mode = PX4_CUSTOM_SUB_MODE_AUTO_LAND;
		break;

	case vehicle_status_s::NAVIGATION_STATE_AUTO_RTGS:
		*mavlink_base_mode |= auto_mode_flags;
		custom_mode.main_mode = PX4_CUSTOM_MAIN_MODE_AUTO;
		custom_mode.sub_mode = PX4_CUSTOM_SUB_MODE_AUTO_RTGS;
		break;

	case vehicle_status_s::NAVIGATION_STATE_TERMINATION:
		*mavlink_base_mode |= MAV_MODE_FLAG_MANUAL_INPUT_ENABLED;
		custom_mode.main_mode = PX4_CUSTOM_MAIN_MODE_MANUAL;
		break;

	case vehicle_status_s::NAVIGATION_STATE_OFFBOARD:
		*mavlink_base_mode |= auto_mode_flags;
		custom_mode.main_mode = PX4_CUSTOM_MAIN_MODE_OFFBOARD;
		break;

	case vehicle_status_s::NAVIGATION_STATE_MAX:
		/* this is an unused case, ignore */
		break;

	}

	*mavlink_custom_mode = custom_mode.data;

	/* set system state */
	if (status->arming_state == vehicle_status_s::ARMING_STATE_INIT
	    || status->arming_state == vehicle_status_s::ARMING_STATE_IN_AIR_RESTORE
	    || status->arming_state == vehicle_status_s::ARMING_STATE_STANDBY_ERROR) {	// TODO review
		*mavlink_state = MAV_STATE_UNINIT;

	} else if (status->arming_state == vehicle_status_s::ARMING_STATE_ARMED) {
		*mavlink_state = MAV_STATE_ACTIVE;

	} else if (status->arming_state == vehicle_status_s::ARMING_STATE_ARMED_ERROR) {
		*mavlink_state = MAV_STATE_CRITICAL;

	} else if (status->arming_state == vehicle_status_s::ARMING_STATE_STANDBY) {
		*mavlink_state = MAV_STATE_STANDBY;

	} else if (status->arming_state == vehicle_status_s::ARMING_STATE_REBOOT) {
		*mavlink_state = MAV_STATE_POWEROFF;

	} else {
		*mavlink_state = MAV_STATE_CRITICAL;
	}
}


class MavlinkStreamHeartbeat : public MavlinkStream
{
public:
	const char *get_name() const
	{
		return MavlinkStreamHeartbeat::get_name_static();
	}

	static const char *get_name_static()
	{
		return "HEARTBEAT";
	}

	static uint16_t get_id_static()
	{
		return MAVLINK_MSG_ID_HEARTBEAT;
	}

	uint16_t get_id()
	{
		return get_id_static();
	}

	static MavlinkStream *new_instance(Mavlink *mavlink)
	{
		return new MavlinkStreamHeartbeat(mavlink);
	}

	unsigned get_size()
	{
		return MAVLINK_MSG_ID_HEARTBEAT_LEN + MAVLINK_NUM_NON_PAYLOAD_BYTES;
	}

	bool const_rate()
	{
		return true;
	}

private:
	MavlinkOrbSubscription *_status_sub;

	/* do not allow top copying this class */
	MavlinkStreamHeartbeat(MavlinkStreamHeartbeat &);
	MavlinkStreamHeartbeat &operator = (const MavlinkStreamHeartbeat &);

protected:
	explicit MavlinkStreamHeartbeat(Mavlink *mavlink) : MavlinkStream(mavlink),
		_status_sub(_mavlink->add_orb_subscription(ORB_ID(vehicle_status)))
	{}

	void send(const hrt_abstime t)
	{
		struct vehicle_status_s status = {};

		/* always send the heartbeat, independent of the update status of the topics */
		if (!_status_sub->update(&status)) {
			/* if topic update failed fill it with defaults */
			memset(&status, 0, sizeof(status));
		}

		uint8_t base_mode = 0;
		uint32_t custom_mode = 0;
		uint8_t system_status = 0;
		get_mavlink_mode_state(&status, &system_status, &base_mode, &custom_mode);

		mavlink_msg_heartbeat_send(_mavlink->get_channel(), _mavlink->get_system_type(), MAV_AUTOPILOT_PX4,
					   base_mode, custom_mode, system_status);
	}
};

class MavlinkStreamStatustext : public MavlinkStream
{
public:
	const char *get_name() const
	{
		return MavlinkStreamStatustext::get_name_static();
	}

	static const char *get_name_static()
	{
		return "STATUSTEXT";
	}

	static uint16_t get_id_static()
	{
		return MAVLINK_MSG_ID_STATUSTEXT;
	}

	uint16_t get_id()
	{
		return get_id_static();
	}

	static MavlinkStream *new_instance(Mavlink *mavlink)
	{
		return new MavlinkStreamStatustext(mavlink);
	}

	unsigned get_size()
	{
		return _mavlink->get_logbuffer()->empty() ? 0 : (MAVLINK_MSG_ID_STATUSTEXT_LEN + MAVLINK_NUM_NON_PAYLOAD_BYTES);
	}

private:
	/* do not allow top copying this class */
	MavlinkStreamStatustext(MavlinkStreamStatustext &);
	MavlinkStreamStatustext &operator = (const MavlinkStreamStatustext &);

	unsigned _write_err_count = 0;
	static const unsigned write_err_threshold = 5;
#if !defined(__PX4_POSIX_EAGLE) && !defined(__PX4_POSIX_EXCELSIOR)
	FILE *_fp = nullptr;
#endif

protected:
	explicit MavlinkStreamStatustext(Mavlink *mavlink) : MavlinkStream(mavlink)
	{}

	~MavlinkStreamStatustext()
	{
#if !defined(__PX4_POSIX_EAGLE) && !defined(__PX4_POSIX_EXCELSIOR)

		if (_fp != nullptr) {
			fclose(_fp);
		}

#endif
	}


	void send(const hrt_abstime t)
	{
		if (!_mavlink->get_logbuffer()->empty()) {

			struct mavlink_log_s mavlink_log = {};

			if (_mavlink->get_logbuffer()->get(&mavlink_log)) {

				mavlink_statustext_t msg = {};
				msg.severity = mavlink_log.severity;
				strncpy(msg.text, (const char *)mavlink_log.text, sizeof(msg.text));
				msg.text[sizeof(msg.text) - 1] = '\0';

				mavlink_msg_statustext_send_struct(_mavlink->get_channel(), &msg);

// TODO: the logging doesn't work on Snapdragon yet because of file paths.
#if !defined(__PX4_POSIX_EAGLE) && !defined(__PX4_POSIX_EXCELSIOR)
				/* write log messages in first instance to disk
				 * timestamp each message with gps time
				 */
				timespec ts;
				px4_clock_gettime(CLOCK_REALTIME, &ts);
				time_t gps_time_sec = ts.tv_sec + (ts.tv_nsec / 1e9);
				struct tm tt = {};
				gmtime_r(&gps_time_sec, &tt);
				char tstamp[22];
				strftime(tstamp, sizeof(tstamp) - 1, "%Y_%m_%d_%H_%M_%S", &tt);

				if (_mavlink->get_instance_id() == 0/* && _mavlink->get_logging_enabled()*/) {
					if (_fp != nullptr) {
						fputs(tstamp, _fp);
						fputs(": ", _fp);

						if (EOF == fputs(msg.text, _fp)) {
							_write_err_count++;

						} else {
							_write_err_count = 0;
						}

						if (_write_err_count >= write_err_threshold) {
							(void)fclose(_fp);
							_fp = nullptr;
							PX4_WARN("mavlink logging disabled");

						} else {
							(void)fputs("\n", _fp);
#ifdef __PX4_NUTTX
							fsync(fileno(_fp));
#endif
						}

					} else if (_write_err_count < write_err_threshold) {
						/* string to hold the path to the log */
						char log_file_path[128];

						/* use GPS time for log file naming, e.g. /fs/microsd/2014-01-19/19_37_52.bin */

						/* store the log file in the root directory */
						snprintf(log_file_path, sizeof(log_file_path) - 1, PX4_ROOTFSDIR"/fs/microsd/msgs_%s.txt", tstamp);
						_fp = fopen(log_file_path, "ab");

						if (_fp != nullptr) {
							/* write first message */
							fputs(tstamp, _fp);
							fputs(": ", _fp);
							fputs(msg.text, _fp);
							fputs("\n", _fp);
#ifdef __PX4_NUTTX
							fsync(fileno(_fp));
#endif

						} else {
							PX4_WARN("Failed to open MAVLink log: %s", log_file_path);
							_write_err_count = write_err_threshold; //only try to open the file once
						}
					}
				}

#endif
			}
		}
	}
};

class MavlinkStreamCommandLong : public MavlinkStream
{
public:
	const char *get_name() const
	{
		return MavlinkStreamCommandLong::get_name_static();
	}

	static const char *get_name_static()
	{
		return "COMMAND_LONG";
	}

	static uint16_t get_id_static()
	{
		return MAVLINK_MSG_ID_COMMAND_LONG;
	}

	uint16_t get_id()
	{
		return get_id_static();
	}

	static MavlinkStream *new_instance(Mavlink *mavlink)
	{
		return new MavlinkStreamCommandLong(mavlink);
	}

	unsigned get_size()
	{
		return 0;	// commands stream is not regular and not predictable
	}

private:
	MavlinkOrbSubscription *_cmd_sub;
	uint64_t _cmd_time;

	/* do not allow top copying this class */
	MavlinkStreamCommandLong(MavlinkStreamCommandLong &);
	MavlinkStreamCommandLong &operator = (const MavlinkStreamCommandLong &);

protected:
	explicit MavlinkStreamCommandLong(Mavlink *mavlink) : MavlinkStream(mavlink),
		_cmd_sub(_mavlink->add_orb_subscription(ORB_ID(vehicle_command))),
		_cmd_time(0)
	{}

	void send(const hrt_abstime t)
	{
		struct vehicle_command_s cmd = {};

		if (_cmd_sub->update(&_cmd_time, &cmd)) {
			/* only send commands for other systems/components */
			if (cmd.target_system != mavlink_system.sysid || cmd.target_component != mavlink_system.compid) {
				mavlink_command_long_t msg = {};

				msg.target_system = cmd.target_system;
				msg.target_component = cmd.target_component;
				msg.command = cmd.command;
				msg.confirmation = cmd.confirmation;
				msg.param1 = cmd.param1;
				msg.param2 = cmd.param2;
				msg.param3 = cmd.param3;
				msg.param4 = cmd.param4;
				msg.param5 = cmd.param5;
				msg.param6 = cmd.param6;
				msg.param7 = cmd.param7;

				mavlink_msg_command_long_send_struct(_mavlink->get_channel(), &msg);
			}
		}
	}
};

class MavlinkStreamSysStatus : public MavlinkStream
{
public:
	const char *get_name() const
	{
		return MavlinkStreamSysStatus::get_name_static();
	}

	static const char *get_name_static()
	{
		return "SYS_STATUS";
	}

	static uint16_t get_id_static()
	{
		return MAVLINK_MSG_ID_SYS_STATUS;
	}

	uint16_t get_id()
	{
		return get_id_static();
	}

	static MavlinkStream *new_instance(Mavlink *mavlink)
	{
		return new MavlinkStreamSysStatus(mavlink);
	}

	unsigned get_size()
	{
		return MAVLINK_MSG_ID_SYS_STATUS_LEN + MAVLINK_NUM_NON_PAYLOAD_BYTES;
	}

private:
	MavlinkOrbSubscription *_status_sub;
	MavlinkOrbSubscription *_cpuload_sub;
	MavlinkOrbSubscription *_battery_status_sub;

	/* do not allow top copying this class */
	MavlinkStreamSysStatus(MavlinkStreamSysStatus &);
	MavlinkStreamSysStatus &operator = (const MavlinkStreamSysStatus &);

protected:
	explicit MavlinkStreamSysStatus(Mavlink *mavlink) : MavlinkStream(mavlink),
		_status_sub(_mavlink->add_orb_subscription(ORB_ID(vehicle_status))),
		_cpuload_sub(_mavlink->add_orb_subscription(ORB_ID(cpuload))),
		_battery_status_sub(_mavlink->add_orb_subscription(ORB_ID(battery_status)))
	{}

	void send(const hrt_abstime t)
	{
		struct vehicle_status_s status = {};
		struct cpuload_s cpuload = {};
		struct battery_status_s battery_status = {};

		const bool updated_status = _status_sub->update(&status);
		const bool updated_cpuload = _cpuload_sub->update(&cpuload);
		const bool updated_battery = _battery_status_sub->update(&battery_status);

		if (updated_status) {
			if (status.arming_state >= vehicle_status_s::ARMING_STATE_ARMED) {
				_mavlink->set_logging_enabled(true);

			} else {
				_mavlink->set_logging_enabled(false);
			}
		}

		if (updated_status || updated_battery || updated_cpuload) {
			mavlink_sys_status_t msg = {};

			msg.onboard_control_sensors_present = status.onboard_control_sensors_present;
			msg.onboard_control_sensors_enabled = status.onboard_control_sensors_enabled;
			msg.onboard_control_sensors_health = status.onboard_control_sensors_health;
			msg.load = cpuload.load * 1000.0f;
			msg.voltage_battery = (battery_status.connected) ? battery_status.voltage_filtered_v * 1000.0f : UINT16_MAX;
			msg.current_battery = (battery_status.connected) ? battery_status.current_filtered_a * 100.0f : -1;
			msg.battery_remaining = (battery_status.connected) ? battery_status.remaining * 100.0f : -1;
			// TODO: fill in something useful in the fields below
			msg.drop_rate_comm = 0;
			msg.errors_comm = 0;
			msg.errors_count1 = 0;
			msg.errors_count2 = 0;
			msg.errors_count3 = 0;
			msg.errors_count4 = 0;

			mavlink_msg_sys_status_send_struct(_mavlink->get_channel(), &msg);

			/* battery status message with higher resolution */
			mavlink_battery_status_t bat_msg = {};
			bat_msg.id = 0;
			bat_msg.battery_function = MAV_BATTERY_FUNCTION_ALL;
			bat_msg.type = MAV_BATTERY_TYPE_LIPO;
			bat_msg.current_consumed = (battery_status.connected) ? battery_status.discharged_mah : -1;
			bat_msg.energy_consumed = -1;
			bat_msg.current_battery = (battery_status.connected) ? battery_status.current_filtered_a * 100 : -1;
			bat_msg.battery_remaining = (battery_status.connected) ? battery_status.remaining * 100.0f : -1;
			bat_msg.temperature = INT16_MAX;

			for (unsigned int i = 0; i < (sizeof(bat_msg.voltages) / sizeof(bat_msg.voltages[0])); i++) {
				if ((int)i < battery_status.cell_count && battery_status.connected) {
					bat_msg.voltages[i] = (battery_status.voltage_v / battery_status.cell_count) * 1000.0f;

				} else {
					bat_msg.voltages[i] = UINT16_MAX;
				}
			}

			mavlink_msg_battery_status_send_struct(_mavlink->get_channel(), &bat_msg);
		}
	}
};


class MavlinkStreamHighresIMU : public MavlinkStream
{
public:
	const char *get_name() const
	{
		return MavlinkStreamHighresIMU::get_name_static();
	}

	static const char *get_name_static()
	{
		return "HIGHRES_IMU";
	}

	static uint16_t get_id_static()
	{
		return MAVLINK_MSG_ID_HIGHRES_IMU;
	}

	uint16_t get_id()
	{
		return get_id_static();
	}

	static MavlinkStream *new_instance(Mavlink *mavlink)
	{
		return new MavlinkStreamHighresIMU(mavlink);
	}

	unsigned get_size()
	{
		return MAVLINK_MSG_ID_HIGHRES_IMU_LEN + MAVLINK_NUM_NON_PAYLOAD_BYTES;
	}

private:
	MavlinkOrbSubscription *_sensor_sub;
	uint64_t _sensor_time;

	MavlinkOrbSubscription *_differential_pressure_sub;
	uint64_t _differential_pressure_time;

	uint64_t _accel_timestamp;
	uint64_t _gyro_timestamp;
	uint64_t _mag_timestamp;
	uint64_t _baro_timestamp;

	/* do not allow top copying this class */
	MavlinkStreamHighresIMU(MavlinkStreamHighresIMU &);
	MavlinkStreamHighresIMU &operator = (const MavlinkStreamHighresIMU &);

protected:
	explicit MavlinkStreamHighresIMU(Mavlink *mavlink) : MavlinkStream(mavlink),
		_sensor_sub(_mavlink->add_orb_subscription(ORB_ID(sensor_combined))),
		_sensor_time(0),
		_differential_pressure_sub(_mavlink->add_orb_subscription(ORB_ID(differential_pressure))),
		_differential_pressure_time(0),
		_accel_timestamp(0),
		_gyro_timestamp(0),
		_mag_timestamp(0),
		_baro_timestamp(0)
	{}

	void send(const hrt_abstime t)
	{
		struct sensor_combined_s sensor = {};
		struct differential_pressure_s differential_pressure = {};

		if (_sensor_sub->update(&_sensor_time, &sensor)) {
			uint16_t fields_updated = 0;

			if (_accel_timestamp != sensor.timestamp + sensor.accelerometer_timestamp_relative) {
				/* mark first three dimensions as changed */
				fields_updated |= (1 << 0) | (1 << 1) | (1 << 2);
				_accel_timestamp = sensor.timestamp + sensor.accelerometer_timestamp_relative;
			}

			if (_gyro_timestamp != sensor.timestamp) {
				/* mark second group dimensions as changed */
				fields_updated |= (1 << 3) | (1 << 4) | (1 << 5);
				_gyro_timestamp = sensor.timestamp;
			}

			if (_mag_timestamp != sensor.timestamp + sensor.magnetometer_timestamp_relative) {
				/* mark third group dimensions as changed */
				fields_updated |= (1 << 6) | (1 << 7) | (1 << 8);
				_mag_timestamp = sensor.timestamp + sensor.magnetometer_timestamp_relative;
			}

			if (_baro_timestamp != sensor.timestamp + sensor.baro_timestamp_relative) {
				/* mark last group dimensions as changed */
				fields_updated |= (1 << 9) | (1 << 11) | (1 << 12);
				_baro_timestamp = sensor.timestamp + sensor.baro_timestamp_relative;
			}

			_differential_pressure_sub->update(&_differential_pressure_time, &differential_pressure);

			mavlink_highres_imu_t msg = {};

			msg.time_usec = sensor.timestamp;
			msg.xacc = sensor.accelerometer_m_s2[0];
			msg.yacc = sensor.accelerometer_m_s2[1];
			msg.zacc = sensor.accelerometer_m_s2[2];
			msg.xgyro = sensor.gyro_rad[0];
			msg.ygyro = sensor.gyro_rad[1];
			msg.zgyro = sensor.gyro_rad[2];
			msg.xmag = sensor.magnetometer_ga[0];
			msg.ymag = sensor.magnetometer_ga[1];
			msg.zmag = sensor.magnetometer_ga[2];
			msg.abs_pressure = 0;
			msg.diff_pressure = differential_pressure.differential_pressure_raw_pa;
			msg.pressure_alt = sensor.baro_alt_meter;
			msg.temperature = sensor.baro_temp_celcius;
			msg.fields_updated = fields_updated;

			mavlink_msg_highres_imu_send_struct(_mavlink->get_channel(), &msg);
		}
	}
};


class MavlinkStreamAttitude : public MavlinkStream
{
public:
	const char *get_name() const
	{
		return MavlinkStreamAttitude::get_name_static();
	}

	static const char *get_name_static()
	{
		return "ATTITUDE";
	}

	static uint16_t get_id_static()
	{
		return MAVLINK_MSG_ID_ATTITUDE;
	}

	uint16_t get_id()
	{
		return get_id_static();
	}

	static MavlinkStream *new_instance(Mavlink *mavlink)
	{
		return new MavlinkStreamAttitude(mavlink);
	}

	unsigned get_size()
	{
		return MAVLINK_MSG_ID_ATTITUDE_LEN + MAVLINK_NUM_NON_PAYLOAD_BYTES;
	}

private:
	MavlinkOrbSubscription *_att_sub;
	uint64_t _att_time;

	/* do not allow top copying this class */
	MavlinkStreamAttitude(MavlinkStreamAttitude &);
	MavlinkStreamAttitude &operator = (const MavlinkStreamAttitude &);


protected:
	explicit MavlinkStreamAttitude(Mavlink *mavlink) : MavlinkStream(mavlink),
		_att_sub(_mavlink->add_orb_subscription(ORB_ID(vehicle_attitude))),
		_att_time(0)
	{}

	void send(const hrt_abstime t)
	{
		struct vehicle_attitude_s att;

		if (_att_sub->update(&_att_time, &att)) {
			mavlink_attitude_t msg = {};
			matrix::Eulerf euler = matrix::Quatf(att.q);
			msg.time_boot_ms = att.timestamp / 1000;
			msg.roll = euler.phi();
			msg.pitch = euler.theta();
			msg.yaw = euler.psi();
			msg.rollspeed = att.rollspeed;
			msg.pitchspeed = att.pitchspeed;
			msg.yawspeed = att.yawspeed;

			mavlink_msg_attitude_send_struct(_mavlink->get_channel(), &msg);
		}
	}
};


class MavlinkStreamAttitudeQuaternion : public MavlinkStream
{
public:
	const char *get_name() const
	{
		return MavlinkStreamAttitudeQuaternion::get_name_static();
	}

	static const char *get_name_static()
	{
		return "ATTITUDE_QUATERNION";
	}

	static uint16_t get_id_static()
	{
		return MAVLINK_MSG_ID_ATTITUDE_QUATERNION;
	}

	uint16_t get_id()
	{
		return get_id_static();
	}

	static MavlinkStream *new_instance(Mavlink *mavlink)
	{
		return new MavlinkStreamAttitudeQuaternion(mavlink);
	}

	unsigned get_size()
	{
		return MAVLINK_MSG_ID_ATTITUDE_QUATERNION_LEN + MAVLINK_NUM_NON_PAYLOAD_BYTES;
	}

private:
	MavlinkOrbSubscription *_att_sub;
	uint64_t _att_time;

	/* do not allow top copying this class */
	MavlinkStreamAttitudeQuaternion(MavlinkStreamAttitudeQuaternion &);
	MavlinkStreamAttitudeQuaternion &operator = (const MavlinkStreamAttitudeQuaternion &);

protected:
	explicit MavlinkStreamAttitudeQuaternion(Mavlink *mavlink) : MavlinkStream(mavlink),
		_att_sub(_mavlink->add_orb_subscription(ORB_ID(vehicle_attitude))),
		_att_time(0)
	{}

	void send(const hrt_abstime t)
	{
		struct vehicle_attitude_s att;

		if (_att_sub->update(&_att_time, &att)) {
			mavlink_attitude_quaternion_t msg = {};

			msg.time_boot_ms = att.timestamp / 1000;
			msg.q1 = att.q[0];
			msg.q2 = att.q[1];
			msg.q3 = att.q[2];
			msg.q4 = att.q[3];
			msg.rollspeed = att.rollspeed;
			msg.pitchspeed = att.pitchspeed;
			msg.yawspeed = att.yawspeed;

			mavlink_msg_attitude_quaternion_send_struct(_mavlink->get_channel(), &msg);
		}
	}
};


class MavlinkStreamVFRHUD : public MavlinkStream
{
public:

	const char *get_name() const
	{
		return MavlinkStreamVFRHUD::get_name_static();
	}

	static const char *get_name_static()
	{
		return "VFR_HUD";
	}

	static uint16_t get_id_static()
	{
		return MAVLINK_MSG_ID_VFR_HUD;
	}

	uint16_t get_id()
	{
		return get_id_static();
	}

	static MavlinkStream *new_instance(Mavlink *mavlink)
	{
		return new MavlinkStreamVFRHUD(mavlink);
	}

	unsigned get_size()
	{
		return MAVLINK_MSG_ID_VFR_HUD_LEN + MAVLINK_NUM_NON_PAYLOAD_BYTES;
	}

private:
	MavlinkOrbSubscription *_att_sub;
	uint64_t _att_time;

	MavlinkOrbSubscription *_pos_sub;
	uint64_t _pos_time;

	MavlinkOrbSubscription *_armed_sub;
	uint64_t _armed_time;

	MavlinkOrbSubscription *_act_sub;
	uint64_t _act_time;

	MavlinkOrbSubscription *_airspeed_sub;
	uint64_t _airspeed_time;

	MavlinkOrbSubscription *_sensor_sub;
	uint64_t _sensor_time;

	/* do not allow top copying this class */
	MavlinkStreamVFRHUD(MavlinkStreamVFRHUD &);
	MavlinkStreamVFRHUD &operator = (const MavlinkStreamVFRHUD &);

protected:
	explicit MavlinkStreamVFRHUD(Mavlink *mavlink) : MavlinkStream(mavlink),
		_att_sub(_mavlink->add_orb_subscription(ORB_ID(vehicle_attitude))),
		_att_time(0),
		_pos_sub(_mavlink->add_orb_subscription(ORB_ID(vehicle_global_position))),
		_pos_time(0),
		_armed_sub(_mavlink->add_orb_subscription(ORB_ID(actuator_armed))),
		_armed_time(0),
		_act_sub(_mavlink->add_orb_subscription(ORB_ID(actuator_controls_0))),
		_act_time(0),
		_airspeed_sub(_mavlink->add_orb_subscription(ORB_ID(airspeed))),
		_airspeed_time(0),
		_sensor_sub(_mavlink->add_orb_subscription(ORB_ID(sensor_combined))),
		_sensor_time(0)
	{}

	void send(const hrt_abstime t)
	{
		struct vehicle_attitude_s att = {};
		struct vehicle_global_position_s pos = {};
		struct actuator_armed_s armed = {};
		struct actuator_controls_s act = {};
		struct airspeed_s airspeed = {};

		bool updated = _att_sub->update(&_att_time, &att);
		updated |= _pos_sub->update(&_pos_time, &pos);
		updated |= _armed_sub->update(&_armed_time, &armed);
		updated |= _act_sub->update(&_act_time, &act);
		updated |= _airspeed_sub->update(&_airspeed_time, &airspeed);

		if (updated) {
			mavlink_vfr_hud_t msg = {};
			matrix::Eulerf euler = matrix::Quatf(att.q);
			msg.airspeed = airspeed.indicated_airspeed_m_s;
			msg.groundspeed = sqrtf(pos.vel_n * pos.vel_n + pos.vel_e * pos.vel_e);
			msg.heading = _wrap_2pi(euler.psi()) * M_RAD_TO_DEG_F;
			msg.throttle = armed.armed ? act.control[3] * 100.0f : 0.0f;

			if (_pos_time > 0) {
				/* use global estimate */
				msg.alt = pos.alt;

			} else {
				/* fall back to baro altitude */
				sensor_combined_s sensor;
				(void)_sensor_sub->update(&_sensor_time, &sensor);
				msg.alt = sensor.baro_alt_meter;
			}

			msg.climb = -pos.vel_d;

			mavlink_msg_vfr_hud_send_struct(_mavlink->get_channel(), &msg);
		}
	}
};


class MavlinkStreamGPSRawInt : public MavlinkStream
{
public:
	const char *get_name() const
	{
		return MavlinkStreamGPSRawInt::get_name_static();
	}

	static const char *get_name_static()
	{
		return "GPS_RAW_INT";
	}

	static uint16_t get_id_static()
	{
		return MAVLINK_MSG_ID_GPS_RAW_INT;
	}

	uint16_t get_id()
	{
		return get_id_static();
	}

	static MavlinkStream *new_instance(Mavlink *mavlink)
	{
		return new MavlinkStreamGPSRawInt(mavlink);
	}

	unsigned get_size()
	{
		return MAVLINK_MSG_ID_GPS_RAW_INT_LEN + MAVLINK_NUM_NON_PAYLOAD_BYTES;
	}

private:
	MavlinkOrbSubscription *_gps_sub;
	uint64_t _gps_time;

	/* do not allow top copying this class */
	MavlinkStreamGPSRawInt(MavlinkStreamGPSRawInt &);
	MavlinkStreamGPSRawInt &operator = (const MavlinkStreamGPSRawInt &);

protected:
	explicit MavlinkStreamGPSRawInt(Mavlink *mavlink) : MavlinkStream(mavlink),
		_gps_sub(_mavlink->add_orb_subscription(ORB_ID(vehicle_gps_position))),
		_gps_time(0)
	{}

	void send(const hrt_abstime t)
	{
		struct vehicle_gps_position_s gps;

		if (_gps_sub->update(&_gps_time, &gps)) {
			mavlink_gps_raw_int_t msg = {};

			msg.time_usec = gps.timestamp;
			msg.fix_type = gps.fix_type;
			msg.lat = gps.lat;
			msg.lon = gps.lon;
			msg.alt = gps.alt;
			msg.eph = gps.hdop * 100; //cm_uint16_from_m_float(gps.eph);
			msg.epv = gps.vdop * 100; //cm_uint16_from_m_float(gps.epv);
			msg.vel = cm_uint16_from_m_float(gps.vel_m_s),
			    msg.cog = _wrap_2pi(gps.cog_rad) * M_RAD_TO_DEG_F * 1e2f,
				msg.satellites_visible = gps.satellites_used;

			mavlink_msg_gps_raw_int_send_struct(_mavlink->get_channel(), &msg);
		}
	}
};

class MavlinkStreamSystemTime : public MavlinkStream
{
public:
	const char *get_name() const
	{
		return MavlinkStreamSystemTime::get_name_static();
	}

	static const char *get_name_static()
	{
		return "SYSTEM_TIME";
	}

	static uint16_t get_id_static()
	{
		return MAVLINK_MSG_ID_SYSTEM_TIME;
	}

	uint16_t get_id()
	{
		return get_id_static();
	}

	static MavlinkStream *new_instance(Mavlink *mavlink)
	{
		return new MavlinkStreamSystemTime(mavlink);
	}

	unsigned get_size()
	{
		return MAVLINK_MSG_ID_SYSTEM_TIME_LEN + MAVLINK_NUM_NON_PAYLOAD_BYTES;
	}

private:
	/* do not allow top copying this class */
	MavlinkStreamSystemTime(MavlinkStreamSystemTime &);
	MavlinkStreamSystemTime &operator = (const MavlinkStreamSystemTime &);

protected:
	explicit MavlinkStreamSystemTime(Mavlink *mavlink) : MavlinkStream(mavlink)
	{}

	void send(const hrt_abstime t)
	{
		mavlink_system_time_t msg = {};
		timespec tv;

		px4_clock_gettime(CLOCK_REALTIME, &tv);

		msg.time_boot_ms = hrt_absolute_time() / 1000;
		msg.time_unix_usec = (uint64_t)tv.tv_sec * 1000000 + tv.tv_nsec / 1000;

		mavlink_msg_system_time_send_struct(_mavlink->get_channel(), &msg);
	}
};

class MavlinkStreamTimesync : public MavlinkStream
{
public:
	const char *get_name() const
	{
		return MavlinkStreamTimesync::get_name_static();
	}

	static const char *get_name_static()
	{
		return "TIMESYNC";
	}

	static uint16_t get_id_static()
	{
		return MAVLINK_MSG_ID_TIMESYNC;
	}

	uint16_t get_id()
	{
		return get_id_static();
	}

	static MavlinkStream *new_instance(Mavlink *mavlink)
	{
		return new MavlinkStreamTimesync(mavlink);
	}

	unsigned get_size()
	{
		return MAVLINK_MSG_ID_TIMESYNC_LEN + MAVLINK_NUM_NON_PAYLOAD_BYTES;
	}

private:
	/* do not allow top copying this class */
	MavlinkStreamTimesync(MavlinkStreamTimesync &);
	MavlinkStreamTimesync &operator = (const MavlinkStreamTimesync &);

protected:
	explicit MavlinkStreamTimesync(Mavlink *mavlink) : MavlinkStream(mavlink)
	{}

	void send(const hrt_abstime t)
	{
		mavlink_timesync_t msg = {};

		msg.tc1 = 0;
		msg.ts1 = hrt_absolute_time() * 1000; // boot time in nanoseconds

		mavlink_msg_timesync_send_struct(_mavlink->get_channel(), &msg);
	}
};

class MavlinkStreamADSBVehicle : public MavlinkStream
{
public:
	const char *get_name() const
	{
		return MavlinkStreamADSBVehicle::get_name_static();
	}

	static const char *get_name_static()
	{
		return "ADSB_VEHICLE";
	}

	static uint16_t get_id_static()
	{
		return MAVLINK_MSG_ID_ADSB_VEHICLE;
	}

	uint16_t get_id()
	{
		return get_id_static();
	}

	static MavlinkStream *new_instance(Mavlink *mavlink)
	{
		return new MavlinkStreamADSBVehicle(mavlink);
	}

	unsigned get_size()
	{
		return (_pos_time > 0) ? MAVLINK_MSG_ID_ADSB_VEHICLE_LEN + MAVLINK_NUM_NON_PAYLOAD_BYTES : 0;
	}

private:
	MavlinkOrbSubscription *_pos_sub;
	uint64_t _pos_time;

	/* do not allow top copying this class */
	MavlinkStreamADSBVehicle(MavlinkStreamADSBVehicle &);
	MavlinkStreamADSBVehicle &operator = (const MavlinkStreamADSBVehicle &);

protected:
	explicit MavlinkStreamADSBVehicle(Mavlink *mavlink) : MavlinkStream(mavlink),
		_pos_sub(_mavlink->add_orb_subscription(ORB_ID(transponder_report))),
		_pos_time(0)
	{}

	void send(const hrt_abstime t)
	{
		struct transponder_report_s pos;

		if (_pos_sub->update(&_pos_time, &pos)) {
			mavlink_adsb_vehicle_t msg = {};

			msg.ICAO_address = pos.ICAO_address;
			msg.lat = pos.lat * 1e7;
			msg.lon = pos.lon * 1e7;
			msg.altitude_type = pos.altitude_type;
			msg.altitude = pos.altitude * 1e3f;
			msg.heading = (pos.heading + M_PI_F) / M_PI_F * 180.0f * 100.0f;
			msg.hor_velocity = pos.hor_velocity * 100.0f;
			msg.ver_velocity = pos.ver_velocity * 100.0f;
			memcpy(&msg.callsign[0], &pos.callsign[0], sizeof(msg.callsign));
			msg.emitter_type = pos.emitter_type;
			msg.tslc = pos.tslc;
			msg.flags = pos.flags;
			msg.squawk = pos.squawk;

			mavlink_msg_adsb_vehicle_send_struct(_mavlink->get_channel(), &msg);
		}
	}
};

class MavlinkStreamCollision : public MavlinkStream
{
public:
	const char *get_name() const
	{
		return MavlinkStreamCollision::get_name_static();
	}

	static const char *get_name_static()
	{
		return "COLLISION";
	}

	static uint16_t get_id_static()
	{
		return MAVLINK_MSG_ID_COLLISION;
	}

	uint16_t get_id()
	{
		return get_id_static();
	}

	static MavlinkStream *new_instance(Mavlink *mavlink)
	{
		return new MavlinkStreamCollision(mavlink);
	}

	unsigned get_size()
	{
		return (_collision_time > 0) ? MAVLINK_MSG_ID_COLLISION_LEN + MAVLINK_NUM_NON_PAYLOAD_BYTES : 0;
	}

private:
	MavlinkOrbSubscription *_collision_sub;
	uint64_t _collision_time;

	/* do not allow top copying this class */
	MavlinkStreamCollision(MavlinkStreamCollision &);
	MavlinkStreamCollision &operator = (const MavlinkStreamCollision &);

protected:
	explicit MavlinkStreamCollision(Mavlink *mavlink) : MavlinkStream(mavlink),
		_collision_sub(_mavlink->add_orb_subscription(ORB_ID(collision_report))),
		_collision_time(0)
	{}

	void send(const hrt_abstime t)
	{
		struct collision_report_s report;

		if (_collision_sub->update(&_collision_time, &report)) {
			mavlink_collision_t msg = {};

			msg.src = report.src;
			msg.id = report.id;
			msg.action = report.action;
			msg.threat_level = report.threat_level;
			msg.time_to_minimum_delta = report.time_to_minimum_delta;
			msg.altitude_minimum_delta = report.altitude_minimum_delta;
			msg.horizontal_minimum_delta = report.horizontal_minimum_delta;

			mavlink_msg_collision_send_struct(_mavlink->get_channel(), &msg);
		}
	}
};

class MavlinkStreamCameraTrigger : public MavlinkStream
{
public:
	const char *get_name() const
	{
		return MavlinkStreamCameraTrigger::get_name_static();
	}

	static const char *get_name_static()
	{
		return "CAMERA_TRIGGER";
	}

	static uint16_t get_id_static()
	{
		return MAVLINK_MSG_ID_CAMERA_TRIGGER;
	}

	uint16_t get_id()
	{
		return get_id_static();
	}

	static MavlinkStream *new_instance(Mavlink *mavlink)
	{
		return new MavlinkStreamCameraTrigger(mavlink);
	}

	unsigned get_size()
	{
		return (_trigger_time > 0) ? MAVLINK_MSG_ID_CAMERA_TRIGGER_LEN + MAVLINK_NUM_NON_PAYLOAD_BYTES : 0;
	}

private:
	MavlinkOrbSubscription *_trigger_sub;
	uint64_t _trigger_time;

	/* do not allow top copying this class */
	MavlinkStreamCameraTrigger(MavlinkStreamCameraTrigger &);
	MavlinkStreamCameraTrigger &operator = (const MavlinkStreamCameraTrigger &);

protected:
	explicit MavlinkStreamCameraTrigger(Mavlink *mavlink) : MavlinkStream(mavlink),
		_trigger_sub(_mavlink->add_orb_subscription(ORB_ID(camera_trigger))),
		_trigger_time(0)
	{}

	void send(const hrt_abstime t)
	{
		struct camera_trigger_s trigger;

		if (_trigger_sub->update(&_trigger_time, &trigger)) {
			mavlink_camera_trigger_t msg = {};

			msg.time_usec = trigger.timestamp;
			msg.seq = trigger.seq;

			/* ensure that only active trigger events are sent */
			if (trigger.timestamp > 0) {
				mavlink_msg_camera_trigger_send_struct(_mavlink->get_channel(), &msg);

				/* send MAV_CMD_IMAGE_START_CAPTURE */
				mavlink_command_long_t msg_cmd;

				msg_cmd.target_system = mavlink_system.sysid;
				msg_cmd.target_component = MAV_COMP_ID_CAMERA;
				msg_cmd.command = MAV_CMD_IMAGE_START_CAPTURE;
				msg_cmd.confirmation = 0;
				msg_cmd.param1 = 0;
				msg_cmd.param2 = 1;
				msg_cmd.param3 = 0;
				msg_cmd.param4 = NAN;
				msg_cmd.param5 = NAN;
				msg_cmd.param6 = NAN;
				msg_cmd.param7 = NAN;

				mavlink_msg_command_long_send_struct(_mavlink->get_channel(), &msg_cmd);
			}
		}
	}
};

class MavlinkStreamGlobalPositionInt : public MavlinkStream
{
public:
	const char *get_name() const
	{
		return MavlinkStreamGlobalPositionInt::get_name_static();
	}

	static const char *get_name_static()
	{
		return "GLOBAL_POSITION_INT";
	}

	static uint16_t get_id_static()
	{
		return MAVLINK_MSG_ID_GLOBAL_POSITION_INT;
	}

	uint16_t get_id()
	{
		return get_id_static();
	}

	static MavlinkStream *new_instance(Mavlink *mavlink)
	{
		return new MavlinkStreamGlobalPositionInt(mavlink);
	}

	unsigned get_size()
	{
		return MAVLINK_MSG_ID_GLOBAL_POSITION_INT_LEN + MAVLINK_NUM_NON_PAYLOAD_BYTES;
	}

private:
	MavlinkOrbSubscription *_pos_sub;
	uint64_t _pos_time;

	MavlinkOrbSubscription *_home_sub;
	uint64_t _home_time;

	/* do not allow top copying this class */
	MavlinkStreamGlobalPositionInt(MavlinkStreamGlobalPositionInt &);
	MavlinkStreamGlobalPositionInt &operator = (const MavlinkStreamGlobalPositionInt &);

protected:
	explicit MavlinkStreamGlobalPositionInt(Mavlink *mavlink) : MavlinkStream(mavlink),
		_pos_sub(_mavlink->add_orb_subscription(ORB_ID(vehicle_global_position))),
		_pos_time(0),
		_home_sub(_mavlink->add_orb_subscription(ORB_ID(home_position))),
		_home_time(0)
	{}

	void send(const hrt_abstime t)
	{
		struct vehicle_global_position_s pos = {};
		struct home_position_s home = {};

		bool updated = _pos_sub->update(&_pos_time, &pos);
		updated |= _home_sub->update(&_home_time, &home);

		if (updated) {
			mavlink_global_position_int_t msg = {};

			msg.time_boot_ms = pos.timestamp / 1000;
			msg.lat = pos.lat * 1e7;
			msg.lon = pos.lon * 1e7;
			msg.alt = pos.alt * 1000.0f;
			msg.relative_alt = (pos.alt - home.alt) * 1000.0f;
			msg.vx = pos.vel_n * 100.0f;
			msg.vy = pos.vel_e * 100.0f;
			msg.vz = pos.vel_d * 100.0f;
			msg.hdg = _wrap_2pi(pos.yaw) * M_RAD_TO_DEG_F * 100.0f;

			mavlink_msg_global_position_int_send_struct(_mavlink->get_channel(), &msg);
		}
	}
};

class MavlinkStreamVisionPositionEstimate : public MavlinkStream
{
public:
	const char *get_name() const
	{
		return MavlinkStreamVisionPositionEstimate::get_name_static();
	}

	static const char *get_name_static()
	{
		return "VISION_POSITION_ESTIMATE";
	}

	static uint16_t get_id_static()
	{
		return MAVLINK_MSG_ID_VISION_POSITION_ESTIMATE;
	}

	uint16_t get_id()
	{
		return get_id_static();
	}

	static MavlinkStream *new_instance(Mavlink *mavlink)
	{
		return new MavlinkStreamVisionPositionEstimate(mavlink);
	}

	unsigned get_size()
	{
		return (_pos_time > 0) ? MAVLINK_MSG_ID_VISION_POSITION_ESTIMATE_LEN + MAVLINK_NUM_NON_PAYLOAD_BYTES : 0;
	}
private:

	MavlinkOrbSubscription *_pos_sub;
	uint64_t _pos_time;

	MavlinkOrbSubscription *_att_sub;
	uint64_t _att_time;

	/* do not allow top copying this class */
	MavlinkStreamVisionPositionEstimate(MavlinkStreamVisionPositionEstimate &);
	MavlinkStreamVisionPositionEstimate &operator = (const MavlinkStreamVisionPositionEstimate &);

protected:
	explicit MavlinkStreamVisionPositionEstimate(Mavlink *mavlink) : MavlinkStream(mavlink),
		_pos_sub(_mavlink->add_orb_subscription(ORB_ID(vehicle_vision_position))),
		_pos_time(0),
		_att_sub(_mavlink->add_orb_subscription(ORB_ID(vehicle_vision_attitude))),
		_att_time(0)
	{}

	void send(const hrt_abstime t)
	{
		struct vehicle_local_position_s vpos = {};
		struct vehicle_attitude_s vatt = {};

		bool att_updated = _att_sub->update(&_att_time, &vatt);
		bool pos_updated = _pos_sub->update(&_pos_time, &vpos);

<<<<<<< HEAD
		if (_pos_sub->update(&_pos_time, &vpos)) {
			mavlink_vision_position_estimate_t vmsg = {};
=======
		if (pos_updated || att_updated) {
			mavlink_vision_position_estimate_t vmsg;
>>>>>>> 7bd85146
			vmsg.usec = vpos.timestamp;
			vmsg.x = vpos.x;
			vmsg.y = vpos.y;
			vmsg.z = vpos.z;
			math::Quaternion q(vatt.q);
			math::Vector<3> rpy = q.to_euler();
			vmsg.roll = rpy(0);
			vmsg.pitch = rpy(1);
			vmsg.yaw = rpy(2);

			mavlink_msg_vision_position_estimate_send_struct(_mavlink->get_channel(), &vmsg);
		}
	}
};

class MavlinkStreamLocalPositionNED : public MavlinkStream
{
public:
	const char *get_name() const
	{
		return MavlinkStreamLocalPositionNED::get_name_static();
	}

	static const char *get_name_static()
	{
		return "LOCAL_POSITION_NED";
	}

	static uint16_t get_id_static()
	{
		return MAVLINK_MSG_ID_LOCAL_POSITION_NED;
	}

	uint16_t get_id()
	{
		return get_id_static();
	}

	static MavlinkStream *new_instance(Mavlink *mavlink)
	{
		return new MavlinkStreamLocalPositionNED(mavlink);
	}

	unsigned get_size()
	{
		return MAVLINK_MSG_ID_LOCAL_POSITION_NED_LEN + MAVLINK_NUM_NON_PAYLOAD_BYTES;
	}

private:
	MavlinkOrbSubscription *_pos_sub;
	uint64_t _pos_time;

	/* do not allow top copying this class */
	MavlinkStreamLocalPositionNED(MavlinkStreamLocalPositionNED &);
	MavlinkStreamLocalPositionNED &operator = (const MavlinkStreamLocalPositionNED &);

protected:
	explicit MavlinkStreamLocalPositionNED(Mavlink *mavlink) : MavlinkStream(mavlink),
		_pos_sub(_mavlink->add_orb_subscription(ORB_ID(vehicle_local_position))),
		_pos_time(0)
	{}

	void send(const hrt_abstime t)
	{
		struct vehicle_local_position_s pos;

		if (_pos_sub->update(&_pos_time, &pos)) {
			mavlink_local_position_ned_t msg = {};

			msg.time_boot_ms = pos.timestamp / 1000;
			msg.x = pos.x;
			msg.y = pos.y;
			msg.z = pos.z;
			msg.vx = pos.vx;
			msg.vy = pos.vy;
			msg.vz = pos.vz;

			mavlink_msg_local_position_ned_send_struct(_mavlink->get_channel(), &msg);
		}
	}
};


class MavlinkStreamLocalPositionNEDCOV : public MavlinkStream
{
public:
	const char *get_name() const
	{
		return MavlinkStreamLocalPositionNEDCOV::get_name_static();
	}

	static const char *get_name_static()
	{
		return "LOCAL_POSITION_NED_COV";
	}

	static uint16_t get_id_static()
	{
		return MAVLINK_MSG_ID_LOCAL_POSITION_NED_COV;
	}

	uint16_t get_id()
	{
		return get_id_static();
	}

	static MavlinkStream *new_instance(Mavlink *mavlink)
	{
		return new MavlinkStreamLocalPositionNEDCOV(mavlink);
	}

	unsigned get_size()
	{
		return MAVLINK_MSG_ID_LOCAL_POSITION_NED_COV_LEN + MAVLINK_NUM_NON_PAYLOAD_BYTES;
	}

private:
	MavlinkOrbSubscription *_est_sub;
	uint64_t _est_time;

	/* do not allow top copying this class */
	MavlinkStreamLocalPositionNEDCOV(MavlinkStreamLocalPositionNEDCOV &);
	MavlinkStreamLocalPositionNEDCOV &operator = (const MavlinkStreamLocalPositionNEDCOV &);

protected:
	explicit MavlinkStreamLocalPositionNEDCOV(Mavlink *mavlink) : MavlinkStream(mavlink),
		_est_sub(_mavlink->add_orb_subscription(ORB_ID(estimator_status))),
		_est_time(0)
	{}

	void send(const hrt_abstime t)
	{
		struct estimator_status_s est = {};

		if (_est_sub->update(&_est_time, &est)) {
			mavlink_local_position_ned_cov_t msg = {};

			msg.time_usec = est.timestamp;
			msg.x = est.states[0];
			msg.y = est.states[1];
			msg.z = est.states[2];
			msg.vx = est.states[3];
			msg.vy = est.states[4];
			msg.vz = est.states[5];
			msg.ax = est.states[6];
			msg.ay = est.states[7];
			msg.az = est.states[8];

			for (int i = 0; i < 9; i++) {
				msg.covariance[i] = est.covariances[i];
			}

			msg.covariance[9] = est.nan_flags;
			msg.covariance[10] = est.health_flags;
			msg.covariance[11] = est.timeout_flags;

			mavlink_msg_local_position_ned_cov_send_struct(_mavlink->get_channel(), &msg);
		}
	}
};

class MavlinkStreamEstimatorStatus : public MavlinkStream
{
public:
	const char *get_name() const
	{
		return MavlinkStreamEstimatorStatus::get_name_static();
	}

	static const char *get_name_static()
	{
		return "ESTIMATOR_STATUS";
	}

	static uint16_t get_id_static()
	{
		return MAVLINK_MSG_ID_VIBRATION;
	}

	uint16_t get_id()
	{
		return get_id_static();
	}

	static MavlinkStream *new_instance(Mavlink *mavlink)
	{
		return new MavlinkStreamEstimatorStatus(mavlink);
	}

	unsigned get_size()
	{
		return MAVLINK_MSG_ID_VIBRATION_LEN + MAVLINK_NUM_NON_PAYLOAD_BYTES;
	}

private:
	MavlinkOrbSubscription *_est_sub;
	uint64_t _est_time;

	/* do not allow top copying this class */
	MavlinkStreamEstimatorStatus(MavlinkStreamEstimatorStatus &);
	MavlinkStreamEstimatorStatus &operator = (const MavlinkStreamEstimatorStatus &);

protected:
	explicit MavlinkStreamEstimatorStatus(Mavlink *mavlink) : MavlinkStream(mavlink),
		_est_sub(_mavlink->add_orb_subscription(ORB_ID(estimator_status))),
		_est_time(0)
	{}

	void send(const hrt_abstime t)
	{
		struct estimator_status_s est;

		if (_est_sub->update(&_est_time, &est)) {

			mavlink_estimator_status_t est_msg = {};

			est_msg.time_usec = est.timestamp;
			est_msg.pos_horiz_accuracy = est.pos_horiz_accuracy;
			est_msg.pos_vert_accuracy = est.pos_vert_accuracy;
			est_msg.mag_ratio = est.mag_test_ratio;
			est_msg.vel_ratio = est.vel_test_ratio;
			est_msg.pos_horiz_ratio = est.pos_test_ratio;
			est_msg.pos_vert_ratio = est.hgt_test_ratio;
			est_msg.hagl_ratio = est.hagl_test_ratio;
			est_msg.tas_ratio = est.tas_test_ratio;
			est_msg.pos_horiz_accuracy = est.pos_horiz_accuracy;
			est_msg.pos_vert_accuracy = est.pos_vert_accuracy;
			est_msg.flags = est.solution_status_flags;

			mavlink_msg_estimator_status_send_struct(_mavlink->get_channel(), &est_msg);

			mavlink_vibration_t msg = {};

			msg.vibration_x = est.vibe[0];
			msg.vibration_y = est.vibe[1];
			msg.vibration_z = est.vibe[2];

			mavlink_msg_vibration_send_struct(_mavlink->get_channel(), &msg);
		}
	}
};

class MavlinkStreamAttPosMocap : public MavlinkStream
{
public:
	const char *get_name() const
	{
		return MavlinkStreamAttPosMocap::get_name_static();
	}

	static const char *get_name_static()
	{
		return "ATT_POS_MOCAP";
	}

	static uint16_t get_id_static()
	{
		return MAVLINK_MSG_ID_ATT_POS_MOCAP;
	}

	uint16_t get_id()
	{
		return get_id_static();
	}

	static MavlinkStream *new_instance(Mavlink *mavlink)
	{
		return new MavlinkStreamAttPosMocap(mavlink);
	}

	unsigned get_size()
	{
		return MAVLINK_MSG_ID_ATT_POS_MOCAP_LEN + MAVLINK_NUM_NON_PAYLOAD_BYTES;
	}

private:
	MavlinkOrbSubscription *_mocap_sub;
	uint64_t _mocap_time;

	/* do not allow top copying this class */
	MavlinkStreamAttPosMocap(MavlinkStreamAttPosMocap &);
	MavlinkStreamAttPosMocap &operator = (const MavlinkStreamAttPosMocap &);

protected:
	explicit MavlinkStreamAttPosMocap(Mavlink *mavlink) : MavlinkStream(mavlink),
		_mocap_sub(_mavlink->add_orb_subscription(ORB_ID(att_pos_mocap))),
		_mocap_time(0)
	{}

	void send(const hrt_abstime t)
	{
		struct att_pos_mocap_s mocap;

		if (_mocap_sub->update(&_mocap_time, &mocap)) {
			mavlink_att_pos_mocap_t msg = {};

			msg.time_usec = mocap.timestamp;
			msg.q[0] = mocap.q[0];
			msg.q[1] = mocap.q[1];
			msg.q[2] = mocap.q[2];
			msg.q[3] = mocap.q[3];
			msg.x = mocap.x;
			msg.y = mocap.y;
			msg.z = mocap.z;

			mavlink_msg_att_pos_mocap_send_struct(_mavlink->get_channel(), &msg);
		}
	}
};


class MavlinkStreamHomePosition : public MavlinkStream
{
public:
	const char *get_name() const
	{
		return MavlinkStreamHomePosition::get_name_static();
	}

	static const char *get_name_static()
	{
		return "HOME_POSITION";
	}

	static uint16_t get_id_static()
	{
		return MAVLINK_MSG_ID_HOME_POSITION;
	}

	uint16_t get_id()
	{
		return get_id_static();
	}

	static MavlinkStream *new_instance(Mavlink *mavlink)
	{
		return new MavlinkStreamHomePosition(mavlink);
	}

	unsigned get_size()
	{
		return _home_sub->is_published() ? (MAVLINK_MSG_ID_HOME_POSITION_LEN + MAVLINK_NUM_NON_PAYLOAD_BYTES) : 0;
	}

private:
	MavlinkOrbSubscription *_home_sub;

	/* do not allow top copying this class */
	MavlinkStreamHomePosition(MavlinkStreamHomePosition &);
	MavlinkStreamHomePosition &operator = (const MavlinkStreamHomePosition &);

protected:
	explicit MavlinkStreamHomePosition(Mavlink *mavlink) : MavlinkStream(mavlink),
		_home_sub(_mavlink->add_orb_subscription(ORB_ID(home_position)))
	{}

	void send(const hrt_abstime t)
	{
		/* we're sending the GPS home periodically to ensure the
		 * the GCS does pick it up at one point */
		if (_home_sub->is_published()) {
			struct home_position_s home;

			if (_home_sub->update(&home)) {
				mavlink_home_position_t msg = {};

				msg.latitude = home.lat * 1e7;
				msg.longitude = home.lon * 1e7;
				msg.altitude = home.alt * 1e3f;

				msg.x = home.x;
				msg.y = home.y;
				msg.z = home.z;

				matrix::Eulerf euler(0.0f, 0.0f, home.yaw);
				matrix::Quatf q(euler);

				msg.q[0] = q(0);
				msg.q[1] = q(1);
				msg.q[2] = q(2);
				msg.q[3] = q(3);

				msg.approach_x = 0.0f;
				msg.approach_y = 0.0f;
				msg.approach_z = 0.0f;

				mavlink_msg_home_position_send_struct(_mavlink->get_channel(), &msg);
			}
		}
	}
};


template <int N>
class MavlinkStreamServoOutputRaw : public MavlinkStream
{
public:
	const char *get_name() const
	{
		return MavlinkStreamServoOutputRaw<N>::get_name_static();
	}

	static uint16_t get_id_static()
	{
		return MAVLINK_MSG_ID_SERVO_OUTPUT_RAW;
	}

	uint16_t get_id()
	{
		return get_id_static();
	}

	static const char *get_name_static()
	{
		switch (N) {
		case 0:
			return "SERVO_OUTPUT_RAW_0";

		case 1:
			return "SERVO_OUTPUT_RAW_1";

		case 2:
			return "SERVO_OUTPUT_RAW_2";

		case 3:
			return "SERVO_OUTPUT_RAW_3";
		}
	}

	static MavlinkStream *new_instance(Mavlink *mavlink)
	{
		return new MavlinkStreamServoOutputRaw<N>(mavlink);
	}

	unsigned get_size()
	{
		return MAVLINK_MSG_ID_SERVO_OUTPUT_RAW_LEN + MAVLINK_NUM_NON_PAYLOAD_BYTES;
	}

private:
	MavlinkOrbSubscription *_act_sub;
	uint64_t _act_time;

	/* do not allow top copying this class */
	MavlinkStreamServoOutputRaw(MavlinkStreamServoOutputRaw &);
	MavlinkStreamServoOutputRaw &operator = (const MavlinkStreamServoOutputRaw &);

protected:
	explicit MavlinkStreamServoOutputRaw(Mavlink *mavlink) : MavlinkStream(mavlink),
		_act_sub(nullptr),
		_act_time(0)
	{
		_act_sub = _mavlink->add_orb_subscription(ORB_ID(actuator_outputs), N);
	}

	void send(const hrt_abstime t)
	{
		struct actuator_outputs_s act;

		if (_act_sub->update(&_act_time, &act)) {
			mavlink_servo_output_raw_t msg = {};

			msg.time_usec = act.timestamp;
			msg.port = N;
			msg.servo1_raw = act.output[0];
			msg.servo2_raw = act.output[1];
			msg.servo3_raw = act.output[2];
			msg.servo4_raw = act.output[3];
			msg.servo5_raw = act.output[4];
			msg.servo6_raw = act.output[5];
			msg.servo7_raw = act.output[6];
			msg.servo8_raw = act.output[7];

			mavlink_msg_servo_output_raw_send_struct(_mavlink->get_channel(), &msg);
		}
	}
};

template <int N>
class MavlinkStreamActuatorControlTarget : public MavlinkStream
{
public:
	const char *get_name() const
	{
		return MavlinkStreamActuatorControlTarget<N>::get_name_static();
	}

	static const char *get_name_static()
	{
		switch (N) {
		case 0:
			return "ACTUATOR_CONTROL_TARGET0";

		case 1:
			return "ACTUATOR_CONTROL_TARGET1";

		case 2:
			return "ACTUATOR_CONTROL_TARGET2";

		case 3:
			return "ACTUATOR_CONTROL_TARGET3";
		}
	}

	static uint16_t get_id_static()
	{
		return MAVLINK_MSG_ID_ACTUATOR_CONTROL_TARGET;
	}

	uint16_t get_id()
	{
		return get_id_static();
	}

	static MavlinkStream *new_instance(Mavlink *mavlink)
	{
		return new MavlinkStreamActuatorControlTarget<N>(mavlink);
	}

	unsigned get_size()
	{
		return _att_ctrl_sub->is_published() ? (MAVLINK_MSG_ID_ACTUATOR_CONTROL_TARGET_LEN + MAVLINK_NUM_NON_PAYLOAD_BYTES) : 0;
	}

private:
	MavlinkOrbSubscription *_att_ctrl_sub;
	uint64_t _att_ctrl_time;

	/* do not allow top copying this class */
	MavlinkStreamActuatorControlTarget(MavlinkStreamActuatorControlTarget &);
	MavlinkStreamActuatorControlTarget &operator = (const MavlinkStreamActuatorControlTarget &);

protected:
	explicit MavlinkStreamActuatorControlTarget(Mavlink *mavlink) : MavlinkStream(mavlink),
		_att_ctrl_sub(nullptr),
		_att_ctrl_time(0)
	{
		// XXX this can be removed once the multiplatform system remaps topics
		switch (N) {
		case 0:
			_att_ctrl_sub = _mavlink->add_orb_subscription(ORB_ID(actuator_controls_0));
			break;

		case 1:
			_att_ctrl_sub = _mavlink->add_orb_subscription(ORB_ID(actuator_controls_1));
			break;

		case 2:
			_att_ctrl_sub = _mavlink->add_orb_subscription(ORB_ID(actuator_controls_2));
			break;

		case 3:
			_att_ctrl_sub = _mavlink->add_orb_subscription(ORB_ID(actuator_controls_3));
			break;
		}
	}

	void send(const hrt_abstime t)
	{
		struct actuator_controls_s att_ctrl;

		if (_att_ctrl_sub->update(&_att_ctrl_time, &att_ctrl)) {
			mavlink_actuator_control_target_t msg = {};

			msg.time_usec = att_ctrl.timestamp;
			msg.group_mlx = N;

			for (unsigned i = 0; i < sizeof(msg.controls) / sizeof(msg.controls[0]); i++) {
				msg.controls[i] = att_ctrl.control[i];
			}

			mavlink_msg_actuator_control_target_send_struct(_mavlink->get_channel(), &msg);
		}
	}
};


//TODO: this is deprecated (09.2016). Remove it some time in the future...
class MavlinkStreamHILControls : public MavlinkStream
{
public:
	const char *get_name() const
	{
		return MavlinkStreamHILControls::get_name_static();
	}

	static const char *get_name_static()
	{
		return "HIL_CONTROLS";
	}

	static uint16_t get_id_static()
	{
		return MAVLINK_MSG_ID_HIL_CONTROLS;
	}

	uint16_t get_id()
	{
		return get_id_static();
	}

	static MavlinkStream *new_instance(Mavlink *mavlink)
	{
		return new MavlinkStreamHILControls(mavlink);
	}

	unsigned get_size()
	{
		return MAVLINK_MSG_ID_HIL_CONTROLS_LEN + MAVLINK_NUM_NON_PAYLOAD_BYTES;
	}

private:
	MavlinkOrbSubscription *_status_sub;
	uint64_t _status_time;

	MavlinkOrbSubscription *_act_sub;
	uint64_t _act_time;

	/* do not allow top copying this class */
	MavlinkStreamHILControls(MavlinkStreamHILControls &);
	MavlinkStreamHILControls &operator = (const MavlinkStreamHILControls &);

protected:
	explicit MavlinkStreamHILControls(Mavlink *mavlink) : MavlinkStream(mavlink),
		_status_sub(_mavlink->add_orb_subscription(ORB_ID(vehicle_status))),
		_status_time(0),
		_act_sub(_mavlink->add_orb_subscription(ORB_ID(actuator_outputs))),
		_act_time(0)
	{}

	void send(const hrt_abstime t)
	{
		struct vehicle_status_s status;
		struct actuator_outputs_s act;

		bool updated = _act_sub->update(&_act_time, &act);
		updated |= _status_sub->update(&_status_time, &status);

		if (updated && (status.arming_state == vehicle_status_s::ARMING_STATE_ARMED)) {
			/* translate the current syste state to mavlink state and mode */
			uint8_t mavlink_state;
			uint8_t mavlink_base_mode;
			uint32_t mavlink_custom_mode;
			get_mavlink_mode_state(&status, &mavlink_state, &mavlink_base_mode, &mavlink_custom_mode);

			float out[8];

			const float pwm_center = (PWM_DEFAULT_MAX + PWM_DEFAULT_MIN) / 2;

			unsigned system_type = _mavlink->get_system_type();

			/* scale outputs depending on system type */
			if (system_type == MAV_TYPE_QUADROTOR ||
			    system_type == MAV_TYPE_HEXAROTOR ||
			    system_type == MAV_TYPE_OCTOROTOR ||
			    system_type == MAV_TYPE_VTOL_DUOROTOR ||
			    system_type == MAV_TYPE_VTOL_QUADROTOR) {

				/* multirotors: set number of rotor outputs depending on type */

				unsigned n;

				switch (system_type) {
				case MAV_TYPE_QUADROTOR:
					n = 4;
					break;

				case MAV_TYPE_HEXAROTOR:
					n = 6;
					break;

				case MAV_TYPE_VTOL_DUOROTOR:
					n = 2;
					break;

				case MAV_TYPE_VTOL_QUADROTOR:
					n = 4;
					break;

				default:
					n = 8;
					break;
				}

				for (unsigned i = 0; i < 8; i++) {
					if (act.output[i] > PWM_DEFAULT_MIN / 2) {
						if (i < n) {
							/* scale PWM out PWM_DEFAULT_MIN..PWM_DEFAULT_MAX us to -1..1 for rotors */
							out[i] = (act.output[i] - PWM_DEFAULT_MIN) / (PWM_DEFAULT_MAX - PWM_DEFAULT_MIN);

						} else {
							/* scale PWM out PWM_DEFAULT_MIN..PWM_DEFAULT_MAX us to -1..1 for other channels */
							out[i] = (act.output[i] - pwm_center) / ((PWM_DEFAULT_MAX - PWM_DEFAULT_MIN) / 2);
						}

					} else {
						/* send 0 when disarmed and for disabled channels */
						out[i] = 0.0f;
					}
				}

			} else {
				/* fixed wing: scale throttle to 0..1 and other channels to -1..1 */

				for (unsigned i = 0; i < 8; i++) {
					if (act.output[i] > PWM_DEFAULT_MIN / 2) {
						if (i != 3) {
							/* scale PWM out PWM_DEFAULT_MIN..PWM_DEFAULT_MAX us to -1..1 for normal channels */
							out[i] = (act.output[i] - pwm_center) / ((PWM_DEFAULT_MAX - PWM_DEFAULT_MIN) / 2);

						} else {
							/* scale PWM out PWM_DEFAULT_MIN..PWM_DEFAULT_MAX us to 0..1 for throttle */
							out[i] = (act.output[i] - PWM_DEFAULT_MIN) / (PWM_DEFAULT_MAX - PWM_DEFAULT_MIN);
						}

					} else {
						/* set 0 for disabled channels */
						out[i] = 0.0f;
					}
				}
			}

			mavlink_hil_controls_t msg = {};

			msg.time_usec = hrt_absolute_time();
			msg.roll_ailerons = out[0];
			msg.pitch_elevator = out[1];
			msg.yaw_rudder = out[2];
			msg.throttle = out[3];
			msg.aux1 = out[4];
			msg.aux2 = out[5];
			msg.aux3 = out[6];
			msg.aux4 = out[7];
			msg.mode = mavlink_base_mode;
			msg.nav_mode = 0;

			mavlink_msg_hil_controls_send_struct(_mavlink->get_channel(), &msg);
		}
	}
};

class MavlinkStreamHILActuatorControls : public MavlinkStream
{
public:
	const char *get_name() const
	{
		return MavlinkStreamHILActuatorControls::get_name_static();
	}

	static const char *get_name_static()
	{
		return "HIL_ACTUATOR_CONTROLS";
	}

	static uint16_t get_id_static()
	{
		return MAVLINK_MSG_ID_HIL_ACTUATOR_CONTROLS;
	}

	uint16_t get_id()
	{
		return get_id_static();
	}

	static MavlinkStream *new_instance(Mavlink *mavlink)
	{
		return new MavlinkStreamHILActuatorControls(mavlink);
	}

	unsigned get_size()
	{
		return MAVLINK_MSG_ID_HIL_ACTUATOR_CONTROLS_LEN + MAVLINK_NUM_NON_PAYLOAD_BYTES;
	}

private:
	MavlinkOrbSubscription *_status_sub;
	uint64_t _status_time;

	MavlinkOrbSubscription *_act_sub;
	uint64_t _act_time;

	/* do not allow top copying this class */
	MavlinkStreamHILActuatorControls(MavlinkStreamHILActuatorControls &);
	MavlinkStreamHILActuatorControls &operator = (const MavlinkStreamHILActuatorControls &);

protected:
	explicit MavlinkStreamHILActuatorControls(Mavlink *mavlink) : MavlinkStream(mavlink),
		_status_sub(_mavlink->add_orb_subscription(ORB_ID(vehicle_status))),
		_status_time(0),
		_act_sub(_mavlink->add_orb_subscription(ORB_ID(actuator_outputs))),
		_act_time(0)
	{}

	void send(const hrt_abstime t)
	{
		struct vehicle_status_s status;
		struct actuator_outputs_s act;

		bool updated = _act_sub->update(&_act_time, &act);
		updated |= _status_sub->update(&_status_time, &status);

		if (updated && (status.arming_state == vehicle_status_s::ARMING_STATE_ARMED)) {
			/* translate the current syste state to mavlink state and mode */
			uint8_t mavlink_state;
			uint8_t mavlink_base_mode;
			uint32_t mavlink_custom_mode;
			mavlink_hil_actuator_controls_t msg = {};

			get_mavlink_mode_state(&status, &mavlink_state, &mavlink_base_mode, &mavlink_custom_mode);

			const float pwm_center = (PWM_DEFAULT_MAX + PWM_DEFAULT_MIN) / 2;

			unsigned system_type = _mavlink->get_system_type();

			/* scale outputs depending on system type */
			if (system_type == MAV_TYPE_QUADROTOR ||
			    system_type == MAV_TYPE_HEXAROTOR ||
			    system_type == MAV_TYPE_OCTOROTOR ||
			    system_type == MAV_TYPE_VTOL_DUOROTOR ||
			    system_type == MAV_TYPE_VTOL_QUADROTOR ||
			    system_type == MAV_TYPE_VTOL_RESERVED2) {

				/* multirotors: set number of rotor outputs depending on type */

				unsigned n;

				switch (system_type) {
				case MAV_TYPE_QUADROTOR:
					n = 4;
					break;

				case MAV_TYPE_HEXAROTOR:
					n = 6;
					break;

				case MAV_TYPE_VTOL_DUOROTOR:
					n = 2;
					break;

				case MAV_TYPE_VTOL_QUADROTOR:
					n = 4;
					break;

				case MAV_TYPE_VTOL_RESERVED2:
					n = 8;
					break;

				default:
					n = 8;
					break;
				}

				for (unsigned i = 0; i < 16; i++) {
					if (act.output[i] > PWM_DEFAULT_MIN / 2) {
						if (i < n) {
							/* scale PWM out 900..2100 us to 0..1 for rotors */
							msg.controls[i] = (act.output[i] - PWM_DEFAULT_MIN) / (PWM_DEFAULT_MAX - PWM_DEFAULT_MIN);

						} else {
							/* scale PWM out 900..2100 us to -1..1 for other channels */
							msg.controls[i] = (act.output[i] - pwm_center) / ((PWM_DEFAULT_MAX - PWM_DEFAULT_MIN) / 2);
						}

					} else {
						/* send 0 when disarmed and for disabled channels */
						msg.controls[i] = 0.0f;
					}
				}

			} else {
				/* fixed wing: scale throttle to 0..1 and other channels to -1..1 */

				for (unsigned i = 0; i < 16; i++) {
					if (act.output[i] > PWM_DEFAULT_MIN / 2) {
						if (i != 3) {
							/* scale PWM out 900..2100 us to -1..1 for normal channels */
							msg.controls[i] = (act.output[i] - pwm_center) / ((PWM_DEFAULT_MAX - PWM_DEFAULT_MIN) / 2);

						} else {
							/* scale PWM out 900..2100 us to 0..1 for throttle */
							msg.controls[i] = (act.output[i] - PWM_DEFAULT_MIN) / (PWM_DEFAULT_MAX - PWM_DEFAULT_MIN);
						}

					} else {
						/* set 0 for disabled channels */
						msg.controls[i] = 0.0f;
					}
				}
			}

			msg.time_usec = hrt_absolute_time();
			msg.mode = mavlink_base_mode;
			msg.flags = 0;

			mavlink_msg_hil_actuator_controls_send_struct(_mavlink->get_channel(), &msg);
		}
	}
};

class MavlinkStreamPositionTargetGlobalInt : public MavlinkStream
{
public:
	const char *get_name() const
	{
		return MavlinkStreamPositionTargetGlobalInt::get_name_static();
	}

	static const char *get_name_static()
	{
		return "POSITION_TARGET_GLOBAL_INT";
	}

	static uint16_t get_id_static()
	{
		return MAVLINK_MSG_ID_POSITION_TARGET_GLOBAL_INT;
	}

	uint16_t get_id()
	{
		return get_id_static();
	}

	static MavlinkStream *new_instance(Mavlink *mavlink)
	{
		return new MavlinkStreamPositionTargetGlobalInt(mavlink);
	}

	unsigned get_size()
	{
		return MAVLINK_MSG_ID_POSITION_TARGET_GLOBAL_INT_LEN + MAVLINK_NUM_NON_PAYLOAD_BYTES;
	}

private:
	MavlinkOrbSubscription *_pos_sp_triplet_sub;

	/* do not allow top copying this class */
	MavlinkStreamPositionTargetGlobalInt(MavlinkStreamPositionTargetGlobalInt &);
	MavlinkStreamPositionTargetGlobalInt &operator = (const MavlinkStreamPositionTargetGlobalInt &);

protected:
	explicit MavlinkStreamPositionTargetGlobalInt(Mavlink *mavlink) : MavlinkStream(mavlink),
		_pos_sp_triplet_sub(_mavlink->add_orb_subscription(ORB_ID(position_setpoint_triplet)))
	{}

	void send(const hrt_abstime t)
	{
		struct position_setpoint_triplet_s pos_sp_triplet;

		if (_pos_sp_triplet_sub->update(&pos_sp_triplet)) {
			mavlink_position_target_global_int_t msg = {};

			msg.time_boot_ms = hrt_absolute_time() / 1000;
			msg.coordinate_frame = MAV_FRAME_GLOBAL;
			msg.lat_int = pos_sp_triplet.current.lat * 1e7;
			msg.lon_int = pos_sp_triplet.current.lon * 1e7;
			msg.alt = pos_sp_triplet.current.alt;

			mavlink_msg_position_target_global_int_send_struct(_mavlink->get_channel(), &msg);
		}
	}
};


class MavlinkStreamLocalPositionSetpoint : public MavlinkStream
{
public:
	const char *get_name() const
	{
		return MavlinkStreamLocalPositionSetpoint::get_name_static();
	}

	static const char *get_name_static()
	{
		return "POSITION_TARGET_LOCAL_NED";
	}

	static uint16_t get_id_static()
	{
		return MAVLINK_MSG_ID_POSITION_TARGET_LOCAL_NED;
	}

	uint16_t get_id()
	{
		return get_id_static();
	}

	static MavlinkStream *new_instance(Mavlink *mavlink)
	{
		return new MavlinkStreamLocalPositionSetpoint(mavlink);
	}

	unsigned get_size()
	{
		return MAVLINK_MSG_ID_POSITION_TARGET_LOCAL_NED_LEN + MAVLINK_NUM_NON_PAYLOAD_BYTES;
	}

private:
	MavlinkOrbSubscription *_pos_sp_sub;
	uint64_t _pos_sp_time;

	/* do not allow top copying this class */
	MavlinkStreamLocalPositionSetpoint(MavlinkStreamLocalPositionSetpoint &);
	MavlinkStreamLocalPositionSetpoint &operator = (const MavlinkStreamLocalPositionSetpoint &);

protected:
	explicit MavlinkStreamLocalPositionSetpoint(Mavlink *mavlink) : MavlinkStream(mavlink),
		_pos_sp_sub(_mavlink->add_orb_subscription(ORB_ID(vehicle_local_position_setpoint))),
		_pos_sp_time(0)
	{}

	void send(const hrt_abstime t)
	{
		struct vehicle_local_position_setpoint_s pos_sp;

		if (_pos_sp_sub->update(&_pos_sp_time, &pos_sp)) {
			mavlink_position_target_local_ned_t msg = {};

			msg.time_boot_ms = pos_sp.timestamp / 1000;
			msg.coordinate_frame = MAV_FRAME_LOCAL_NED;
			msg.x = pos_sp.x;
			msg.y = pos_sp.y;
			msg.z = pos_sp.z;
			msg.yaw = pos_sp.yaw;
			msg.vx = pos_sp.vx;
			msg.vy = pos_sp.vy;
			msg.vz = pos_sp.vz;
			msg.afx = pos_sp.acc_x;
			msg.afy = pos_sp.acc_y;
			msg.afz = pos_sp.acc_z;

			mavlink_msg_position_target_local_ned_send_struct(_mavlink->get_channel(), &msg);
		}
	}
};


class MavlinkStreamAttitudeTarget : public MavlinkStream
{
public:
	const char *get_name() const
	{
		return MavlinkStreamAttitudeTarget::get_name_static();
	}

	static const char *get_name_static()
	{
		return "ATTITUDE_TARGET";
	}

	static uint16_t get_id_static()
	{
		return MAVLINK_MSG_ID_ATTITUDE_TARGET;
	}

	uint16_t get_id()
	{
		return get_id_static();
	}

	static MavlinkStream *new_instance(Mavlink *mavlink)
	{
		return new MavlinkStreamAttitudeTarget(mavlink);
	}

	unsigned get_size()
	{
		return MAVLINK_MSG_ID_ATTITUDE_TARGET_LEN + MAVLINK_NUM_NON_PAYLOAD_BYTES;
	}

private:
	MavlinkOrbSubscription *_att_sp_sub;
	MavlinkOrbSubscription *_att_rates_sp_sub;
	uint64_t _att_sp_time;
	uint64_t _att_rates_sp_time;

	/* do not allow top copying this class */
	MavlinkStreamAttitudeTarget(MavlinkStreamAttitudeTarget &);
	MavlinkStreamAttitudeTarget &operator = (const MavlinkStreamAttitudeTarget &);

protected:
	explicit MavlinkStreamAttitudeTarget(Mavlink *mavlink) : MavlinkStream(mavlink),
		_att_sp_sub(_mavlink->add_orb_subscription(ORB_ID(vehicle_attitude_setpoint))),
		_att_rates_sp_sub(_mavlink->add_orb_subscription(ORB_ID(vehicle_rates_setpoint))),
		_att_sp_time(0),
		_att_rates_sp_time(0)
	{}

	void send(const hrt_abstime t)
	{
		struct vehicle_attitude_setpoint_s att_sp = {};

		if (_att_sp_sub->update(&_att_sp_time, &att_sp)) {

			struct vehicle_rates_setpoint_s att_rates_sp = {};
			(void)_att_rates_sp_sub->update(&_att_rates_sp_time, &att_rates_sp);

			mavlink_attitude_target_t msg = {};

			msg.time_boot_ms = att_sp.timestamp / 1000;

			if (att_sp.q_d_valid) {
				memcpy(&msg.q[0], &att_sp.q_d[0], sizeof(msg.q));

			} else {
				mavlink_euler_to_quaternion(att_sp.roll_body, att_sp.pitch_body, att_sp.yaw_body, msg.q);
			}

			msg.body_roll_rate = att_rates_sp.roll;
			msg.body_pitch_rate = att_rates_sp.pitch;
			msg.body_yaw_rate = att_rates_sp.yaw;

			msg.thrust = att_sp.thrust;

			mavlink_msg_attitude_target_send_struct(_mavlink->get_channel(), &msg);
		}
	}
};


class MavlinkStreamRCChannels : public MavlinkStream
{
public:
	const char *get_name() const
	{
		return MavlinkStreamRCChannels::get_name_static();
	}

	static const char *get_name_static()
	{
		return "RC_CHANNELS";
	}

	static uint16_t get_id_static()
	{
		return MAVLINK_MSG_ID_RC_CHANNELS;
	}

	uint16_t get_id()
	{
		return get_id_static();
	}

	static MavlinkStream *new_instance(Mavlink *mavlink)
	{
		return new MavlinkStreamRCChannels(mavlink);
	}

	unsigned get_size()
	{
		return _rc_sub->is_published() ? (MAVLINK_MSG_ID_RC_CHANNELS_LEN + MAVLINK_NUM_NON_PAYLOAD_BYTES) : 0;
	}

private:
	MavlinkOrbSubscription *_rc_sub;
	uint64_t _rc_time;

	/* do not allow top copying this class */
	MavlinkStreamRCChannels(MavlinkStreamRCChannels &);
	MavlinkStreamRCChannels &operator = (const MavlinkStreamRCChannels &);

protected:
	explicit MavlinkStreamRCChannels(Mavlink *mavlink) : MavlinkStream(mavlink),
		_rc_sub(_mavlink->add_orb_subscription(ORB_ID(input_rc))),
		_rc_time(0)
	{}

	void send(const hrt_abstime t)
	{
		struct rc_input_values rc = {};

		if (_rc_sub->update(&_rc_time, &rc)) {

			/* send RC channel data and RSSI */
			mavlink_rc_channels_t msg = {};

			msg.time_boot_ms = rc.timestamp / 1000;
			msg.chancount = rc.channel_count;
			msg.chan1_raw = (rc.channel_count > 0) ? rc.values[0] : UINT16_MAX;
			msg.chan2_raw = (rc.channel_count > 1) ? rc.values[1] : UINT16_MAX;
			msg.chan3_raw = (rc.channel_count > 2) ? rc.values[2] : UINT16_MAX;
			msg.chan4_raw = (rc.channel_count > 3) ? rc.values[3] : UINT16_MAX;
			msg.chan5_raw = (rc.channel_count > 4) ? rc.values[4] : UINT16_MAX;
			msg.chan6_raw = (rc.channel_count > 5) ? rc.values[5] : UINT16_MAX;
			msg.chan7_raw = (rc.channel_count > 6) ? rc.values[6] : UINT16_MAX;
			msg.chan8_raw = (rc.channel_count > 7) ? rc.values[7] : UINT16_MAX;
			msg.chan9_raw = (rc.channel_count > 8) ? rc.values[8] : UINT16_MAX;
			msg.chan10_raw = (rc.channel_count > 9) ? rc.values[9] : UINT16_MAX;
			msg.chan11_raw = (rc.channel_count > 10) ? rc.values[10] : UINT16_MAX;
			msg.chan12_raw = (rc.channel_count > 11) ? rc.values[11] : UINT16_MAX;
			msg.chan13_raw = (rc.channel_count > 12) ? rc.values[12] : UINT16_MAX;
			msg.chan14_raw = (rc.channel_count > 13) ? rc.values[13] : UINT16_MAX;
			msg.chan15_raw = (rc.channel_count > 14) ? rc.values[14] : UINT16_MAX;
			msg.chan16_raw = (rc.channel_count > 15) ? rc.values[15] : UINT16_MAX;
			msg.chan17_raw = (rc.channel_count > 16) ? rc.values[16] : UINT16_MAX;
			msg.chan18_raw = (rc.channel_count > 17) ? rc.values[17] : UINT16_MAX;

			msg.rssi = (rc.channel_count > 0) ? rc.rssi : 0;

			mavlink_msg_rc_channels_send_struct(_mavlink->get_channel(), &msg);

			/* send override message - harmless if connected to GCS, allows to connect a board to a Linux system */
			/* http://mavlink.org/messages/common#RC_CHANNELS_OVERRIDE */
			mavlink_rc_channels_override_t over;
			over.target_system = mavlink_system.sysid;
			over.target_component = 0;
			over.chan1_raw = msg.chan1_raw;
			over.chan2_raw = msg.chan2_raw;
			over.chan3_raw = msg.chan3_raw;
			over.chan4_raw = msg.chan4_raw;
			over.chan5_raw = msg.chan5_raw;
			over.chan6_raw = msg.chan6_raw;
			over.chan7_raw = msg.chan7_raw;
			over.chan8_raw = msg.chan8_raw;

			mavlink_msg_rc_channels_override_send_struct(_mavlink->get_channel(), &over);
		}
	}
};


class MavlinkStreamManualControl : public MavlinkStream
{
public:
	const char *get_name() const
	{
		return MavlinkStreamManualControl::get_name_static();
	}

	static const char *get_name_static()
	{
		return "MANUAL_CONTROL";
	}

	static uint16_t get_id_static()
	{
		return MAVLINK_MSG_ID_MANUAL_CONTROL;
	}

	uint16_t get_id()
	{
		return get_id_static();
	}

	static MavlinkStream *new_instance(Mavlink *mavlink)
	{
		return new MavlinkStreamManualControl(mavlink);
	}

	unsigned get_size()
	{
		return _manual_sub->is_published() ? (MAVLINK_MSG_ID_MANUAL_CONTROL_LEN + MAVLINK_NUM_NON_PAYLOAD_BYTES) : 0;
	}

private:
	MavlinkOrbSubscription *_manual_sub;
	uint64_t _manual_time;

	/* do not allow top copying this class */
	MavlinkStreamManualControl(MavlinkStreamManualControl &);
	MavlinkStreamManualControl &operator = (const MavlinkStreamManualControl &);

protected:
	explicit MavlinkStreamManualControl(Mavlink *mavlink) : MavlinkStream(mavlink),
		_manual_sub(_mavlink->add_orb_subscription(ORB_ID(manual_control_setpoint))),
		_manual_time(0)
	{}

	void send(const hrt_abstime t)
	{
		struct manual_control_setpoint_s manual = {};

		if (_manual_sub->update(&_manual_time, &manual)) {
			mavlink_manual_control_t msg = {};

			msg.target = mavlink_system.sysid;
			msg.x = manual.x * 1000;
			msg.y = manual.y * 1000;
			msg.z = manual.z * 1000;
			msg.r = manual.r * 1000;
			unsigned shift = 2;
			msg.buttons = 0;
			msg.buttons |= (manual.mode_switch << (shift * 0));
			msg.buttons |= (manual.return_switch << (shift * 1));
			msg.buttons |= (manual.posctl_switch << (shift * 2));
			msg.buttons |= (manual.loiter_switch << (shift * 3));
			msg.buttons |= (manual.acro_switch << (shift * 4));
			msg.buttons |= (manual.offboard_switch << (shift * 5));

			mavlink_msg_manual_control_send_struct(_mavlink->get_channel(), &msg);
		}
	}
};

class MavlinkStreamOpticalFlowRad : public MavlinkStream
{
public:
	const char *get_name() const
	{
		return MavlinkStreamOpticalFlowRad::get_name_static();
	}

	static const char *get_name_static()
	{
		return "OPTICAL_FLOW_RAD";
	}

	static uint16_t get_id_static()
	{
		return MAVLINK_MSG_ID_OPTICAL_FLOW_RAD;
	}

	uint16_t get_id()
	{
		return get_id_static();
	}

	static MavlinkStream *new_instance(Mavlink *mavlink)
	{
		return new MavlinkStreamOpticalFlowRad(mavlink);
	}

	unsigned get_size()
	{
		return _flow_sub->is_published() ? (MAVLINK_MSG_ID_OPTICAL_FLOW_RAD_LEN + MAVLINK_NUM_NON_PAYLOAD_BYTES) : 0;
	}

private:
	MavlinkOrbSubscription *_flow_sub;
	uint64_t _flow_time;

	/* do not allow top copying this class */
	MavlinkStreamOpticalFlowRad(MavlinkStreamOpticalFlowRad &);
	MavlinkStreamOpticalFlowRad &operator = (const MavlinkStreamOpticalFlowRad &);

protected:
	explicit MavlinkStreamOpticalFlowRad(Mavlink *mavlink) : MavlinkStream(mavlink),
		_flow_sub(_mavlink->add_orb_subscription(ORB_ID(optical_flow))),
		_flow_time(0)
	{}

	void send(const hrt_abstime t)
	{
		struct optical_flow_s flow = {};

		if (_flow_sub->update(&_flow_time, &flow)) {
			mavlink_optical_flow_rad_t msg = {};

			msg.time_usec = flow.timestamp;
			msg.sensor_id = flow.sensor_id;
			msg.integrated_x = flow.pixel_flow_x_integral;
			msg.integrated_y = flow.pixel_flow_y_integral;
			msg.integrated_xgyro = flow.gyro_x_rate_integral;
			msg.integrated_ygyro = flow.gyro_y_rate_integral;
			msg.integrated_zgyro = flow.gyro_z_rate_integral;
			msg.distance = flow.ground_distance_m;
			msg.quality = flow.quality;
			msg.integration_time_us = flow.integration_timespan;
			msg.sensor_id = flow.sensor_id;
			msg.time_delta_distance_us = flow.time_since_last_sonar_update;
			msg.temperature = flow.gyro_temperature;

			mavlink_msg_optical_flow_rad_send_struct(_mavlink->get_channel(), &msg);
		}
	}
};

class MavlinkStreamNamedValueFloat : public MavlinkStream
{
public:
	const char *get_name() const
	{
		return MavlinkStreamNamedValueFloat::get_name_static();
	}

	static const char *get_name_static()
	{
		return "NAMED_VALUE_FLOAT";
	}

	static uint16_t get_id_static()
	{
		return MAVLINK_MSG_ID_NAMED_VALUE_FLOAT;
	}

	uint16_t get_id()
	{
		return get_id_static();
	}

	static MavlinkStream *new_instance(Mavlink *mavlink)
	{
		return new MavlinkStreamNamedValueFloat(mavlink);
	}

	unsigned get_size()
	{
		return (_debug_time > 0) ? MAVLINK_MSG_ID_NAMED_VALUE_FLOAT_LEN + MAVLINK_NUM_NON_PAYLOAD_BYTES : 0;
	}

private:
	MavlinkOrbSubscription *_debug_sub;
	uint64_t _debug_time;

	/* do not allow top copying this class */
	MavlinkStreamNamedValueFloat(MavlinkStreamNamedValueFloat &);
	MavlinkStreamNamedValueFloat &operator = (const MavlinkStreamNamedValueFloat &);

protected:
	explicit MavlinkStreamNamedValueFloat(Mavlink *mavlink) : MavlinkStream(mavlink),
		_debug_sub(_mavlink->add_orb_subscription(ORB_ID(debug_key_value))),
		_debug_time(0)
	{}

	void send(const hrt_abstime t)
	{
		struct debug_key_value_s debug = {};

		if (_debug_sub->update(&_debug_time, &debug)) {
			mavlink_named_value_float_t msg = {};

			msg.time_boot_ms = debug.timestamp_ms;
			memcpy(msg.name, debug.key, sizeof(msg.name));
			/* enforce null termination */
			msg.name[sizeof(msg.name) - 1] = '\0';
			msg.value = debug.value;

			mavlink_msg_named_value_float_send_struct(_mavlink->get_channel(), &msg);
		}
	}
};

class MavlinkStreamNavControllerOutput : public MavlinkStream
{
public:
	const char *get_name() const
	{
		return MavlinkStreamNavControllerOutput::get_name_static();
	}

	static const char *get_name_static()
	{
		return "NAV_CONTROLLER_OUTPUT";
	}

	static uint16_t get_id_static()
	{
		return MAVLINK_MSG_ID_NAV_CONTROLLER_OUTPUT;
	}

	uint16_t get_id()
	{
		return get_id_static();
	}

	static MavlinkStream *new_instance(Mavlink *mavlink)
	{
		return new MavlinkStreamNavControllerOutput(mavlink);
	}

	unsigned get_size()
	{
		return (_fw_pos_ctrl_status_sub->is_published()) ?
		       MAVLINK_MSG_ID_NAV_CONTROLLER_OUTPUT + MAVLINK_NUM_NON_PAYLOAD_BYTES : 0;
	}

private:
	MavlinkOrbSubscription *_fw_pos_ctrl_status_sub;
	MavlinkOrbSubscription *_tecs_status_sub;

	/* do not allow top copying this class */
	MavlinkStreamNavControllerOutput(MavlinkStreamNavControllerOutput &);
	MavlinkStreamNavControllerOutput &operator = (const MavlinkStreamNavControllerOutput &);

protected:
	explicit MavlinkStreamNavControllerOutput(Mavlink *mavlink) : MavlinkStream(mavlink),
		_fw_pos_ctrl_status_sub(_mavlink->add_orb_subscription(ORB_ID(fw_pos_ctrl_status))),
		_tecs_status_sub(_mavlink->add_orb_subscription(ORB_ID(tecs_status)))
	{}

	void send(const hrt_abstime t)
	{
		struct fw_pos_ctrl_status_s _fw_pos_ctrl_status = {};
		struct tecs_status_s _tecs_status = {};

		const bool updated_fw_pos_ctrl_status = _fw_pos_ctrl_status_sub->update(&_fw_pos_ctrl_status);
		const bool updated_tecs = _tecs_status_sub->update(&_tecs_status);

		if (updated_fw_pos_ctrl_status || updated_tecs) {
			mavlink_nav_controller_output_t msg = {};

			msg.nav_roll = math::degrees(_fw_pos_ctrl_status.nav_roll);
			msg.nav_pitch = math::degrees(_fw_pos_ctrl_status.nav_pitch);
			msg.nav_bearing = (int16_t)math::degrees(_fw_pos_ctrl_status.nav_bearing);
			msg.target_bearing = (int16_t)math::degrees(_fw_pos_ctrl_status.target_bearing);
			msg.wp_dist = (uint16_t)_fw_pos_ctrl_status.wp_dist;
			msg.xtrack_error = _fw_pos_ctrl_status.xtrack_error;
			msg.alt_error = _tecs_status.altitude_filtered - _tecs_status.altitudeSp;
			msg.aspd_error = _tecs_status.airspeed_filtered - _tecs_status.airspeedSp;

			mavlink_msg_nav_controller_output_send_struct(_mavlink->get_channel(), &msg);
		}
	}
};

class MavlinkStreamCameraCapture : public MavlinkStream
{
public:
	const char *get_name() const
	{
		return MavlinkStreamCameraCapture::get_name_static();
	}

	static const char *get_name_static()
	{
		return "CAMERA_CAPTURE";
	}

	static uint16_t get_id_static()
	{
		return 0;
	}

	uint16_t get_id()
	{
		return get_id_static();
	}

	static MavlinkStream *new_instance(Mavlink *mavlink)
	{
		return new MavlinkStreamCameraCapture(mavlink);
	}

	unsigned get_size()
	{
		return MAVLINK_MSG_ID_COMMAND_LONG_LEN + MAVLINK_NUM_NON_PAYLOAD_BYTES;
	}

private:
	MavlinkOrbSubscription *_status_sub;

	/* do not allow top copying this class */
	MavlinkStreamCameraCapture(MavlinkStreamCameraCapture &);
	MavlinkStreamCameraCapture &operator = (const MavlinkStreamCameraCapture &);

protected:
	explicit MavlinkStreamCameraCapture(Mavlink *mavlink) : MavlinkStream(mavlink),
		_status_sub(_mavlink->add_orb_subscription(ORB_ID(vehicle_status)))
	{}

	void send(const hrt_abstime t)
	{
		struct vehicle_status_s status = {};
		(void)_status_sub->update(&status);

		mavlink_command_long_t msg = {};

		msg.target_system = mavlink_system.sysid;
		msg.target_component = MAV_COMP_ID_ALL;
		msg.command = MAV_CMD_DO_CONTROL_VIDEO;
		msg.confirmation = 0;
		msg.param1 = 0;
		msg.param2 = 0;
		msg.param3 = 0;
		/* set camera capture ON/OFF depending on arming state */
		msg.param4 = (status.arming_state == vehicle_status_s::ARMING_STATE_ARMED
			      || status.arming_state == vehicle_status_s::ARMING_STATE_ARMED_ERROR) ? 1 : 0;
		msg.param5 = 0;
		msg.param6 = 0;
		msg.param7 = 0;

		mavlink_msg_command_long_send_struct(_mavlink->get_channel(), &msg);
	}
};

class MavlinkStreamDistanceSensor : public MavlinkStream
{
public:
	const char *get_name() const
	{
		return MavlinkStreamDistanceSensor::get_name_static();
	}

	static const char *get_name_static()
	{
		return "DISTANCE_SENSOR";
	}

	static uint16_t get_id_static()
	{
		return MAVLINK_MSG_ID_DISTANCE_SENSOR;
	}

	uint16_t get_id()
	{
		return get_id_static();
	}

	static MavlinkStream *new_instance(Mavlink *mavlink)
	{
		return new MavlinkStreamDistanceSensor(mavlink);
	}

	unsigned get_size()
	{
		return _distance_sensor_sub->is_published() ? (MAVLINK_MSG_ID_DISTANCE_SENSOR_LEN + MAVLINK_NUM_NON_PAYLOAD_BYTES) : 0;
	}

private:
	MavlinkOrbSubscription *_distance_sensor_sub;
	uint64_t _dist_sensor_time;

	/* do not allow top copying this class */
	MavlinkStreamDistanceSensor(MavlinkStreamDistanceSensor &);
	MavlinkStreamDistanceSensor &operator = (const MavlinkStreamDistanceSensor &);

protected:
	explicit MavlinkStreamDistanceSensor(Mavlink *mavlink) : MavlinkStream(mavlink),
		_distance_sensor_sub(_mavlink->add_orb_subscription(ORB_ID(distance_sensor))),
		_dist_sensor_time(0)
	{}

	void send(const hrt_abstime t)
	{
		struct distance_sensor_s dist_sensor = {};

		if (_distance_sensor_sub->update(&_dist_sensor_time, &dist_sensor)) {

			mavlink_distance_sensor_t msg = {};

			msg.time_boot_ms = dist_sensor.timestamp / 1000; /* us to ms */

			/* TODO: use correct ID here */
			msg.id = 0;

			switch (dist_sensor.type) {
			case MAV_DISTANCE_SENSOR_ULTRASOUND:
				msg.type = MAV_DISTANCE_SENSOR_ULTRASOUND;
				break;

			case MAV_DISTANCE_SENSOR_LASER:
				msg.type = MAV_DISTANCE_SENSOR_LASER;
				break;

			case MAV_DISTANCE_SENSOR_INFRARED:
				msg.type = MAV_DISTANCE_SENSOR_INFRARED;
				break;

			default:
				msg.type = MAV_DISTANCE_SENSOR_LASER;
				break;
			}

			msg.orientation = dist_sensor.orientation;
			msg.min_distance = dist_sensor.min_distance * 100.0f; /* m to cm */
			msg.max_distance = dist_sensor.max_distance * 100.0f; /* m to cm */
			msg.current_distance = dist_sensor.current_distance * 100.0f; /* m to cm */
			msg.covariance = dist_sensor.covariance;

			mavlink_msg_distance_sensor_send_struct(_mavlink->get_channel(), &msg);
		}
	}
};

class MavlinkStreamExtendedSysState : public MavlinkStream
{
public:
	const char *get_name() const
	{
		return MavlinkStreamExtendedSysState::get_name_static();
	}

	static const char *get_name_static()
	{
		return "EXTENDED_SYS_STATE";
	}

	static uint16_t get_id_static()
	{
		return MAVLINK_MSG_ID_EXTENDED_SYS_STATE;
	}

	uint16_t get_id()
	{
		return get_id_static();
	}

	static MavlinkStream *new_instance(Mavlink *mavlink)
	{
		return new MavlinkStreamExtendedSysState(mavlink);
	}

	unsigned get_size()
	{
		return MAVLINK_MSG_ID_EXTENDED_SYS_STATE_LEN + MAVLINK_NUM_NON_PAYLOAD_BYTES;
	}

private:
	MavlinkOrbSubscription *_status_sub;
	MavlinkOrbSubscription *_landed_sub;
	mavlink_extended_sys_state_t _msg;

	/* do not allow top copying this class */
	MavlinkStreamExtendedSysState(MavlinkStreamExtendedSysState &);
	MavlinkStreamExtendedSysState &operator = (const MavlinkStreamExtendedSysState &);

protected:
	explicit MavlinkStreamExtendedSysState(Mavlink *mavlink) : MavlinkStream(mavlink),
		_status_sub(_mavlink->add_orb_subscription(ORB_ID(vehicle_status))),
		_landed_sub(_mavlink->add_orb_subscription(ORB_ID(vehicle_land_detected))),
		_msg()
	{

		_msg.vtol_state = MAV_VTOL_STATE_UNDEFINED;
		_msg.landed_state = MAV_LANDED_STATE_UNDEFINED;
	}

	void send(const hrt_abstime t)
	{
		struct vehicle_status_s status = {};
		struct vehicle_land_detected_s land_detected = {};
		bool updated = false;

		if (_status_sub->update(&status)) {
			updated = true;

			if (status.is_vtol) {
				if (!status.in_transition_mode && status.is_rotary_wing) {
					_msg.vtol_state = MAV_VTOL_STATE_MC;

				} else if (!status.in_transition_mode) {
					_msg.vtol_state = MAV_VTOL_STATE_FW;

				} else if (status.in_transition_mode && status.in_transition_to_fw) {
					_msg.vtol_state = MAV_VTOL_STATE_TRANSITION_TO_FW;

				} else if (status.in_transition_mode) {
					_msg.vtol_state = MAV_VTOL_STATE_TRANSITION_TO_MC;
				}
			}
		}

		if (_landed_sub->update(&land_detected)) {
			updated = true;

			if (land_detected.landed) {
				_msg.landed_state = MAV_LANDED_STATE_ON_GROUND;

			} else {
				_msg.landed_state = MAV_LANDED_STATE_IN_AIR;
			}
		}

		if (updated) {
			mavlink_msg_extended_sys_state_send_struct(_mavlink->get_channel(), &_msg);
		}
	}
};

class MavlinkStreamAltitude : public MavlinkStream
{
public:
	const char *get_name() const
	{
		return MavlinkStreamAltitude::get_name_static();
	}

	static const char *get_name_static()
	{
		return "ALTITUDE";
	}

	static uint16_t get_id_static()
	{
		return MAVLINK_MSG_ID_ALTITUDE;
	}

	uint16_t get_id()
	{
		return get_id_static();
	}

	static MavlinkStream *new_instance(Mavlink *mavlink)
	{
		return new MavlinkStreamAltitude(mavlink);
	}

	unsigned get_size()
	{
		return (_local_pos_time > 0) ? MAVLINK_MSG_ID_ALTITUDE_LEN + MAVLINK_NUM_NON_PAYLOAD_BYTES : 0;
	}

private:
	MavlinkOrbSubscription *_global_pos_sub;
	uint64_t _global_pos_time;

	MavlinkOrbSubscription *_local_pos_sub;
	uint64_t _local_pos_time;

	MavlinkOrbSubscription *_home_sub;
	uint64_t _home_time;

	MavlinkOrbSubscription *_sensor_sub;
	uint64_t _sensor_time;

	/* do not allow top copying this class */
	MavlinkStreamAltitude(MavlinkStreamAltitude &);
	MavlinkStreamAltitude &operator = (const MavlinkStreamAltitude &);

protected:
	explicit MavlinkStreamAltitude(Mavlink *mavlink) : MavlinkStream(mavlink),
		_global_pos_sub(_mavlink->add_orb_subscription(ORB_ID(vehicle_global_position))),
		_global_pos_time(0),
		_local_pos_sub(_mavlink->add_orb_subscription(ORB_ID(vehicle_local_position))),
		_local_pos_time(0),
		_home_sub(_mavlink->add_orb_subscription(ORB_ID(home_position))),
		_home_time(0),
		_sensor_sub(_mavlink->add_orb_subscription(ORB_ID(sensor_combined))),
		_sensor_time(0)
	{}

	void send(const hrt_abstime t)
	{
		mavlink_altitude_t msg = {};
		bool updated = false;
		float global_alt = 0.0f;

		{
			struct vehicle_global_position_s global_pos;
			updated |= _global_pos_sub->update(&_global_pos_time, &global_pos);

			if (_global_pos_time != 0) {
				msg.altitude_amsl = global_pos.alt;
				global_alt = global_pos.alt;

			} else {
				msg.altitude_amsl = NAN;
			}

			if (_global_pos_time != 0 && global_pos.terrain_alt_valid) {
				msg.altitude_terrain = global_pos.terrain_alt;
				msg.bottom_clearance = global_pos.alt - global_pos.terrain_alt;

			} else {
				msg.altitude_terrain = NAN;
				msg.bottom_clearance = NAN;
			}
		}

		{
			struct vehicle_local_position_s local_pos;
			updated |= _local_pos_sub->update(&_local_pos_time, &local_pos);
			msg.altitude_local = (_local_pos_time > 0) ? -local_pos.z : NAN;

			// publish this data if global isn't publishing
			if (_global_pos_time == 0) {
				if (local_pos.dist_bottom_valid) {
					msg.bottom_clearance = local_pos.dist_bottom;
					msg.altitude_terrain = msg.altitude_local - msg.bottom_clearance;

				} else {
					msg.bottom_clearance = NAN;
					msg.altitude_terrain = NAN;
				}
			}
		}

		{
			struct home_position_s home = {};
			updated |= _home_sub->update(&_home_time, &home);

			if (_global_pos_time > 0 && _home_time > 0) {
				msg.altitude_relative = global_alt - home.alt;

			} else if (_local_pos_time > 0 && _home_time > 0) {
				msg.altitude_relative = msg.altitude_local;

			} else {
				msg.altitude_relative = NAN;
			}
		}

		if (updated) {

			msg.time_usec = hrt_absolute_time();

			{
				struct sensor_combined_s sensor = {};
				(void)_sensor_sub->update(&_sensor_time, &sensor);
				msg.altitude_monotonic = (_sensor_time > 0) ? sensor.baro_alt_meter : NAN;
			}

			mavlink_msg_altitude_send_struct(_mavlink->get_channel(), &msg);
		}
	}
};

class MavlinkStreamWind : public MavlinkStream
{
public:
	const char *get_name() const
	{
		return MavlinkStreamWind::get_name_static();
	}

	static const char *get_name_static()
	{
		return "WIND_COV";
	}

	static uint16_t get_id_static()
	{
		return MAVLINK_MSG_ID_WIND_COV;
	}

	uint16_t get_id()
	{
		return get_id_static();
	}

	static MavlinkStream *new_instance(Mavlink *mavlink)
	{
		return new MavlinkStreamWind(mavlink);
	}

	unsigned get_size()
	{
		return (_wind_estimate_time > 0) ? MAVLINK_MSG_ID_WIND_COV_LEN + MAVLINK_NUM_NON_PAYLOAD_BYTES : 0;
	}

private:
	MavlinkOrbSubscription *_wind_estimate_sub;
	uint64_t _wind_estimate_time;

	MavlinkOrbSubscription *_global_pos_sub;
	uint64_t _global_pos_time;

	/* do not allow top copying this class */
	MavlinkStreamWind(MavlinkStreamWind &);
	MavlinkStreamWind &operator = (const MavlinkStreamWind &);

protected:
	explicit MavlinkStreamWind(Mavlink *mavlink) : MavlinkStream(mavlink),
		_wind_estimate_sub(_mavlink->add_orb_subscription(ORB_ID(wind_estimate))),
		_wind_estimate_time(0),
		_global_pos_sub(_mavlink->add_orb_subscription(ORB_ID(vehicle_global_position))),
		_global_pos_time(0)
	{}

	void send(const hrt_abstime t)
	{
		struct wind_estimate_s wind_estimate = {};

		bool updated = _wind_estimate_sub->update(&_wind_estimate_time, &wind_estimate);

		if (updated) {

			mavlink_wind_cov_t msg = {};

			msg.time_usec = wind_estimate.timestamp;

			msg.wind_x = wind_estimate.windspeed_north;
			msg.wind_y = wind_estimate.windspeed_east;
			msg.wind_z = 0.0f;

			msg.var_horiz = wind_estimate.covariance_north + wind_estimate.covariance_east;
			msg.var_vert = 0.0f;

			struct vehicle_global_position_s global_pos = {};
			_global_pos_sub->update(&_global_pos_time, &global_pos);
			msg.wind_alt = (_global_pos_time > 0) ? global_pos.alt : NAN;


			msg.horiz_accuracy = 0.0f;
			msg.vert_accuracy = 0.0f;

			mavlink_msg_wind_cov_send_struct(_mavlink->get_channel(), &msg);
		}
	}
};

class MavlinkStreamMountOrientation : public MavlinkStream
{
public:
	const char *get_name() const
	{
		return MavlinkStreamMountOrientation::get_name_static();
	}

	static const char *get_name_static()
	{
		return "MOUNT_ORIENTATION";
	}

	static uint16_t get_id_static()
	{
		return MAVLINK_MSG_ID_MOUNT_ORIENTATION;
	}

	uint16_t get_id()
	{
		return get_id_static();
	}

	static MavlinkStream *new_instance(Mavlink *mavlink)
	{
		return new MavlinkStreamMountOrientation(mavlink);
	}

	unsigned get_size()
	{
		return (_mount_orientation_time > 0) ? MAVLINK_MSG_ID_MOUNT_ORIENTATION_LEN + MAVLINK_NUM_NON_PAYLOAD_BYTES : 0;
	}

private:
	MavlinkOrbSubscription *_mount_orientation_sub;
	uint64_t _mount_orientation_time;

	/* do not allow top copying this class */
	MavlinkStreamMountOrientation(MavlinkStreamMountOrientation &);
	MavlinkStreamMountOrientation &operator = (const MavlinkStreamMountOrientation &);

protected:
	explicit MavlinkStreamMountOrientation(Mavlink *mavlink) : MavlinkStream(mavlink),
		_mount_orientation_sub(_mavlink->add_orb_subscription(ORB_ID(mount_orientation))),
		_mount_orientation_time(0)
	{}

	void send(const hrt_abstime t)
	{
		struct mount_orientation_s mount_orientation = {};

		bool updated = _mount_orientation_sub->update(&_mount_orientation_time, &mount_orientation);

		if (updated) {

			mavlink_mount_orientation_t msg = {};

			msg.roll = 180.0f / M_PI_F * mount_orientation.attitude_euler_angle[0];
			msg.pitch = 180.0f / M_PI_F * mount_orientation.attitude_euler_angle[1];
			msg.yaw = 180.0f / M_PI_F * mount_orientation.attitude_euler_angle[2];

			mavlink_msg_mount_orientation_send_struct(_mavlink->get_channel(), &msg);
		}
	}
};

class MavlinkStreamHighLatency : public MavlinkStream
{
public:
	const char *get_name() const
	{
		return MavlinkStreamHighLatency::get_name_static();
	}

	static const char *get_name_static()
	{
		return "HIGH_LATENCY";
	}

	static uint16_t get_id_static()
	{
		return MAVLINK_MSG_ID_HIGH_LATENCY;
	}

	uint16_t get_id()
	{
		return get_id_static();
	}

	static MavlinkStream *new_instance(Mavlink *mavlink)
	{
		return new MavlinkStreamHighLatency(mavlink);
	}

	unsigned get_size()
	{
		return MAVLINK_MSG_ID_HIGH_LATENCY_LEN + MAVLINK_NUM_NON_PAYLOAD_BYTES;
	}

private:
	MavlinkOrbSubscription *_actuator_sub;
	uint64_t _actuator_time;

	MavlinkOrbSubscription *_airspeed_sub;
	uint64_t _airspeed_time;

	MavlinkOrbSubscription *_attitude_sp_sub;
	uint64_t _attitude_sp_time;

	MavlinkOrbSubscription *_attitude_sub;
	uint64_t _attitude_time;

	MavlinkOrbSubscription *_battery_sub;
	uint64_t _battery_time;

	MavlinkOrbSubscription *_fw_pos_ctrl_status_sub;
	uint64_t _fw_pos_ctrl_status_time;

	MavlinkOrbSubscription *_global_pos_sub;
	uint64_t _global_pos_time;

	MavlinkOrbSubscription *_gps_sub;
	uint64_t _gps_time;

	MavlinkOrbSubscription *_home_sub;
	uint64_t _home_time;

	MavlinkOrbSubscription *_landed_sub;
	uint64_t _landed_time;

	MavlinkOrbSubscription *_mission_result_sub;
	uint64_t _mission_result_time;

	MavlinkOrbSubscription *_sensor_sub;
	uint64_t _sensor_time;

	MavlinkOrbSubscription *_status_sub;
	uint64_t _status_time;

	MavlinkOrbSubscription *_tecs_status_sub;
	uint64_t _tecs_time;

	MavlinkOrbSubscription *_wind_sub;
	uint64_t _wind_time;

	/* do not allow top copying this class */
	MavlinkStreamHighLatency(MavlinkStreamHighLatency &);
	MavlinkStreamHighLatency &operator = (const MavlinkStreamHighLatency &);

protected:
	explicit MavlinkStreamHighLatency(Mavlink *mavlink) : MavlinkStream(mavlink),
		_actuator_sub(_mavlink->add_orb_subscription(ORB_ID(actuator_controls_0))),
		_actuator_time(0),
		_airspeed_sub(_mavlink->add_orb_subscription(ORB_ID(airspeed))),
		_airspeed_time(0),
		_attitude_sp_sub(_mavlink->add_orb_subscription(ORB_ID(fw_pos_ctrl_status))),
		_attitude_sp_time(0),
		_attitude_sub(_mavlink->add_orb_subscription(ORB_ID(vehicle_attitude))),
		_attitude_time(0),
		_battery_sub(_mavlink->add_orb_subscription(ORB_ID(battery_status))),
		_battery_time(0),
		_fw_pos_ctrl_status_sub(_mavlink->add_orb_subscription(ORB_ID(fw_pos_ctrl_status))),
		_fw_pos_ctrl_status_time(0),
		_global_pos_sub(_mavlink->add_orb_subscription(ORB_ID(vehicle_global_position))),
		_global_pos_time(0),
		_gps_sub(_mavlink->add_orb_subscription(ORB_ID(vehicle_gps_position))),
		_gps_time(0),
		_home_sub(_mavlink->add_orb_subscription(ORB_ID(home_position))),
		_home_time(0),
		_landed_sub(_mavlink->add_orb_subscription(ORB_ID(vehicle_land_detected))),
		_landed_time(0),
		_mission_result_sub(_mavlink->add_orb_subscription(ORB_ID(mission_result))),
		_mission_result_time(0),
		_sensor_sub(_mavlink->add_orb_subscription(ORB_ID(sensor_combined))),
		_sensor_time(0),
		_status_sub(_mavlink->add_orb_subscription(ORB_ID(vehicle_status))),
		_status_time(0),
		_tecs_status_sub(_mavlink->add_orb_subscription(ORB_ID(tecs_status))),
		_tecs_time(0)
	{}

	void send(const hrt_abstime t)
	{
		struct actuator_controls_s actuator = {};
		struct airspeed_s airspeed = {};
		struct battery_status_s battery = {};
		struct fw_pos_ctrl_status_s fw_pos_ctrl_status = {};
		struct home_position_s home = {};
		struct mission_result_s mission_result = {};
		struct sensor_combined_s sensor = {};
		struct tecs_status_s tecs_status = {};
		struct vehicle_attitude_s attitude = {};
		struct vehicle_attitude_setpoint_s attitude_sp = {};
		struct vehicle_global_position_s global_pos = {};
		struct vehicle_gps_position_s gps = {};
		struct vehicle_land_detected_s land_detected = {};
		struct vehicle_status_s status = {};

		bool updated = _status_sub->update(&_status_time, &status);
		updated |= _actuator_sub->update(&_actuator_time, &actuator);
		updated |= _airspeed_sub->update(&_airspeed_time, &airspeed);
		updated |= _attitude_sp_sub->update(&_attitude_sp_time, &attitude_sp);
		updated |= _attitude_sub->update(&_attitude_time, &attitude);
		updated |= _battery_sub->update(&_battery_time, &battery);
		updated |= _fw_pos_ctrl_status_sub->update(&_fw_pos_ctrl_status_time, &fw_pos_ctrl_status);
		updated |= _global_pos_sub->update(&_global_pos_time, &global_pos);
		updated |= _gps_sub->update(&_gps_time, &gps);
		updated |= _home_sub->update(&_home_time, &home);
		updated |= _landed_sub->update(&_landed_time, &land_detected);
		updated |= _mission_result_sub->update(&_mission_result_time, &mission_result);
		updated |= _sensor_sub->update(&_sensor_time, &sensor);
		updated |= _tecs_status_sub->update(&_tecs_time, &tecs_status);

		if (updated) {
			mavlink_high_latency_t msg = {};

			//timespec tv;
			//px4_clock_gettime(CLOCK_REALTIME, &tv);
			//msg.time_usec = (uint64_t)tv.tv_sec * 1000000 + tv.tv_nsec / 1000;

			msg.base_mode = 0;
			msg.custom_mode = 0;
			uint8_t sys_status;
			get_mavlink_mode_state(&status, &sys_status, &msg.base_mode, &msg.custom_mode);

			matrix::Eulerf euler = matrix::Quatf(attitude.q);
			msg.roll = math::degrees(euler.phi()) * 100;
			msg.pitch = math::degrees(euler.theta()) * 100;
			msg.heading = math::degrees(_wrap_2pi(euler.psi())) * 100;

			//msg.roll_sp = math::degrees(attitude_sp.roll_body) * 100;
			//msg.pitch_sp = math::degrees(attitude_sp.pitch_body) * 100;
			msg.heading_sp = math::degrees(_wrap_2pi(attitude_sp.yaw_body)) * 100;

			if (status.arming_state == vehicle_status_s::ARMING_STATE_ARMED) {
				msg.throttle = actuator.control[actuator_controls_s::INDEX_THROTTLE] * 100;

			} else {
				msg.throttle = 0;
			}

			msg.latitude = global_pos.lat * 1e7;
			msg.longitude = global_pos.lon * 1e7;

			//msg.altitude_home = (_home_time > 0) ? (global_pos.alt - home.alt) : NAN;
			msg.altitude_amsl = (_global_pos_time > 0) ? global_pos.alt : NAN;

			msg.altitude_sp = (_tecs_time > 0) ? (tecs_status.altitudeSp - home.alt) : NAN;

			msg.airspeed = airspeed.indicated_airspeed_m_s * 100.0f;
			msg.groundspeed = sqrtf(global_pos.vel_n * global_pos.vel_n + global_pos.vel_e * global_pos.vel_e) * 100.0f;
			msg.climb_rate = -global_pos.vel_d;

			msg.gps_nsat = gps.satellites_used;
			msg.gps_fix_type = gps.fix_type;

			msg.landed_state = land_detected.landed ? MAV_LANDED_STATE_ON_GROUND : MAV_LANDED_STATE_IN_AIR;

			msg.battery_remaining = (battery.connected) ? battery.remaining * 100.0f : -1;

			msg.temperature = sensor.baro_temp_celcius;
			msg.temperature_air = airspeed.air_temperature_celsius;

			msg.wp_num = mission_result.seq_current;
			msg.wp_distance = fw_pos_ctrl_status.wp_dist;

			mavlink_msg_high_latency_send_struct(_mavlink->get_channel(), &msg);
		}
	}
};


class MavlinkStreamGroundTruth : public MavlinkStream
{
public:
	const char *get_name() const
	{
		return MavlinkStreamGroundTruth::get_name_static();
	}

	static const char *get_name_static()
	{
		return "GROUND_TRUTH";
	}

	static uint16_t get_id_static()
	{
		return MAVLINK_MSG_ID_HIL_STATE_QUATERNION;
	}

	uint16_t get_id()
	{
		return get_id_static();
	}

	static MavlinkStream *new_instance(Mavlink *mavlink)
	{
		return new MavlinkStreamGroundTruth(mavlink);
	}

	unsigned get_size()
	{
		return (_att_time > 0 || _gpos_time > 0) ? MAVLINK_MSG_ID_HIL_STATE_QUATERNION_LEN +
		       MAVLINK_NUM_NON_PAYLOAD_BYTES : 0;
	}

private:
	MavlinkOrbSubscription *_att_sub;
	MavlinkOrbSubscription *_gpos_sub;
	uint64_t _att_time;
	uint64_t _gpos_time;
	struct vehicle_attitude_s _att;
	struct vehicle_global_position_s _gpos;

	/* do not allow top copying this class */
	MavlinkStreamGroundTruth(MavlinkStreamGroundTruth &);
	MavlinkStreamGroundTruth &operator = (const MavlinkStreamGroundTruth &);

protected:
	explicit MavlinkStreamGroundTruth(Mavlink *mavlink) : MavlinkStream(mavlink),
		_att_sub(_mavlink->add_orb_subscription(ORB_ID(vehicle_attitude_groundtruth))),
		_gpos_sub(_mavlink->add_orb_subscription(ORB_ID(vehicle_global_position_groundtruth))),
		_att_time(0),
		_gpos_time(0),
		_att(),
		_gpos()
	{}

	void send(const hrt_abstime t)
	{
		bool att_updated = _att_sub->update(&_att_time, &_att);
		bool gpos_updated = _gpos_sub->update(&_gpos_time, &_gpos);

		if (att_updated || gpos_updated) {

			mavlink_hil_state_quaternion_t msg = {};

			if (att_updated) {
				msg.attitude_quaternion[0] = _att.q[0];
				msg.attitude_quaternion[1] = _att.q[1];
				msg.attitude_quaternion[2] = _att.q[2];
				msg.attitude_quaternion[3] = _att.q[3];
				msg.rollspeed = _att.rollspeed;
				msg.pitchspeed = _att.pitchspeed;
				msg.yawspeed = _att.yawspeed;
			}

			if (gpos_updated) {
				msg.lat = _gpos.lat;
				msg.lon = _gpos.lon;
				msg.alt = _gpos.alt;
				msg.vx = _gpos.vel_n;
				msg.vy = _gpos.vel_e;
				msg.vz = _gpos.vel_d;
				msg.ind_airspeed = 0;
				msg.true_airspeed = 0;
				msg.xacc = 0;
				msg.yacc = 0;
				msg.zacc = 0;
			}

			mavlink_msg_hil_state_quaternion_send_struct(_mavlink->get_channel(), &msg);
		}
	}
};

const StreamListItem *streams_list[] = {
	new StreamListItem(&MavlinkStreamHeartbeat::new_instance, &MavlinkStreamHeartbeat::get_name_static, &MavlinkStreamHeartbeat::get_id_static),
	new StreamListItem(&MavlinkStreamStatustext::new_instance, &MavlinkStreamStatustext::get_name_static, &MavlinkStreamStatustext::get_id_static),
	new StreamListItem(&MavlinkStreamCommandLong::new_instance, &MavlinkStreamCommandLong::get_name_static, &MavlinkStreamCommandLong::get_id_static),
	new StreamListItem(&MavlinkStreamSysStatus::new_instance, &MavlinkStreamSysStatus::get_name_static, &MavlinkStreamSysStatus::get_id_static),
	new StreamListItem(&MavlinkStreamHighresIMU::new_instance, &MavlinkStreamHighresIMU::get_name_static, &MavlinkStreamHighresIMU::get_id_static),
	new StreamListItem(&MavlinkStreamAttitude::new_instance, &MavlinkStreamAttitude::get_name_static, &MavlinkStreamAttitude::get_id_static),
	new StreamListItem(&MavlinkStreamAttitudeQuaternion::new_instance, &MavlinkStreamAttitudeQuaternion::get_name_static, &MavlinkStreamAttitudeQuaternion::get_id_static),
	new StreamListItem(&MavlinkStreamVFRHUD::new_instance, &MavlinkStreamVFRHUD::get_name_static, &MavlinkStreamVFRHUD::get_id_static),
	new StreamListItem(&MavlinkStreamGPSRawInt::new_instance, &MavlinkStreamGPSRawInt::get_name_static, &MavlinkStreamGPSRawInt::get_id_static),
	new StreamListItem(&MavlinkStreamSystemTime::new_instance, &MavlinkStreamSystemTime::get_name_static, &MavlinkStreamSystemTime::get_id_static),
	new StreamListItem(&MavlinkStreamTimesync::new_instance, &MavlinkStreamTimesync::get_name_static, &MavlinkStreamTimesync::get_id_static),
	new StreamListItem(&MavlinkStreamGlobalPositionInt::new_instance, &MavlinkStreamGlobalPositionInt::get_name_static, &MavlinkStreamGlobalPositionInt::get_id_static),
	new StreamListItem(&MavlinkStreamLocalPositionNED::new_instance, &MavlinkStreamLocalPositionNED::get_name_static, &MavlinkStreamLocalPositionNED::get_id_static),
	new StreamListItem(&MavlinkStreamVisionPositionEstimate::new_instance, &MavlinkStreamVisionPositionEstimate::get_name_static, &MavlinkStreamVisionPositionEstimate::get_id_static),
	new StreamListItem(&MavlinkStreamLocalPositionNEDCOV::new_instance, &MavlinkStreamLocalPositionNEDCOV::get_name_static, &MavlinkStreamLocalPositionNEDCOV::get_id_static),
	new StreamListItem(&MavlinkStreamEstimatorStatus::new_instance, &MavlinkStreamEstimatorStatus::get_name_static, &MavlinkStreamEstimatorStatus::get_id_static),
	new StreamListItem(&MavlinkStreamAttPosMocap::new_instance, &MavlinkStreamAttPosMocap::get_name_static, &MavlinkStreamAttPosMocap::get_id_static),
	new StreamListItem(&MavlinkStreamHomePosition::new_instance, &MavlinkStreamHomePosition::get_name_static, &MavlinkStreamHomePosition::get_id_static),
	new StreamListItem(&MavlinkStreamServoOutputRaw<0>::new_instance, &MavlinkStreamServoOutputRaw<0>::get_name_static, &MavlinkStreamServoOutputRaw<0>::get_id_static),
	new StreamListItem(&MavlinkStreamServoOutputRaw<1>::new_instance, &MavlinkStreamServoOutputRaw<1>::get_name_static, &MavlinkStreamServoOutputRaw<1>::get_id_static),
	new StreamListItem(&MavlinkStreamServoOutputRaw<2>::new_instance, &MavlinkStreamServoOutputRaw<2>::get_name_static, &MavlinkStreamServoOutputRaw<2>::get_id_static),
	new StreamListItem(&MavlinkStreamServoOutputRaw<3>::new_instance, &MavlinkStreamServoOutputRaw<3>::get_name_static, &MavlinkStreamServoOutputRaw<3>::get_id_static),
	new StreamListItem(&MavlinkStreamHILControls::new_instance, &MavlinkStreamHILControls::get_name_static, &MavlinkStreamHILControls::get_id_static),
	new StreamListItem(&MavlinkStreamHILActuatorControls::new_instance, &MavlinkStreamHILActuatorControls::get_name_static, &MavlinkStreamHILActuatorControls::get_id_static),
	new StreamListItem(&MavlinkStreamPositionTargetGlobalInt::new_instance, &MavlinkStreamPositionTargetGlobalInt::get_name_static, &MavlinkStreamPositionTargetGlobalInt::get_id_static),
	new StreamListItem(&MavlinkStreamLocalPositionSetpoint::new_instance, &MavlinkStreamLocalPositionSetpoint::get_name_static, &MavlinkStreamLocalPositionSetpoint::get_id_static),
	new StreamListItem(&MavlinkStreamAttitudeTarget::new_instance, &MavlinkStreamAttitudeTarget::get_name_static, &MavlinkStreamAttitudeTarget::get_id_static),
	new StreamListItem(&MavlinkStreamRCChannels::new_instance, &MavlinkStreamRCChannels::get_name_static, &MavlinkStreamRCChannels::get_id_static),
	new StreamListItem(&MavlinkStreamManualControl::new_instance, &MavlinkStreamManualControl::get_name_static, &MavlinkStreamManualControl::get_id_static),
	new StreamListItem(&MavlinkStreamOpticalFlowRad::new_instance, &MavlinkStreamOpticalFlowRad::get_name_static, &MavlinkStreamOpticalFlowRad::get_id_static),
	new StreamListItem(&MavlinkStreamActuatorControlTarget<0>::new_instance, &MavlinkStreamActuatorControlTarget<0>::get_name_static, &MavlinkStreamActuatorControlTarget<0>::get_id_static),
	new StreamListItem(&MavlinkStreamActuatorControlTarget<1>::new_instance, &MavlinkStreamActuatorControlTarget<1>::get_name_static, &MavlinkStreamActuatorControlTarget<1>::get_id_static),
	new StreamListItem(&MavlinkStreamActuatorControlTarget<2>::new_instance, &MavlinkStreamActuatorControlTarget<2>::get_name_static, &MavlinkStreamActuatorControlTarget<2>::get_id_static),
	new StreamListItem(&MavlinkStreamActuatorControlTarget<3>::new_instance, &MavlinkStreamActuatorControlTarget<3>::get_name_static, &MavlinkStreamActuatorControlTarget<3>::get_id_static),
	new StreamListItem(&MavlinkStreamNamedValueFloat::new_instance, &MavlinkStreamNamedValueFloat::get_name_static, &MavlinkStreamNamedValueFloat::get_id_static),
	new StreamListItem(&MavlinkStreamNavControllerOutput::new_instance, &MavlinkStreamNavControllerOutput::get_name_static, &MavlinkStreamNavControllerOutput::get_id_static),
	new StreamListItem(&MavlinkStreamCameraCapture::new_instance, &MavlinkStreamCameraCapture::get_name_static, &MavlinkStreamCameraCapture::get_id_static),
	new StreamListItem(&MavlinkStreamCameraTrigger::new_instance, &MavlinkStreamCameraTrigger::get_name_static, &MavlinkStreamCameraTrigger::get_id_static),
	new StreamListItem(&MavlinkStreamDistanceSensor::new_instance, &MavlinkStreamDistanceSensor::get_name_static, &MavlinkStreamDistanceSensor::get_id_static),
	new StreamListItem(&MavlinkStreamExtendedSysState::new_instance, &MavlinkStreamExtendedSysState::get_name_static, &MavlinkStreamExtendedSysState::get_id_static),
	new StreamListItem(&MavlinkStreamAltitude::new_instance, &MavlinkStreamAltitude::get_name_static, &MavlinkStreamAltitude::get_id_static),
	new StreamListItem(&MavlinkStreamADSBVehicle::new_instance, &MavlinkStreamADSBVehicle::get_name_static, &MavlinkStreamADSBVehicle::get_id_static),
	new StreamListItem(&MavlinkStreamCollision::new_instance, &MavlinkStreamCollision::get_name_static, &MavlinkStreamCollision::get_id_static),
	new StreamListItem(&MavlinkStreamWind::new_instance, &MavlinkStreamWind::get_name_static, &MavlinkStreamWind::get_id_static),
	new StreamListItem(&MavlinkStreamMountOrientation::new_instance, &MavlinkStreamMountOrientation::get_name_static, &MavlinkStreamMountOrientation::get_id_static),
	new StreamListItem(&MavlinkStreamHighLatency::new_instance, &MavlinkStreamHighLatency::get_name_static, &MavlinkStreamWind::get_id_static),
	new StreamListItem(&MavlinkStreamGroundTruth::new_instance, &MavlinkStreamGroundTruth::get_name_static, &MavlinkStreamGroundTruth::get_id_static),
	nullptr
};<|MERGE_RESOLUTION|>--- conflicted
+++ resolved
@@ -1579,13 +1579,8 @@
 		bool att_updated = _att_sub->update(&_att_time, &vatt);
 		bool pos_updated = _pos_sub->update(&_pos_time, &vpos);
 
-<<<<<<< HEAD
-		if (_pos_sub->update(&_pos_time, &vpos)) {
+		if (pos_updated || att_updated) {
 			mavlink_vision_position_estimate_t vmsg = {};
-=======
-		if (pos_updated || att_updated) {
-			mavlink_vision_position_estimate_t vmsg;
->>>>>>> 7bd85146
 			vmsg.usec = vpos.timestamp;
 			vmsg.x = vpos.x;
 			vmsg.y = vpos.y;
