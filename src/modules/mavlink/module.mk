--- conflicted
+++ resolved
@@ -39,13 +39,9 @@
 SRCS		 += mavlink_main.cpp \
 			mavlink.c \
 			mavlink_receiver.cpp \
-<<<<<<< HEAD
-			mavlink_orb_listener.cpp
-=======
 			mavlink_orb_subscription.cpp \
 			mavlink_messages.cpp \
 			mavlink_stream.cpp \
 			mavlink_rate_limiter.cpp
->>>>>>> 85001b52
 
 INCLUDE_DIRS	 += $(MAVLINK_SRC)/include/mavlink