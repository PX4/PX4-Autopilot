/****************************************************************************
 *
 *   Copyright (c) 2012-2014 PX4 Development Team. All rights reserved.
 *
 * Redistribution and use in source and binary forms, with or without
 * modification, are permitted provided that the following conditions
 * are met:
 *
 * 1. Redistributions of source code must retain the above copyright
 *    notice, this list of conditions and the following disclaimer.
 * 2. Redistributions in binary form must reproduce the above copyright
 *    notice, this list of conditions and the following disclaimer in
 *    the documentation and/or other materials provided with the
 *    distribution.
 * 3. Neither the name PX4 nor the names of its contributors may be
 *    used to endorse or promote products derived from this software
 *    without specific prior written permission.
 *
 * THIS SOFTWARE IS PROVIDED BY THE COPYRIGHT HOLDERS AND CONTRIBUTORS
 * "AS IS" AND ANY EXPRESS OR IMPLIED WARRANTIES, INCLUDING, BUT NOT
 * LIMITED TO, THE IMPLIED WARRANTIES OF MERCHANTABILITY AND FITNESS
 * FOR A PARTICULAR PURPOSE ARE DISCLAIMED. IN NO EVENT SHALL THE
 * COPYRIGHT OWNER OR CONTRIBUTORS BE LIABLE FOR ANY DIRECT, INDIRECT,
 * INCIDENTAL, SPECIAL, EXEMPLARY, OR CONSEQUENTIAL DAMAGES (INCLUDING,
 * BUT NOT LIMITED TO, PROCUREMENT OF SUBSTITUTE GOODS OR SERVICES; LOSS
 * OF USE, DATA, OR PROFITS; OR BUSINESS INTERRUPTION) HOWEVER CAUSED
 * AND ON ANY THEORY OF LIABILITY, WHETHER IN CONTRACT, STRICT
 * LIABILITY, OR TORT (INCLUDING NEGLIGENCE OR OTHERWISE) ARISING IN
 * ANY WAY OUT OF THE USE OF THIS SOFTWARE, EVEN IF ADVISED OF THE
 * POSSIBILITY OF SUCH DAMAGE.
 *
 ****************************************************************************/

/**
 * @file mavlink.c
 * Adapter functions expected by the protocol library
 *
 * @author Lorenz Meier <lm@inf.ethz.ch>
 */

#include <nuttx/config.h>
#include <unistd.h>
#include <stdio.h>
#include <stdbool.h>
#include <string.h>
#include "mavlink_bridge_header.h"
#include <systemlib/param/param.h>
<<<<<<< HEAD
// #include <drivers/drv_hrt.h>
// #include <time.h>
// #include <float.h>
// #include <unistd.h>
// #include <nuttx/sched.h>
// #include <sys/prctl.h>
// #include <termios.h>
// #include <errno.h>
// #include <stdlib.h>
// #include <poll.h>

//
// #include <systemlib/systemlib.h>
// #include <systemlib/err.h>
// #include <mavlink/mavlink_log.h>
// #include <commander/px4_custom_mode.h>

// #include "waypoints.h"
// #include "orb_topics.h"
// #include "mavlink_hil.h"
// #include "util.h"
// #include "waypoints.h"
// #include "mavlink_parameters.h"

// #include <uORB/topics/mission_result.h>
=======
>>>>>>> 055e4593

/* define MAVLink specific parameters */
/**
 * MAVLink system ID
 * @group MAVLink
 */
PARAM_DEFINE_INT32(MAV_SYS_ID, 1);
/**
 * MAVLink component ID
 * @group MAVLink
 */
PARAM_DEFINE_INT32(MAV_COMP_ID, 50);
/**
 * MAVLink type
 * @group MAVLink
 */
PARAM_DEFINE_INT32(MAV_TYPE, MAV_TYPE_FIXED_WING);

mavlink_system_t mavlink_system = {
	100,
	50,
	MAV_TYPE_FIXED_WING,
	0,
	0,
	0
}; // System ID, 1-255, Component/Subsystem ID, 1-255

/*
 * Internal function to give access to the channel status for each channel
 */
extern mavlink_status_t *mavlink_get_channel_status(uint8_t channel)
{
	static mavlink_status_t m_mavlink_status[MAVLINK_COMM_NUM_BUFFERS];
	return &m_mavlink_status[channel];
}

/*
 * Internal function to give access to the channel buffer for each channel
 */
extern mavlink_message_t *mavlink_get_channel_buffer(uint8_t channel)
{
	static mavlink_message_t m_mavlink_buffer[MAVLINK_COMM_NUM_BUFFERS];
	return &m_mavlink_buffer[channel];
}<|MERGE_RESOLUTION|>--- conflicted
+++ resolved
@@ -45,34 +45,6 @@
 #include <string.h>
 #include "mavlink_bridge_header.h"
 #include <systemlib/param/param.h>
-<<<<<<< HEAD
-// #include <drivers/drv_hrt.h>
-// #include <time.h>
-// #include <float.h>
-// #include <unistd.h>
-// #include <nuttx/sched.h>
-// #include <sys/prctl.h>
-// #include <termios.h>
-// #include <errno.h>
-// #include <stdlib.h>
-// #include <poll.h>
-
-//
-// #include <systemlib/systemlib.h>
-// #include <systemlib/err.h>
-// #include <mavlink/mavlink_log.h>
-// #include <commander/px4_custom_mode.h>
-
-// #include "waypoints.h"
-// #include "orb_topics.h"
-// #include "mavlink_hil.h"
-// #include "util.h"
-// #include "waypoints.h"
-// #include "mavlink_parameters.h"
-
-// #include <uORB/topics/mission_result.h>
-=======
->>>>>>> 055e4593
 
 /* define MAVLink specific parameters */
 /**
