/****************************************************************************
 *
 *   Copyright (C) 2012 PX4 Development Team. All rights reserved.
 *   Author: Lorenz Meier <lm@inf.ethz.ch>
 *
 * Redistribution and use in source and binary forms, with or without
 * modification, are permitted provided that the following conditions
 * are met:
 *
 * 1. Redistributions of source code must retain the above copyright
 *    notice, this list of conditions and the following disclaimer.
 * 2. Redistributions in binary form must reproduce the above copyright
 *    notice, this list of conditions and the following disclaimer in
 *    the documentation and/or other materials provided with the
 *    distribution.
 * 3. Neither the name PX4 nor the names of its contributors may be
 *    used to endorse or promote products derived from this software
 *    without specific prior written permission.
 *
 * THIS SOFTWARE IS PROVIDED BY THE COPYRIGHT HOLDERS AND CONTRIBUTORS
 * "AS IS" AND ANY EXPRESS OR IMPLIED WARRANTIES, INCLUDING, BUT NOT
 * LIMITED TO, THE IMPLIED WARRANTIES OF MERCHANTABILITY AND FITNESS
 * FOR A PARTICULAR PURPOSE ARE DISCLAIMED. IN NO EVENT SHALL THE
 * COPYRIGHT OWNER OR CONTRIBUTORS BE LIABLE FOR ANY DIRECT, INDIRECT,
 * INCIDENTAL, SPECIAL, EXEMPLARY, OR CONSEQUENTIAL DAMAGES (INCLUDING,
 * BUT NOT LIMITED TO, PROCUREMENT OF SUBSTITUTE GOODS OR SERVICES; LOSS
 * OF USE, DATA, OR PROFITS; OR BUSINESS INTERRUPTION) HOWEVER CAUSED
 * AND ON ANY THEORY OF LIABILITY, WHETHER IN CONTRACT, STRICT
 * LIABILITY, OR TORT (INCLUDING NEGLIGENCE OR OTHERWISE) ARISING IN
 * ANY WAY OUT OF THE USE OF THIS SOFTWARE, EVEN IF ADVISED OF THE
 * POSSIBILITY OF SUCH DAMAGE.
 *
 ****************************************************************************/

/**
 * @file multirotor_att_control_main.c
 *
 * Implementation of multirotor attitude control main loop.
 *
 * @author Lorenz Meier <lm@inf.ethz.ch>
 */

#include <nuttx/config.h>
#include <stdio.h>
#include <stdlib.h>
#include <string.h>
#include <stdbool.h>
#include <unistd.h>
#include <fcntl.h>
#include <errno.h>
#include <debug.h>
#include <getopt.h>
#include <time.h>
#include <math.h>
#include <poll.h>
#include <sys/prctl.h>
#include <arch/board/up_hrt.h>
#include <uORB/uORB.h>
#include <drivers/drv_gyro.h>
#include <uORB/topics/vehicle_status.h>
#include <uORB/topics/vehicle_attitude.h>
#include <uORB/topics/vehicle_attitude_setpoint.h>
#include <uORB/topics/manual_control_setpoint.h>
#include <uORB/topics/offboard_control_setpoint.h>
#include <uORB/topics/vehicle_rates_setpoint.h>
#include <uORB/topics/sensor_combined.h>
#include <uORB/topics/actuator_controls.h>

#include <systemlib/param/param.h>
#include <systemlib/perf_counter.h>
#include <systemlib/systemlib.h>

#include "multirotor_attitude_control.h"
#include "multirotor_rate_control.h"

__EXPORT int multirotor_att_control_main(int argc, char *argv[]);

static bool thread_should_exit;
static int mc_task;
static bool motor_test_mode = false;

static orb_advert_t actuator_pub;

static struct vehicle_status_s state;

static int
mc_thread_main(int argc, char *argv[])
{
	/* declare and safely initialize all structs */
	memset(&state, 0, sizeof(state));
	struct vehicle_attitude_s att;
	memset(&att, 0, sizeof(att));
	struct vehicle_attitude_setpoint_s att_sp;
	memset(&att_sp, 0, sizeof(att_sp));
	struct manual_control_setpoint_s manual;
	memset(&manual, 0, sizeof(manual));
	struct sensor_combined_s raw;
	memset(&raw, 0, sizeof(raw));
	struct offboard_control_setpoint_s offboard_sp;
	memset(&offboard_sp, 0, sizeof(offboard_sp));
	struct vehicle_rates_setpoint_s rates_sp;
	memset(&rates_sp, 0, sizeof(rates_sp));

	struct actuator_controls_s actuators;

	/* subscribe to attitude, motor setpoints and system state */
	int att_sub = orb_subscribe(ORB_ID(vehicle_attitude));
	int att_setpoint_sub = orb_subscribe(ORB_ID(vehicle_attitude_setpoint));
	int setpoint_sub = orb_subscribe(ORB_ID(offboard_control_setpoint));
	int state_sub = orb_subscribe(ORB_ID(vehicle_status));
	int manual_sub = orb_subscribe(ORB_ID(manual_control_setpoint));
	int sensor_sub = orb_subscribe(ORB_ID(sensor_combined));

	/* 
	 * Do not rate-limit the loop to prevent aliasing
	 * if rate-limiting would be desired later, the line below would
	 * enable it.
	 *
	 * rate-limit the attitude subscription to 200Hz to pace our loop
	 * orb_set_interval(att_sub, 5);
	 */
	struct pollfd fds = { .fd = att_sub, .events = POLLIN };

	/* publish actuator controls */
	for (unsigned i = 0; i < NUM_ACTUATOR_CONTROLS; i++) {
		actuators.control[i] = 0.0f;
	}

	actuator_pub = orb_advertise(ORB_ID_VEHICLE_ATTITUDE_CONTROLS, &actuators);
	orb_advert_t att_sp_pub = orb_advertise(ORB_ID(vehicle_attitude_setpoint), &att_sp);
	orb_advert_t rates_sp_pub = orb_advertise(ORB_ID(vehicle_rates_setpoint), &rates_sp);
	int rates_sp_sub = orb_subscribe(ORB_ID(vehicle_rates_setpoint));

	/* register the perf counter */
	perf_counter_t mc_loop_perf = perf_alloc(PC_ELAPSED, "multirotor_att_control");

	/* welcome user */
	printf("[multirotor_att_control] starting\n");

<<<<<<< HEAD
	/* ready, spawn pthread */
	pthread_attr_t rate_control_attr;
	pthread_attr_init(&rate_control_attr);
	pthread_attr_setstacksize(&rate_control_attr, 2048);
	pthread_t rate_control_thread;
	pthread_create(&rate_control_thread, &rate_control_attr, rate_control_thread_main, NULL);

	bool heading_set = false;
	float initial_heading = 0;
	int debug_log_counter = 0;
=======
>>>>>>> d62ec78a
	while (!thread_should_exit) {

		/* wait for a sensor update, check for exit condition every 500 ms */
		poll(&fds, 1, 500);

		perf_begin(mc_loop_perf);

		/* get a local copy of system state */
		bool updated;
		orb_check(state_sub, &updated);
		if (updated) {
			orb_copy(ORB_ID(vehicle_status), state_sub, &state);
		}
		/* get a local copy of manual setpoint */
		orb_copy(ORB_ID(manual_control_setpoint), manual_sub, &manual);
		/* get a local copy of attitude */
		orb_copy(ORB_ID(vehicle_attitude), att_sub, &att);
		/* get a local copy of attitude setpoint */
		orb_copy(ORB_ID(vehicle_attitude_setpoint), att_setpoint_sub, &att_sp);
		/* get a local copy of rates setpoint */
		orb_check(setpoint_sub, &updated);
		if (updated) {
			orb_copy(ORB_ID(offboard_control_setpoint), setpoint_sub, &offboard_sp);
		}
		/* get a local copy of the current sensor values */
		orb_copy(ORB_ID(sensor_combined), sensor_sub, &raw);


		/** STEP 1: Define which input is the dominating control input */
<<<<<<< HEAD

		if (state.flag_control_manual_enabled) {
			float roll = manual.roll;
			float pitch = manual.pitch;
			
			if (true || manual.mode == MANUAL_CONTROL_MODE_MULTIROTOR_SIMPLE) {
				if (state.flag_system_armed) {
					if (!heading_set) {
						initial_heading = att.yaw;
						heading_set = true;
					}

					if (att.yaw > M_PI_F) {
						fprintf(stderr, "DELTA OVERRUN: %2.3f\n", delta);
					} else if (att.yaw < -M_PI_F) {
						fprintf(stderr, "DELTA UNDERRUN: %2.3f\n", delta);
					}
					float delta = att.yaw - initial_heading;
					
					float x = sin(M_PI_2_F - delta);
					float y = cos(M_PI_2_F - delta);

					/* rotate the roll/pitch inputs */
					roll = manual.roll * x + manual.pitch * y;
					pitch = -manual.roll * y + manual.pitch * x;
					if (++debug_log_counter == 50) {
						fprintf(stderr, "att.yaw: %2.3f init_head: %3.2f roll: %2.3f pitch: %2.3f newroll: %2.3f newpitch: %2.3f\n", att.yaw, initial_heading, manual.roll, manual.pitch, roll, pitch);
						//fprintf(stderr, "roll: %2.3f pitch: %2.3f newroll: %2.3f newpitch: %2.3f\n", manual.roll, manual.pitch, roll, pitch);
						debug_log_counter = 0;
					}
				} else {
					heading_set = false;
				}
    			}

			/* manual inputs, from RC control or joystick */
			att_sp.roll_body = roll;
			att_sp.pitch_body = pitch;
			att_sp.yaw_body = manual.yaw; // XXX Hack, remove, switch to yaw rate controller
			/* set yaw rate */
			rates_sp.yaw = manual.yaw;
			att_sp.thrust = manual.throttle;
			att_sp.timestamp = hrt_absolute_time();
=======
		if (state.flag_control_offboard_enabled) {
					/* offboard inputs */
					if (offboard_sp.mode == OFFBOARD_CONTROL_MODE_DIRECT_RATES) {
						rates_sp.roll = offboard_sp.p1;
						rates_sp.pitch = offboard_sp.p2;
						rates_sp.yaw = offboard_sp.p3;
						rates_sp.thrust = offboard_sp.p4;
						printf("thrust_rate=%8.4f\n",offboard_sp.p4);
						rates_sp.timestamp = hrt_absolute_time();
						orb_publish(ORB_ID(vehicle_rates_setpoint), rates_sp_pub, &rates_sp);
					} else if (offboard_sp.mode == OFFBOARD_CONTROL_MODE_DIRECT_ATTITUDE) {
						att_sp.roll_body = offboard_sp.p1;
						att_sp.pitch_body = offboard_sp.p2;
						att_sp.yaw_body = offboard_sp.p3;
						att_sp.thrust = offboard_sp.p4;
						printf("thrust_att=%8.4f\n",offboard_sp.p4);
						att_sp.timestamp = hrt_absolute_time();
						/* STEP 2: publish the result to the vehicle actuators */
						orb_publish(ORB_ID(vehicle_attitude_setpoint), att_sp_pub, &att_sp);
					}

					/* decide wether we want rate or position input */
				}
		else if (state.flag_control_manual_enabled) {
			/* manual inputs, from RC control or joystick */

			if (state.flag_control_rates_enabled && !state.flag_control_attitude_enabled) {
				rates_sp.roll = manual.roll;
				rates_sp.pitch = manual.pitch;
				rates_sp.yaw = manual.yaw;
				rates_sp.thrust = manual.throttle;
				rates_sp.timestamp = hrt_absolute_time();
			}

			if (state.flag_control_attitude_enabled) {
				att_sp.roll_body = manual.roll;
				att_sp.pitch_body = manual.pitch;
				att_sp.yaw_body = manual.yaw; // XXX Hack, remove, switch to yaw rate controller
				/* set yaw rate */
				rates_sp.yaw = manual.yaw;
				att_sp.thrust = manual.throttle;
				att_sp.timestamp = hrt_absolute_time();
			}
>>>>>>> d62ec78a
			/* STEP 2: publish the result to the vehicle actuators */
			orb_publish(ORB_ID(vehicle_attitude_setpoint), att_sp_pub, &att_sp);

			if (motor_test_mode) {
				att_sp.roll_body = 0.0f;
				att_sp.pitch_body = 0.0f;
				att_sp.yaw_body = 0.0f;
				att_sp.thrust = 0.1f;
				att_sp.timestamp = hrt_absolute_time();
				/* STEP 2: publish the result to the vehicle actuators */
				orb_publish(ORB_ID(vehicle_attitude_setpoint), att_sp_pub, &att_sp);
			}

		}

		/** STEP 3: Identify the controller setup to run and set up the inputs correctly */


		/* run attitude controller */
		 if (state.flag_control_attitude_enabled && !state.flag_control_rates_enabled) {
		 	multirotor_control_attitude(&att_sp, &att, NULL, &actuators);
		 	orb_publish(ORB_ID_VEHICLE_ATTITUDE_CONTROLS, actuator_pub, &actuators);
		 } else if (state.flag_control_attitude_enabled && state.flag_control_rates_enabled) {
		 	multirotor_control_attitude(&att_sp, &att, &rates_sp, NULL);
		 	orb_publish(ORB_ID(vehicle_rates_setpoint), rates_sp_pub, &rates_sp);
		 }


		if (state.flag_control_rates_enabled) {

			float gyro[3] = {0.0f, 0.0f, 0.0f};

			/* get current rate setpoint */
			bool rates_sp_valid = false;
			orb_check(rates_sp_sub, &rates_sp_valid);
			if (rates_sp_valid) {
				orb_copy(ORB_ID(vehicle_rates_setpoint), rates_sp_sub, &rates_sp);
			}

			/* apply controller */
			gyro[0] = att.rollspeed;
			gyro[1] = att.pitchspeed;
			gyro[2] = att.yawspeed;

			multirotor_control_rates(&rates_sp, gyro, &actuators);
			orb_publish(ORB_ID_VEHICLE_ATTITUDE_CONTROLS, actuator_pub, &actuators);
		}

		perf_end(mc_loop_perf);
	}

	printf("[multirotor att control] stopping, disarming motors.\n");

	/* kill all outputs */
	for (unsigned i = 0; i < NUM_ACTUATOR_CONTROLS; i++)
		actuators.control[i] = 0.0f;
	orb_publish(ORB_ID_VEHICLE_ATTITUDE_CONTROLS, actuator_pub, &actuators);


	close(att_sub);
	close(state_sub);
	close(manual_sub);
	close(actuator_pub);
	close(att_sp_pub);

	perf_print_counter(mc_loop_perf);
	perf_free(mc_loop_perf);

	fflush(stdout);
	exit(0);
}

static void
usage(const char *reason)
{
	if (reason)
		fprintf(stderr, "%s\n", reason);
	fprintf(stderr, "usage: multirotor_att_control [-m <mode>] [-t] {start|status|stop}\n");
	fprintf(stderr, "    <mode> is 'rates' or 'attitude'\n");
	fprintf(stderr, "    -t enables motor test mode with 10%% thrust\n");
	exit(1);
}

int multirotor_att_control_main(int argc, char *argv[])
{
	int	ch;
	unsigned int optioncount = 0;

	while ((ch = getopt(argc, argv, "tm:")) != EOF) {
		switch (ch) {
		case 't':
			motor_test_mode = true;
			optioncount += 1;
			break;
		case ':':
			usage("missing parameter");
			break;
		default:
			fprintf(stderr, "option: -%c\n", ch);
			usage("unrecognized option");
			break;
		}
	}
	argc -= optioncount;
	//argv += optioncount;

	if (argc < 1)
		usage("missing command");

	if (!strcmp(argv[1+optioncount], "start")) {

		thread_should_exit = false;
		mc_task = task_spawn("multirotor_att_control",
				     SCHED_DEFAULT,
				     SCHED_PRIORITY_MAX - 15,
				     6000,
				     mc_thread_main,
				     NULL);
		exit(0);
	}

	if (!strcmp(argv[1+optioncount], "stop")) {
		thread_should_exit = true;
		exit(0);
	}

	usage("unrecognized command");
	exit(1);
}<|MERGE_RESOLUTION|>--- conflicted
+++ resolved
@@ -83,6 +83,9 @@
 
 static struct vehicle_status_s state;
 
+static bool heading_set = false;
+static float initial_heading = 0.0f;
+
 static int
 mc_thread_main(int argc, char *argv[])
 {
@@ -137,19 +140,6 @@
 	/* welcome user */
 	printf("[multirotor_att_control] starting\n");
 
-<<<<<<< HEAD
-	/* ready, spawn pthread */
-	pthread_attr_t rate_control_attr;
-	pthread_attr_init(&rate_control_attr);
-	pthread_attr_setstacksize(&rate_control_attr, 2048);
-	pthread_t rate_control_thread;
-	pthread_create(&rate_control_thread, &rate_control_attr, rate_control_thread_main, NULL);
-
-	bool heading_set = false;
-	float initial_heading = 0;
-	int debug_log_counter = 0;
-=======
->>>>>>> d62ec78a
 	while (!thread_should_exit) {
 
 		/* wait for a sensor update, check for exit condition every 500 ms */
@@ -179,51 +169,6 @@
 
 
 		/** STEP 1: Define which input is the dominating control input */
-<<<<<<< HEAD
-
-		if (state.flag_control_manual_enabled) {
-			float roll = manual.roll;
-			float pitch = manual.pitch;
-			
-			if (true || manual.mode == MANUAL_CONTROL_MODE_MULTIROTOR_SIMPLE) {
-				if (state.flag_system_armed) {
-					if (!heading_set) {
-						initial_heading = att.yaw;
-						heading_set = true;
-					}
-
-					if (att.yaw > M_PI_F) {
-						fprintf(stderr, "DELTA OVERRUN: %2.3f\n", delta);
-					} else if (att.yaw < -M_PI_F) {
-						fprintf(stderr, "DELTA UNDERRUN: %2.3f\n", delta);
-					}
-					float delta = att.yaw - initial_heading;
-					
-					float x = sin(M_PI_2_F - delta);
-					float y = cos(M_PI_2_F - delta);
-
-					/* rotate the roll/pitch inputs */
-					roll = manual.roll * x + manual.pitch * y;
-					pitch = -manual.roll * y + manual.pitch * x;
-					if (++debug_log_counter == 50) {
-						fprintf(stderr, "att.yaw: %2.3f init_head: %3.2f roll: %2.3f pitch: %2.3f newroll: %2.3f newpitch: %2.3f\n", att.yaw, initial_heading, manual.roll, manual.pitch, roll, pitch);
-						//fprintf(stderr, "roll: %2.3f pitch: %2.3f newroll: %2.3f newpitch: %2.3f\n", manual.roll, manual.pitch, roll, pitch);
-						debug_log_counter = 0;
-					}
-				} else {
-					heading_set = false;
-				}
-    			}
-
-			/* manual inputs, from RC control or joystick */
-			att_sp.roll_body = roll;
-			att_sp.pitch_body = pitch;
-			att_sp.yaw_body = manual.yaw; // XXX Hack, remove, switch to yaw rate controller
-			/* set yaw rate */
-			rates_sp.yaw = manual.yaw;
-			att_sp.thrust = manual.throttle;
-			att_sp.timestamp = hrt_absolute_time();
-=======
 		if (state.flag_control_offboard_enabled) {
 					/* offboard inputs */
 					if (offboard_sp.mode == OFFBOARD_CONTROL_MODE_DIRECT_RATES) {
@@ -259,15 +204,46 @@
 			}
 
 			if (state.flag_control_attitude_enabled) {
-				att_sp.roll_body = manual.roll;
-				att_sp.pitch_body = manual.pitch;
+				float roll = manual.roll;
+				float pitch = manual.pitch;
+				if (true || manual.mode == MANUAL_CONTROL_MODE_MULTIROTOR_SIMPLE) {
+					if (state.flag_system_armed) {
+						if (!heading_set) {
+							initial_heading = att.yaw;
+							heading_set = true;
+						}
+
+						if (att.yaw > M_PI_F) {
+							fprintf(stderr, "DELTA OVERRUN: %2.3f\n", delta);
+						} else if (att.yaw < -M_PI_F) {
+							fprintf(stderr, "DELTA UNDERRUN: %2.3f\n", delta);
+						}
+						float delta = att.yaw - initial_heading;
+						
+						float x = sin(M_PI_2_F - delta);
+						float y = cos(M_PI_2_F - delta);
+
+						/* rotate the roll/pitch inputs */
+						roll = manual.roll * x + manual.pitch * y;
+						pitch = -manual.roll * y + manual.pitch * x;
+						if (++debug_log_counter == 50) {
+							fprintf(stderr, "att.yaw: %2.3f init_head: %3.2f roll: %2.3f pitch: %2.3f newroll: %2.3f newpitch: %2.3f\n", att.yaw, initial_heading, manual.roll, manual.pitch, roll, pitch);
+							//fprintf(stderr, "roll: %2.3f pitch: %2.3f newroll: %2.3f newpitch: %2.3f\n", manual.roll, manual.pitch, roll, pitch);
+							debug_log_counter = 0;
+						}
+					} else {
+						heading_set = false;
+					}
+    				}
+				att_sp.roll_body = roll;
+				att_sp.pitch_body = pitch;
 				att_sp.yaw_body = manual.yaw; // XXX Hack, remove, switch to yaw rate controller
 				/* set yaw rate */
 				rates_sp.yaw = manual.yaw;
 				att_sp.thrust = manual.throttle;
 				att_sp.timestamp = hrt_absolute_time();
 			}
->>>>>>> d62ec78a
+
 			/* STEP 2: publish the result to the vehicle actuators */
 			orb_publish(ORB_ID(vehicle_attitude_setpoint), att_sp_pub, &att_sp);
 
