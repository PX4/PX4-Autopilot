--- conflicted
+++ resolved
@@ -238,13 +238,8 @@
 						/* STEP 2: publish the result to the vehicle actuators */
 						orb_publish(ORB_ID(vehicle_attitude_setpoint), att_sp_pub, &att_sp);
 					}
-<<<<<<< HEAD
-					
-
-=======
-
-
->>>>>>> 58ea9fbf
+
+
 				} else if (state.flag_control_manual_enabled) {
 
 					if (state.flag_control_attitude_enabled) {
@@ -268,21 +263,14 @@
 							/*
 							 * Only go to failsafe throttle if last known throttle was
 							 * high enough to create some lift to make hovering state likely.
-<<<<<<< HEAD
-							 * 
-=======
 							 *
->>>>>>> 58ea9fbf
 							 * This is to prevent that someone landing, but not disarming his
 							 * multicopter (throttle = 0) does not make it jump up in the air
 							 * if shutting down his remote.
 							 */
 							if (isfinite(manual.throttle) && manual.throttle > 0.2f) {
 								att_sp.thrust = failsafe_throttle;
-<<<<<<< HEAD
-=======
-
->>>>>>> 58ea9fbf
+
 							} else {
 								att_sp.thrust = 0.0f;
 							}
@@ -309,19 +297,12 @@
 
 							/* act if stabilization is active or if the (nonsense) direct pass through mode is set */
 							if (state.manual_control_mode == VEHICLE_MANUAL_CONTROL_MODE_SAS ||
-<<<<<<< HEAD
-								state.manual_control_mode == VEHICLE_MANUAL_CONTROL_MODE_DIRECT) {
-=======
 							    state.manual_control_mode == VEHICLE_MANUAL_CONTROL_MODE_DIRECT) {
->>>>>>> 58ea9fbf
 
 								if (state.manual_sas_mode == VEHICLE_MANUAL_SAS_MODE_ROLL_PITCH_ABS_YAW_RATE) {
 									rates_sp.yaw = manual.yaw;
 									control_yaw_position = false;
-<<<<<<< HEAD
-=======
-
->>>>>>> 58ea9fbf
+
 								} else {
 									/*
 									 * This mode SHOULD be the default mode, which is:
@@ -336,19 +317,13 @@
 										rates_sp.yaw = manual.yaw;
 										control_yaw_position = false;
 										first_time_after_yaw_speed_control = true;
-<<<<<<< HEAD
-=======
-
->>>>>>> 58ea9fbf
+
 									} else {
 										if (first_time_after_yaw_speed_control) {
 											att_sp.yaw_body = att.yaw;
 											first_time_after_yaw_speed_control = false;
 										}
-<<<<<<< HEAD
-=======
-
->>>>>>> 58ea9fbf
+
 										control_yaw_position = true;
 									}
 								}
@@ -375,11 +350,7 @@
 					} else {
 						/* manual rate inputs, from RC control or joystick */
 						if (state.flag_control_rates_enabled &&
-<<<<<<< HEAD
-							state.manual_control_mode == VEHICLE_MANUAL_CONTROL_MODE_RATES) {
-=======
 						    state.manual_control_mode == VEHICLE_MANUAL_CONTROL_MODE_RATES) {
->>>>>>> 58ea9fbf
 							rates_sp.roll = manual.roll;
 
 							rates_sp.pitch = manual.pitch;
