--- conflicted
+++ resolved
@@ -184,221 +184,6 @@
 		}
 	}
 
-<<<<<<< HEAD
-		/* welcome user */
-		printf("[fixedwing pos control] started\n");
-
-		/* declare and safely initialize all structs */
-		struct vehicle_global_position_s global_pos;
-		memset(&global_pos, 0, sizeof(global_pos));
-		struct vehicle_global_position_s start_pos;		// Temporary variable, replace with
-		memset(&start_pos, 0, sizeof(start_pos));		// previous waypoint when available
-		struct vehicle_global_position_setpoint_s global_setpoint;
-		memset(&global_setpoint, 0, sizeof(global_setpoint));
-		struct vehicle_attitude_s att;
-		memset(&att, 0, sizeof(att));
-		struct crosstrack_error_s xtrack_err;
-		memset(&xtrack_err, 0, sizeof(xtrack_err));
-		struct parameter_update_s param_update;
-		memset(&param_update, 0, sizeof(param_update));
-		
-		/* output structs */
-		struct vehicle_attitude_setpoint_s attitude_setpoint;
-		memset(&attitude_setpoint, 0, sizeof(attitude_setpoint));
-
-		/* publish attitude setpoint */
-		attitude_setpoint.roll_body = 0.0f;
-		attitude_setpoint.pitch_body = 0.0f;
-		attitude_setpoint.yaw_body = 0.0f;
-		attitude_setpoint.thrust = 0.0f;
-		orb_advert_t attitude_setpoint_pub = orb_advertise(ORB_ID(vehicle_attitude_setpoint), &attitude_setpoint);
-
-		/* subscribe */
-		int global_pos_sub = orb_subscribe(ORB_ID(vehicle_global_position));
-		int global_setpoint_sub = orb_subscribe(ORB_ID(vehicle_global_position_setpoint));
-		int att_sub = orb_subscribe(ORB_ID(vehicle_attitude));
-		int param_sub = orb_subscribe(ORB_ID(parameter_update));
-
-		/* Setup of loop */
-		struct pollfd fds[2] = { 
-			{ .fd = param_sub, .events = POLLIN },
-			{ .fd = att_sub, .events = POLLIN }
-		};
-		bool global_sp_updated_set_once = false;
-
-		float psi_track = 0.0f;
-
-		int counter = 0;
-
-		struct fw_pos_control_params p;
-		struct fw_pos_control_param_handles h;
-
-		PID_t heading_controller;
-		PID_t heading_rate_controller;
-		PID_t offtrack_controller;
-		PID_t altitude_controller;
-
-		parameters_init(&h);
-		parameters_update(&h, &p);
-		pid_init(&heading_controller, p.heading_p, 0.0f, 0.0f, 0.0f, 10000.0f, PID_MODE_DERIVATIV_NONE); //arbitrary high limit
-		pid_init(&heading_rate_controller, p.headingr_p, p.headingr_i, 0.0f, 0.0f, p.roll_lim, PID_MODE_DERIVATIV_NONE);
-		pid_init(&altitude_controller, p.altitude_p, 0.0f, 0.0f, 0.0f, p.pitch_lim, PID_MODE_DERIVATIV_NONE);
-		pid_init(&offtrack_controller, p.xtrack_p, 0.0f, 0.0f, 0.0f , 60.0f*M_DEG_TO_RAD, PID_MODE_DERIVATIV_NONE); //TODO: remove hardcoded value
-
-		/* error and performance monitoring */
-		perf_counter_t fw_interval_perf = perf_alloc(PC_INTERVAL, "fixedwing_pos_control_interval");
-		perf_counter_t fw_err_perf = perf_alloc(PC_COUNT, "fixedwing_pos_control_err");
-
-		while(!thread_should_exit)
-		{
-			/* wait for a sensor update, check for exit condition every 500 ms */
-			int ret = poll(fds, 2, 500);
-
-			if (ret < 0) {
-				/* poll error, count it in perf */
-				perf_count(fw_err_perf);
-			} else if (ret == 0) {
-				/* no return value, ignore */
-			} else {
-
-				/* only update parameters if they changed */
-				if (fds[0].revents & POLLIN) {
-					/* read from param to clear updated flag */
-					struct parameter_update_s update;
-					orb_copy(ORB_ID(parameter_update), param_sub, &update);
-
-					/* update parameters from storage */
-					parameters_update(&h, &p);
-					pid_set_parameters(&heading_controller, p.heading_p, 0, 0, 0, 10000.0f); //arbitrary high limit
-					pid_set_parameters(&heading_rate_controller, p.headingr_p, p.headingr_i, 0, 0, p.roll_lim);
-					pid_set_parameters(&altitude_controller, p.altitude_p, 0, 0, 0, p.pitch_lim);
-					pid_set_parameters(&offtrack_controller, p.xtrack_p, 0, 0, 0, 60.0f*M_DEG_TO_RAD); //TODO: remove hardcoded value
-				}
-
-				/* only run controller if attitude changed */
-				if (fds[1].revents & POLLIN) {
-
-
-					static uint64_t last_run = 0;
-					const float deltaT = (hrt_absolute_time() - last_run) / 1000000.0f;
-					last_run = hrt_absolute_time();
-
-					/* check if there is a new position or setpoint */
-					bool pos_updated;
-					orb_check(global_pos_sub, &pos_updated);
-					bool global_sp_updated;
-					orb_check(global_setpoint_sub, &global_sp_updated);
-
-					/* load local copies */
-					orb_copy(ORB_ID(vehicle_attitude), att_sub, &att);
-
-					if (pos_updated) {
-						orb_copy(ORB_ID(vehicle_global_position), global_pos_sub, &global_pos);
-					}
-
-					if (global_sp_updated) {
-						orb_copy(ORB_ID(vehicle_global_position_setpoint), global_setpoint_sub, &global_setpoint);
-						start_pos = global_pos; //for now using the current position as the startpoint (= approx. last waypoint because the setpoint switch occurs at the waypoint)
-						global_sp_updated_set_once = true;
-						psi_track = get_bearing_to_next_waypoint((double)global_pos.lat / (double)1e7d, (double)global_pos.lon / (double)1e7d,
-								(double)global_setpoint.lat / (double)1e7d, (double)global_setpoint.lon / (double)1e7d);
-						
-						printf("next wp direction: %0.4f\n", (double)psi_track);
-					}
-
-					/* Simple Horizontal Control */
-					if(global_sp_updated_set_once)
-					{
-		//				if (counter % 100 == 0)
-		//					printf("lat_sp %d, ln_sp %d, lat: %d, lon: %d\n", global_setpoint.lat, global_setpoint.lon, global_pos.lat, global_pos.lon);
-
-						/* calculate crosstrack error */
-						// Only the case of a straight line track following handled so far
-						 int distance_res = get_distance_to_line(&xtrack_err, (double)global_pos.lat / (double)1e7d, (double)global_pos.lon / (double)1e7d,
-								(double)start_pos.lat / (double)1e7d, (double)start_pos.lon / (double)1e7d,
-								(double)global_setpoint.lat / (double)1e7d, (double)global_setpoint.lon / (double)1e7d);
-
-						 // XXX what is xtrack_err.past_end?
-						if(distance_res == OK /*&& !xtrack_err.past_end*/) {
-
-							float delta_psi_c = pid_calculate(&offtrack_controller, 0, xtrack_err.distance, 0.0f, 0.0f); //p.xtrack_p * xtrack_err.distance
-
-							float psi_c = psi_track + delta_psi_c;
-							float psi_e = psi_c - att.yaw;
-							
-							/* wrap difference back onto -pi..pi range */
-							psi_e = _wrap_pi(psi_e);
-
-							if (verbose) {
-								printf("xtrack_err.distance %.4f ", (double)xtrack_err.distance);
-								printf("delta_psi_c %.4f ", (double)delta_psi_c);
-								printf("psi_c %.4f ", (double)psi_c);
-								printf("att.yaw %.4f ", (double)att.yaw);
-								printf("psi_e %.4f ", (double)psi_e);
-							}
-
-							/* calculate roll setpoint, do this artificially around zero */
-							float delta_psi_rate_c = pid_calculate(&heading_controller, psi_e, 0.0f, 0.0f, 0.0f);
-							float psi_rate_track = 0; //=V_gr/r_track , this will be needed for implementation of arc following
-							float psi_rate_c = delta_psi_rate_c + psi_rate_track;
-
-							/* limit turn rate */
-							if(psi_rate_c > p.headingr_lim) {
-								psi_rate_c = p.headingr_lim;
-							} else if(psi_rate_c < -p.headingr_lim) {
-								psi_rate_c = -p.headingr_lim;
-							}
-
-							float psi_rate_e = psi_rate_c - att.yawspeed;
-
-							// XXX sanity check: Assume 10 m/s stall speed and no stall condition
-							float ground_speed = sqrtf(global_pos.vx * global_pos.vx + global_pos.vy * global_pos.vy);
-
-							if (ground_speed < 10.0f) {
-								ground_speed = 10.0f;
-							}
-
-							float psi_rate_e_scaled = psi_rate_e * ground_speed / 9.81f; //* V_gr / g
-
-							attitude_setpoint.roll_body = pid_calculate(&heading_rate_controller, psi_rate_e_scaled, 0.0f, 0.0f, deltaT);
-
-							if (verbose) {
-								printf("psi_rate_c %.4f ", (double)psi_rate_c);
-								printf("psi_rate_e_scaled %.4f ", (double)psi_rate_e_scaled);
-								printf("rollbody %.4f\n", (double)attitude_setpoint.roll_body);
-							}
-
-							if (verbose && counter % 100 == 0)
-								printf("xtrack_err.distance: %0.4f, delta_psi_c: %0.4f\n",xtrack_err.distance, delta_psi_c);
-						} else {
-							if (verbose && counter % 100 == 0)
-								printf("distance_res: %d, past_end %d\n", distance_res, xtrack_err.past_end);
-						}
-
-						/* Very simple Altitude Control */
-						if(pos_updated)
-						{
-
-							//TODO: take care of relative vs. ab. altitude
-							attitude_setpoint.pitch_body = pid_calculate(&altitude_controller, global_setpoint.altitude, global_pos.alt, 0.0f, 0.0f);
-
-						}
-
-						// XXX need speed control
-						attitude_setpoint.thrust = 0.7f;
-
-						/* publish the attitude setpoint */
-						orb_publish(ORB_ID(vehicle_attitude_setpoint), attitude_setpoint_pub, &attitude_setpoint);
-
-						/* measure in what intervals the controller runs */
-						perf_count(fw_interval_perf);
-
-						counter++;
-
-					} else {
-						// XXX no setpoint, decent default needed (loiter?)
-					}
-=======
 	/* welcome user */
 	printf("[fixedwing pos control] started\n");
 
@@ -611,7 +396,6 @@
 
 				} else {
 					// XXX no setpoint, decent default needed (loiter?)
->>>>>>> 58ea9fbf
 				}
 			}
 		}
