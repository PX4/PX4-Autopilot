set(SITL_WORKING_DIR ${PX4_BINARY_DIR}/tmp)
file(MAKE_DIRECTORY ${SITL_WORKING_DIR})
file(MAKE_DIRECTORY ${SITL_WORKING_DIR}/rootfs)

# add a symlink to the logs dir to make it easier to find them
add_custom_command(OUTPUT ${PX4_BINARY_DIR}/logs
		COMMAND ${CMAKE_COMMAND} -E create_symlink ${SITL_WORKING_DIR}/rootfs/log logs
		WORKING_DIRECTORY ${PX4_BINARY_DIR})
add_custom_target(logs_symlink DEPENDS ${PX4_BINARY_DIR}/logs)

add_dependencies(px4 logs_symlink)

add_custom_target(run_config
		COMMAND Tools/sitl_run.sh
			$<TARGET_FILE:px4>
			${config_sitl_debugger}
			${config_sitl_viewer}
			${config_sitl_model}
			${PX4_SOURCE_DIR}
			${PX4_BINARY_DIR}
		WORKING_DIRECTORY ${SITL_WORKING_DIR}
		USES_TERMINAL
		DEPENDS px4 logs_symlink
		)

px4_add_git_submodule(TARGET git_gazebo PATH "${PX4_SOURCE_DIR}/Tools/sitl_gazebo")
px4_add_git_submodule(TARGET git_jmavsim PATH "${PX4_SOURCE_DIR}/Tools/jMAVSim")

# Add support for external project building
include(ExternalProject)

# project to build sitl_gazebo if necessary
ExternalProject_Add(sitl_gazebo
	SOURCE_DIR ${PX4_SOURCE_DIR}/Tools/sitl_gazebo
	CMAKE_ARGS
		-DCMAKE_INSTALL_PREFIX=${CMAKE_INSTALL_PREFIX}
		-DSEND_VISION_ESTIMATION_DATA=ON
	BINARY_DIR ${PX4_BINARY_DIR}/build_gazebo
	INSTALL_COMMAND ""
	DEPENDS
		git_gazebo
	USES_TERMINAL_CONFIGURE true
	USES_TERMINAL_BUILD true
	EXCLUDE_FROM_ALL true
	BUILD_ALWAYS 1
)

ExternalProject_Add(mavsdk_tests
	SOURCE_DIR ${PX4_SOURCE_DIR}/test/mavsdk_tests
	CMAKE_ARGS
		-DCMAKE_INSTALL_PREFIX=${CMAKE_INSTALL_PREFIX}
	BINARY_DIR ${PX4_BINARY_DIR}/mavsdk_tests
	INSTALL_COMMAND ""
	USES_TERMINAL_CONFIGURE true
	USES_TERMINAL_BUILD true
	EXCLUDE_FROM_ALL true
	BUILD_ALWAYS 1
)

# create targets for each viewer/model/debugger combination
set(viewers none jmavsim gazebo)
set(debuggers none ide gdb lldb ddd valgrind callgrind)
set(models none shell
<<<<<<< HEAD
	if750a iris iris_opt_flow iris_opt_flow_mockup iris_vision iris_rplidar iris_irlock iris_obs_avoid iris_rtps px4vision solo typhoon_h480
	plane plane_cam plane_catapult
=======
	if750a iris iris_opt_flow iris_opt_flow_mockup iris_vision iris_rplidar iris_irlock iris_obs_avoid iris_rtps solo typhoon_h480
	plane plane_cam plane_catapult plane_lidar
>>>>>>> 3177b8d7
	standard_vtol tailsitter tiltrotor
	rover boat
	uuv_hippocampus)
set(worlds none empty baylands ksql_airport mcmillan_airfield sonoma_raceway warehouse)
set(all_posix_vmd_make_targets)
foreach(viewer ${viewers})
	foreach(debugger ${debuggers})
		foreach(model ${models})
			foreach(world ${worlds})
				if (world STREQUAL "none")
					if (debugger STREQUAL "none")
						if (model STREQUAL "none")
							set(_targ_name "${viewer}")
						else()
							set(_targ_name "${viewer}_${model}")
						endif()
					else()
						if (model STREQUAL "none")
							set(_targ_name "${viewer}___${debugger}")
						else()
							set(_targ_name "${viewer}_${model}_${debugger}")
						endif()
					endif()

					add_custom_target(${_targ_name}
					COMMAND ${PX4_SOURCE_DIR}/Tools/sitl_run.sh
						$<TARGET_FILE:px4>
						${debugger}
						${viewer}
						${model}
						${world}
						${PX4_SOURCE_DIR}
						${PX4_BINARY_DIR}
					WORKING_DIRECTORY ${SITL_WORKING_DIR}
					USES_TERMINAL
					DEPENDS
						logs_symlink
					)
					list(APPEND all_posix_vmd_make_targets ${_targ_name})
					if (viewer STREQUAL "gazebo")
						add_dependencies(${_targ_name} px4 sitl_gazebo)
					elseif(viewer STREQUAL "jmavsim")
						add_dependencies(${_targ_name} px4 git_jmavsim)
					endif()
				else()
					if (viewer STREQUAL "gazebo")
						if (debugger STREQUAL "none")
							if (model STREQUAL "none")
								set(_targ_name "${viewer}___${world}")
							else()
								set(_targ_name "${viewer}_${model}__${world}")
							endif()
						else()
							if (model STREQUAL "none")
								set(_targ_name "${viewer}__${debugger}_${world}")
							else()
								set(_targ_name "${viewer}_${model}_${debugger}_${world}")
							endif()
						endif()

						add_custom_target(${_targ_name}
						COMMAND ${PX4_SOURCE_DIR}/Tools/sitl_run.sh
							$<TARGET_FILE:px4>
							${debugger}
							${viewer}
							${model}
							${world}
							${PX4_SOURCE_DIR}
							${PX4_BINARY_DIR}
						WORKING_DIRECTORY ${SITL_WORKING_DIR}
						USES_TERMINAL
						DEPENDS
							logs_symlink
						)
						list(APPEND all_posix_vmd_make_targets ${_targ_name})
						add_dependencies(${_targ_name} px4 sitl_gazebo)
					endif()
				endif()
			endforeach()
		endforeach()
	endforeach()
endforeach()

string(REPLACE ";" "," posix_vmd_make_target_list "${all_posix_vmd_make_targets}")

add_custom_target(list_vmd_make_targets
	COMMAND sh -c "printf \"${posix_vmd_make_target_list}\\n\""
	COMMENT "List of acceptable '${PX4_BOARD}' <viewer_model_debugger> targets:"
	VERBATIM
	)

# vscode launch.json
if(${PX4_BOARD_LABEL} MATCHES "replay")
	configure_file(${CMAKE_CURRENT_SOURCE_DIR}/Debug/launch_replay.json.in ${PX4_SOURCE_DIR}/.vscode/launch.json COPYONLY)
else()
	configure_file(${CMAKE_CURRENT_SOURCE_DIR}/Debug/launch_sim.json.in ${PX4_SOURCE_DIR}/.vscode/launch.json COPYONLY)
endif()<|MERGE_RESOLUTION|>--- conflicted
+++ resolved
@@ -61,13 +61,8 @@
 set(viewers none jmavsim gazebo)
 set(debuggers none ide gdb lldb ddd valgrind callgrind)
 set(models none shell
-<<<<<<< HEAD
 	if750a iris iris_opt_flow iris_opt_flow_mockup iris_vision iris_rplidar iris_irlock iris_obs_avoid iris_rtps px4vision solo typhoon_h480
-	plane plane_cam plane_catapult
-=======
-	if750a iris iris_opt_flow iris_opt_flow_mockup iris_vision iris_rplidar iris_irlock iris_obs_avoid iris_rtps solo typhoon_h480
 	plane plane_cam plane_catapult plane_lidar
->>>>>>> 3177b8d7
 	standard_vtol tailsitter tiltrotor
 	rover boat
 	uuv_hippocampus)
