--- conflicted
+++ resolved
@@ -47,10 +47,6 @@
 
 void WQueueTest::Run()
 {
-<<<<<<< HEAD
-	//PX4_INFO("iter: %d elapsed: %" PRId64 " us", _iter, hrt_elapsed_time(&_qtime));
-=======
->>>>>>> e47ee53a
 	PX4_INFO("iter: %d", _iter);
 
 	if (_iter > 1000) {
