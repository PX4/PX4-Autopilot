/****************************************************************************
 *
 *   Copyright (C) 2024 PX4 Development Team. All rights reserved.
 *
 * Redistribution and use in source and binary forms, with or without
 * modification, are permitted provided that the following conditions
 * are met:
 *
 * 1. Redistributions of source code must retain the above copyright
 *	notice, this list of conditions and the following disclaimer.
 * 2. Redistributions in binary form must reproduce the above copyright
 *	notice, this list of conditions and the following disclaimer in
 *	the documentation and/or other materials provided with the
 *	distribution.
 * 3. Neither the name PX4 nor the names of its contributors may be
 *	used to endorse or promote products derived from this software
 *	without specific prior written permission.
 *
 * THIS SOFTWARE IS PROVIDED BY THE COPYRIGHT HOLDERS AND CONTRIBUTORS
 * "AS IS" AND ANY EXPRESS OR IMPLIED WARRANTIES, INCLUDING, BUT NOT
 * LIMITED TO, THE IMPLIED WARRANTIES OF MERCHANTABILITY AND FITNESS
 * FOR A PARTICULAR PURPOSE ARE DISCLAIMED. IN NO EVENT SHALL THE
 * COPYRIGHT OWNER OR CONTRIBUTORS BE LIABLE FOR ANY DIRECT, INDIRECT,
 * INCIDENTAL, SPECIAL, EXEMPLARY, OR CONSEQUENTIAL DAMAGES (INCLUDING,
 * BUT NOT LIMITED TO, PROCUREMENT OF SUBSTITUTE GOODS OR SERVICES; LOSS
 * OF USE, DATA, OR PROFITS; OR BUSINESS INTERRUPTION) HOWEVER CAUSED
 * AND ON ANY THEORY OF LIABILITY, WHETHER IN CONTRACT, STRICT
 * LIABILITY, OR TORT (INCLUDING NEGLIGENCE OR OTHERWISE) ARISING IN
 * ANY WAY OUT OF THE USE OF THIS SOFTWARE, EVEN IF ADVISED OF THE
 * POSSIBILITY OF SUCH DAMAGE.
 *
 ****************************************************************************/

/**
 * @file io_timer.h
 */
#include <px4_platform_common/px4_config.h>
#include <nuttx/arch.h>
#include <nuttx/irq.h>

#include <drivers/drv_hrt.h>
#include "dshot.h"

#pragma once
__BEGIN_DECLS
/* configuration limits */
#ifdef BOARD_NUM_IO_TIMERS
#define MAX_IO_TIMERS			BOARD_NUM_IO_TIMERS
#else
#define MAX_IO_TIMERS			2
#endif
#if DIRECT_PWM_OUTPUT_CHANNELS > 8
#define MAX_TIMER_IO_CHANNELS	DIRECT_PWM_OUTPUT_CHANNELS
#else
#define MAX_TIMER_IO_CHANNELS	8
#endif

#define MAX_LED_TIMERS			2
#define MAX_TIMER_LED_CHANNELS	6

#define MAX_SPIX_SYNC_TIMERS		2
#define MAX_TIMER_SPIX_SYNC_CHANNELS	2

#define IO_TIMER_ALL_MODES_CHANNELS 0

/* TIM_DMA_Base_address TIM DMA Base Address */
#define TIM_DMABASE_CCR1		0x0000000DU
#define TIM_DMABASE_CCR2		0x0000000EU
#define TIM_DMABASE_CCR3		0x0000000FU
#define TIM_DMABASE_CCR4		0x00000010U

typedef enum io_timer_channel_mode_t {
	IOTimerChanMode_NotUsed = 0,
	IOTimerChanMode_PWMOut  = 1,
	IOTimerChanMode_PWMIn   = 2,
	IOTimerChanMode_Capture = 3,
	IOTimerChanMode_OneShot = 4,
	IOTimerChanMode_Trigger = 5,
	IOTimerChanMode_Dshot   = 6,
	IOTimerChanMode_LED     = 7,
	IOTimerChanMode_PPS     = 8,
<<<<<<< HEAD
	IOTimerChanMode_Other   = 9,
	IOTimerChanMode_DshotInverted = 10,
	IOTimerChanMode_CaptureDMA = 11,
=======
	IOTimerChanMode_RPM     = 9,
	IOTimerChanMode_Other   = 10,
>>>>>>> c3e370b9
	IOTimerChanModeSize
} io_timer_channel_mode_t;

typedef uint16_t io_timer_channel_allocation_t; /* big enough to hold MAX_TIMER_IO_CHANNELS */

/* array of timers dedicated to PWM in and out and capture use
 *** Note that the clock_freq is set to the source in the clock tree that
 *** feeds this specific timer. This can differs by Timer!
 *** In PWM  mode the timer's prescaler is set to achieve a counter frequency of 1MHz
 *** In OneShot mode the timer's prescaler is set to achieve a counter frequency of 8MHz
 *** Other prescaler rates can be achieved by fore instance by setting the clock_freq = 1Mhz
 *** the resulting PSC will be one and the timer will count at it's clock frequency.
 */
typedef struct io_timers_t {
	uint32_t		base;
	uint32_t		clock_register;
	uint32_t		clock_bit;
	uint32_t		clock_freq;
	uint32_t		vectorno;
	dshot_conf_t	dshot;
} io_timers_t;

typedef struct io_timers_channel_mapping_element_t {
	uint32_t first_channel_index;
	uint32_t channel_count;
	uint32_t lowest_timer_channel;
	uint32_t channel_count_including_gaps;
} io_timers_channel_mapping_element_t;

/* mapping for each io_timers to timer_io_channels */
typedef struct io_timers_channel_mapping_t {
	io_timers_channel_mapping_element_t element[MAX_IO_TIMERS];
} io_timers_channel_mapping_t;

/* array of channels in logical order */
typedef struct timer_io_channels_t {
	uint32_t	gpio_out;
	uint32_t	gpio_in;
	uint8_t		timer_index;
	uint8_t		timer_channel;
	uint16_t	masks;
	uint8_t		ccr_offset;
} timer_io_channels_t;

typedef void (*channel_handler_t)(void *context, const io_timers_t *timer, uint32_t chan_index,
				  const timer_io_channels_t *chan,
				  hrt_abstime isrs_time, uint16_t isrs_rcnt);


/* supplied by board-specific code */
__EXPORT extern const io_timers_t io_timers[MAX_IO_TIMERS];
__EXPORT extern const io_timers_channel_mapping_t io_timers_channel_mapping;
__EXPORT extern const timer_io_channels_t timer_io_channels[MAX_TIMER_IO_CHANNELS];

__EXPORT extern const io_timers_t led_pwm_timers[MAX_LED_TIMERS];
__EXPORT extern const timer_io_channels_t led_pwm_channels[MAX_TIMER_LED_CHANNELS];

__EXPORT extern const io_timers_t spix_sync_timers[MAX_SPIX_SYNC_TIMERS];
__EXPORT extern const io_timers_channel_mapping_t spix_sync_channel_mapping;
__EXPORT extern const timer_io_channels_t spix_sync_channels[MAX_TIMER_SPIX_SYNC_CHANNELS];

__EXPORT int io_timer_channel_init(unsigned channel, io_timer_channel_mode_t mode,
				   channel_handler_t channel_handler, void *context);

__EXPORT int io_timer_init_timer(unsigned timer, io_timer_channel_mode_t mode);

__EXPORT int io_timer_set_pwm_rate(unsigned timer, unsigned rate);
__EXPORT int io_timer_set_enable(bool state, io_timer_channel_mode_t mode,
				 io_timer_channel_allocation_t masks);
__EXPORT uint16_t io_channel_get_ccr(unsigned channel);
__EXPORT int io_timer_set_ccr(unsigned channel, uint16_t value);
__EXPORT uint32_t io_timer_get_group(unsigned timer);
__EXPORT int io_timer_validate_channel_index(unsigned channel);
__EXPORT int io_timer_allocate_channel(unsigned channel, io_timer_channel_mode_t mode);
__EXPORT int io_timer_unallocate_channel(unsigned channel);
__EXPORT int io_timer_get_channel_mode(unsigned channel);
__EXPORT int io_timer_get_mode_channels(io_timer_channel_mode_t mode);
__EXPORT extern void io_timer_trigger(unsigned channels_mask);

__EXPORT void io_timer_update_dma_req(uint8_t timer, bool enable);
__EXPORT int io_timer_set_dshot_burst_mode(uint8_t timer, unsigned dshot_pwm_rate, uint8_t dma_burst_length);

__EXPORT void io_timer_capture_dma_req(uint8_t timer, uint8_t timer_channel_index, bool enable);
__EXPORT int io_timer_set_dshot_capture_mode(uint8_t timer, uint8_t timer_channel_index, unsigned dshot_pwm_freq);

/**
 * Reserve a timer
 * @return 0 on success (if not used yet, or already set to the mode)
 */
__EXPORT int io_timer_allocate_timer(unsigned timer, io_timer_channel_mode_t mode);

__EXPORT int io_timer_unallocate_timer(unsigned timer);


/**
 * Returns the pin configuration for a specific channel, to be used as GPIO output.
 * 0 is returned if the channel is not valid.
 */
__EXPORT uint32_t io_timer_channel_get_gpio_output(unsigned channel);
/**
 * Returns the pin configuration for a specific channel, to be used as PWM input.
 * 0 is returned if the channel is not valid.
 */
__EXPORT uint32_t io_timer_channel_get_as_pwm_input(unsigned channel);

__END_DECLS<|MERGE_RESOLUTION|>--- conflicted
+++ resolved
@@ -79,14 +79,10 @@
 	IOTimerChanMode_Dshot   = 6,
 	IOTimerChanMode_LED     = 7,
 	IOTimerChanMode_PPS     = 8,
-<<<<<<< HEAD
-	IOTimerChanMode_Other   = 9,
-	IOTimerChanMode_DshotInverted = 10,
-	IOTimerChanMode_CaptureDMA = 11,
-=======
 	IOTimerChanMode_RPM     = 9,
 	IOTimerChanMode_Other   = 10,
->>>>>>> c3e370b9
+	IOTimerChanMode_DshotInverted = 11,
+	IOTimerChanMode_CaptureDMA = 12,
 	IOTimerChanModeSize
 } io_timer_channel_mode_t;
 
