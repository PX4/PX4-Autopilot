/****************************************************************************
 *
 *   Copyright (C) 2023 PX4 Development Team. All rights reserved.
 *
 * Redistribution and use in source and binary forms, with or without
 * modification, are permitted provided that the following conditions
 * are met:
 *
 * 1. Redistributions of source code must retain the above copyright
 *    notice, this list of conditions and the following disclaimer.
 * 2. Redistributions in binary form must reproduce the above copyright
 *    notice, this list of conditions and the following disclaimer in
 *    the documentation and/or other materials provided with the
 *    distribution.
 * 3. Neither the name PX4 nor the names of its contributors may be
 *    used to endorse or promote products derived from this software
 *    without specific prior written permission.
 *
 * THIS SOFTWARE IS PROVIDED BY THE COPYRIGHT HOLDERS AND CONTRIBUTORS
 * "AS IS" AND ANY EXPRESS OR IMPLIED WARRANTIES, INCLUDING, BUT NOT
 * LIMITED TO, THE IMPLIED WARRANTIES OF MERCHANTABILITY AND FITNESS
 * FOR A PARTICULAR PURPOSE ARE DISCLAIMED. IN NO EVENT SHALL THE
 * COPYRIGHT OWNER OR CONTRIBUTORS BE LIABLE FOR ANY DIRECT, INDIRECT,
 * INCIDENTAL, SPECIAL, EXEMPLARY, OR CONSEQUENTIAL DAMAGES (INCLUDING,
 * BUT NOT LIMITED TO, PROCUREMENT OF SUBSTITUTE GOODS OR SERVICES; LOSS
 * OF USE, DATA, OR PROFITS; OR BUSINESS INTERRUPTION) HOWEVER CAUSED
 * AND ON ANY THEORY OF LIABILITY, WHETHER IN CONTRACT, STRICT
 * LIABILITY, OR TORT (INCLUDING NEGLIGENCE OR OTHERWISE) ARISING IN
 * ANY WAY OUT OF THE USE OF THIS SOFTWARE, EVEN IF ADVISED OF THE
 * POSSIBILITY OF SUCH DAMAGE.
 *
 ****************************************************************************/

#include <SerialImpl.hpp>
#include <string.h> // strncpy
#include <px4_log.h>
#include <drivers/device/qurt/uart.h>
#include <drivers/drv_hrt.h>

#define MODULE_NAME "SerialImpl"

extern "C" {
	__EXPORT int fc_uart_rx_available(int fd, uint32_t *data);
	__EXPORT int fc_uart_flush_rx(int fd);
}

namespace device
{

SerialImpl::SerialImpl(const char *port, uint32_t baudrate, ByteSize bytesize, Parity parity, StopBits stopbits,
		       FlowControl flowcontrol) :
	_baudrate(baudrate),
	_bytesize(bytesize),
	_parity(parity),
	_stopbits(stopbits),
	_flowcontrol(flowcontrol)
{
	if (validatePort(port)) {
		setPort(port);

	} else {
		_port[0] = 0;
	}
}

SerialImpl::~SerialImpl()
{
	if (isOpen()) {
		close();
	}
}

bool SerialImpl::validateBaudrate(uint32_t baudrate)
{
	if ((baudrate != 9600)   &&
	    (baudrate != 38400)  &&
	    (baudrate != 57600)  &&
	    (baudrate != 115200) &&
	    (baudrate != 230400) &&
	    (baudrate != 250000) &&
	    (baudrate != 420000) &&
	    (baudrate != 460800) &&
	    (baudrate != 921600) &&
	    (baudrate != 1000000) &&
	    (baudrate != 1843200) &&
	    (baudrate != 2000000)) {
		return false;
	}

	return true;
}

bool SerialImpl::open()
{
	// There's no harm in calling open multiple times on the same port.
	// In fact, that's the only way to change the baudrate

	_open = false;
	_serial_fd = -1;

	if (! validateBaudrate(_baudrate)) {
		PX4_ERR("Invalid baudrate: %u", _baudrate);
		return false;
	}

	// Check all non-supported configurations without duplicating the error strings
	if (!setBytesize(_bytesize)) { return false; }

	if (!setParity(_parity)) { return false; }

	if (!setStopbits(_stopbits)) { return false; }

	if (!setFlowcontrol(_flowcontrol)) { return false; }

	if (!validatePort(_port)) {
		PX4_ERR("Invalid port %s", _port);
		return false;
	}

	// qurt_uart_open will check validity of port and baudrate
	int serial_fd = qurt_uart_open(_port, _baudrate);

	if (serial_fd < 0) {
		PX4_ERR("failed to open %s, fd returned: %d", _port, serial_fd);
		return false;

	} else {
		PX4_INFO("Successfully opened UART %s with baudrate %u", _port, _baudrate);
	}

	_serial_fd = serial_fd;
	_open = true;

	return _open;
}

bool SerialImpl::isOpen() const
{
	return _open;
}

bool SerialImpl::close()
{
	// No close defined for qurt uart yet
	// if (_serial_fd >= 0) {
	// 	qurt_uart_close(_serial_fd);
	// }

	_serial_fd = -1;
	_open = false;

	return true;
}

ssize_t SerialImpl::bytesAvailable()
{
	if (!_open) {
		PX4_ERR("Device not open!");
		return -1;
	}

	uint32_t rx_bytes = 0;
	(void) fc_uart_rx_available(_serial_fd, &rx_bytes);
	return (ssize_t) rx_bytes;
}

ssize_t SerialImpl::txSpaceAvailable()
{
	if (!_open) {
		PX4_ERR("Device not open!");
		return -1;
	}

<<<<<<< HEAD
	// QURT doesn't have a direct way to query TX buffer space
	// Return a large value to indicate space is available
=======
	// QURT doesn't have a direct equivalent to NuttX's FIONSPACE.
>>>>>>> 6682aee0
	return 4096;
}

ssize_t SerialImpl::read(uint8_t *buffer, size_t buffer_size)
{
	if (!_open) {
		PX4_ERR("Cannot read from serial device until it has been opened");
		return -1;
	}

	int ret_read = qurt_uart_read(_serial_fd, (char *) buffer, buffer_size, 100);

	if (ret_read < 0) {
		PX4_DEBUG("%s read error %d", _port, ret_read);

	}

	return ret_read;
}

ssize_t SerialImpl::readAtLeast(uint8_t *buffer, size_t buffer_size, size_t character_count, uint32_t timeout_ms)
{
	if (!_open) {
		PX4_ERR("Cannot readAtLeast from serial device until it has been opened");
		return -1;
	}

	if (buffer_size < character_count) {
		PX4_ERR("%s: Buffer not big enough to hold desired amount of read data", __FUNCTION__);
		return -1;
	}

	const hrt_abstime start_time_us = hrt_absolute_time();
	hrt_abstime timeout_us = timeout_ms * 1000;
	int total_bytes_read = 0;

	while (total_bytes_read < (int) character_count) {

		if (timeout_us > 0) {
			const uint64_t elapsed_us = hrt_elapsed_time(&start_time_us);

			if (elapsed_us >= timeout_us) {
				// If there was a partial read but not enough to satisfy the minimum then they will be lost
				// but this really should never happen when everything is working normally.
				// PX4_WARN("%s timeout %d bytes read (%llu us elapsed)", __FUNCTION__, total_bytes_read, elapsed_us);
				// Or, instead of returning an error, should we return the number of bytes read (assuming it is greater than zero)?
				return total_bytes_read;
			}
		}

		int current_bytes_read = read(&buffer[total_bytes_read], buffer_size - total_bytes_read);

		if (current_bytes_read < 0) {
			// Again, if there was a partial read but not enough to satisfy the minimum then they will be lost
			// but this really should never happen when everything is working normally.
			PX4_ERR("%s failed to read uart", __FUNCTION__);
			// Or, instead of returning an error, should we return the number of bytes read (assuming it is greater than zero)?
			return -1;
		}

		// Current bytes read could be zero
		total_bytes_read += current_bytes_read;

		// If we have at least reached our desired minimum number of characters
		// then we can return now
		if (total_bytes_read >= (int) character_count) {
			return total_bytes_read;
		}

		// Wait a set amount of time before trying again or the remaining time
		// until the timeout if we are getting close
		const uint64_t elapsed_us = hrt_elapsed_time(&start_time_us);
		int64_t time_until_timeout = timeout_us - elapsed_us;
		uint64_t time_to_sleep = 5000;

		if ((time_until_timeout >= 0) &&
		    (time_until_timeout < (int64_t) time_to_sleep)) {
			time_to_sleep = time_until_timeout;
		}

		px4_usleep(time_to_sleep);
	}

	return -1;
}

ssize_t SerialImpl::write(const void *buffer, size_t buffer_size)
{
	// TODO: Implement a non-blocking write in Qurt
	return writeBlocking(buffer, buffer_size, 0);
}

ssize_t SerialImpl::writeBlocking(const void *buffer, size_t buffer_size, uint32_t timeout_ms)
{
	if (!_open) {
		PX4_ERR("Cannot write to serial device until it has been opened");
		return -1;
	}

	int ret_write = qurt_uart_write(_serial_fd, (const char *) buffer, buffer_size);

	if (ret_write < 0) {
		PX4_ERR("%s write error %d", _port, ret_write);

	}

	return ret_write;
}

void SerialImpl::flush()
{
	if (_open) {
		(void) fc_uart_flush_rx(_serial_fd);
	}
}

const char *SerialImpl::getPort() const
{
	return _port;
}

bool SerialImpl::validatePort(const char *port)
{
	return (qurt_uart_get_port(port) >= 0);
}

bool SerialImpl::setPort(const char *port)
{
	if (_open) {
		PX4_ERR("Cannot set port after port has already been opened");
		return false;
	}

	if (validatePort(port)) {
		strncpy(_port, port, sizeof(_port) - 1);
		_port[sizeof(_port) - 1] = '\0';
		return true;
	}

	return false;
}

uint32_t SerialImpl::getBaudrate() const
{
	return _baudrate;
}

bool SerialImpl::setBaudrate(uint32_t baudrate)
{
	if (! validateBaudrate(baudrate)) {
		PX4_ERR("Invalid baudrate: %u", baudrate);
		return false;
	}

	// check if already configured
	if (baudrate == _baudrate) {
		return true;
	}

	_baudrate = baudrate;

	// process baud rate change now if port is already open
	if (_open) {
		return open();
	}

	return true;
}

ByteSize SerialImpl::getBytesize() const
{
	return _bytesize;
}

bool SerialImpl::setBytesize(ByteSize bytesize)
{
	if (bytesize != ByteSize::EightBits) {
		PX4_ERR("Qurt platform only supports ByteSize::EightBits");
		return false;
	}

	return true;
}

Parity SerialImpl::getParity() const
{
	return _parity;
}

bool SerialImpl::setParity(Parity parity)
{
	if (parity != Parity::None) {
		PX4_ERR("Qurt platform only supports Parity::None");
		return false;
	}

	return true;
}

StopBits SerialImpl::getStopbits() const
{
	return _stopbits;
}

bool SerialImpl::setStopbits(StopBits stopbits)
{
	if (stopbits != StopBits::One) {
		PX4_ERR("Qurt platform only supports StopBits::One");
		return false;
	}

	return true;
}

FlowControl SerialImpl::getFlowcontrol() const
{
	return _flowcontrol;
}

bool SerialImpl::setFlowcontrol(FlowControl flowcontrol)
{
	if (flowcontrol != FlowControl::Disabled) {
		PX4_ERR("Qurt platform only supports FlowControl::Disabled");
		return false;
	}

	return true;
}

bool SerialImpl::getSingleWireMode() const
{
	return false;
}

bool SerialImpl::setSingleWireMode()
{
	if (enable) {
		PX4_ERR("Qurt platform does not support single wire mode");
		return false;
	}

	return true;
}

bool SerialImpl::getSwapRxTxMode() const
{
	return false;
}

bool SerialImpl::setSwapRxTxMode()
{
	if (enable) {
		PX4_ERR("Qurt platform does not support swap rx tx mode");
		return false;
	}

	return true;
}

bool SerialImpl::setInvertedMode(bool enable)
{
	if (enable) {
		PX4_ERR("Qurt platform does not support inverted mode");
		return false;
	}

	return true;
}
bool SerialImpl::getInvertedMode() const
{
	return false;
}

} // namespace device<|MERGE_RESOLUTION|>--- conflicted
+++ resolved
@@ -171,12 +171,7 @@
 		return -1;
 	}
 
-<<<<<<< HEAD
-	// QURT doesn't have a direct way to query TX buffer space
-	// Return a large value to indicate space is available
-=======
 	// QURT doesn't have a direct equivalent to NuttX's FIONSPACE.
->>>>>>> 6682aee0
 	return 4096;
 }
 
