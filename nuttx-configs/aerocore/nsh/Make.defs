############################################################################
# nuttx-configs/aerocore/nsh/Make.defs
#
#   Copyright (C) 2011 Gregory Nutt. All rights reserved.
#   Author: Gregory Nutt <gnutt@nuttx.org>
#
# Redistribution and use in source and binary forms, with or without
# modification, are permitted provided that the following conditions
# are met:
#
# 1. Redistributions of source code must retain the above copyright
#    notice, this list of conditions and the following disclaimer.
# 2. Redistributions in binary form must reproduce the above copyright
#    notice, this list of conditions and the following disclaimer in
#    the documentation and/or other materials provided with the
#    distribution.
# 3. Neither the name NuttX nor the names of its contributors may be
#    used to endorse or promote products derived from this software
#    without specific prior written permission.
#
# THIS SOFTWARE IS PROVIDED BY THE COPYRIGHT HOLDERS AND CONTRIBUTORS
# "AS IS" AND ANY EXPRESS OR IMPLIED WARRANTIES, INCLUDING, BUT NOT
# LIMITED TO, THE IMPLIED WARRANTIES OF MERCHANTABILITY AND FITNESS
# FOR A PARTICULAR PURPOSE ARE DISCLAIMED. IN NO EVENT SHALL THE
# COPYRIGHT OWNER OR CONTRIBUTORS BE LIABLE FOR ANY DIRECT, INDIRECT,
# INCIDENTAL, SPECIAL, EXEMPLARY, OR CONSEQUENTIAL DAMAGES (INCLUDING,
# BUT NOT LIMITED TO, PROCUREMENT OF SUBSTITUTE GOODS OR SERVICES; LOSS
# OF USE, DATA, OR PROFITS; OR BUSINESS INTERRUPTION) HOWEVER CAUSED
# AND ON ANY THEORY OF LIABILITY, WHETHER IN CONTRACT, STRICT
# LIABILITY, OR TORT (INCLUDING NEGLIGENCE OR OTHERWISE) ARISING IN
# ANY WAY OUT OF THE USE OF THIS SOFTWARE, EVEN IF ADVISED OF THE
# POSSIBILITY OF SUCH DAMAGE.
#
############################################################################

include ${TOPDIR}/.config
include ${TOPDIR}/tools/Config.mk
include $(TOPDIR)/PX4_Warnings.mk
include $(TOPDIR)/PX4_Config.mk

include $(TOPDIR)/PX4_Warnings.mk

#
# We only support building with the ARM bare-metal toolchain from
# https://launchpad.net/gcc-arm-embedded on Windows, Linux or Mac OS.
#
CONFIG_ARMV7M_TOOLCHAIN	:= GNU_EABI${HOST_OS_FIRST_LETTER}

include ${TOPDIR}/arch/arm/src/armv7-m/Toolchain.defs

CC			 = $(CROSSDEV)gcc
CXX			 = $(CROSSDEV)g++
CPP			 = $(CROSSDEV)gcc -E
LD			 = $(CROSSDEV)ld
AR			 = $(CROSSDEV)ar rcs
NM			 = $(CROSSDEV)nm
OBJCOPY			 = $(CROSSDEV)objcopy
OBJDUMP			 = $(CROSSDEV)objdump

MAXOPTIMIZATION		 = -Os
ARCHCPUFLAGS		 = -mcpu=cortex-m4 \
			   -mthumb \
			   -march=armv7e-m \
			   -mfpu=fpv4-sp-d16 \
			   -mfloat-abi=hard

# Enable precise stack overflow tracking

ifeq ($(CONFIG_ARMV7M_STACKCHECK),y)
INSTRUMENTATIONDEFINES	 = -finstrument-functions -ffixed-r10
endif

# Pull in *just* libm from the toolchain ... this is grody

LIBM			 = "${shell $(CC) $(ARCHCPUFLAGS) -print-file-name=libm.a}"
EXTRA_LIBS		+= $(LIBM)

# Use our linker script

LDSCRIPT		 = ld.script

ifeq ($(WINTOOL),y)
  # Windows-native toolchains
  DIRLINK		 = $(TOPDIR)/tools/copydir.sh
  DIRUNLINK		 = $(TOPDIR)/tools/unlink.sh
  MKDEP			 = $(TOPDIR)/tools/mknulldeps.sh
  ARCHINCLUDES		 = -I. -isystem "${shell cygpath -w $(TOPDIR)/include}"
  ARCHXXINCLUDES	 = -I. -isystem "${shell cygpath -w $(TOPDIR)/include}" -isystem "${shell cygpath -w $(TOPDIR)/include/cxx}"
  ARCHSCRIPT		 = -T "${shell cygpath -w $(TOPDIR)/configs/$(CONFIG_ARCH_BOARD)/scripts/$(LDSCRIPT)}"
else
  ifeq ($(PX4_WINTOOL),y)
    # Windows-native toolchains (MSYS)
    DIRLINK		 = $(TOPDIR)/tools/copydir.sh
    DIRUNLINK		 = $(TOPDIR)/tools/unlink.sh
    MKDEP		 = $(TOPDIR)/tools/mknulldeps.sh
    ARCHINCLUDES	 = -I. -isystem $(TOPDIR)/include
    ARCHXXINCLUDES	 = -I. -isystem $(TOPDIR)/include -isystem $(TOPDIR)/include/cxx
    ARCHSCRIPT		 = -T$(TOPDIR)/configs/$(CONFIG_ARCH_BOARD)/scripts/$(LDSCRIPT)
  else
    # Linux/Cygwin-native toolchain
<<<<<<< HEAD
    MKDEP		 = $(TOPDIR)/tools/mkdeps$(HOSTEXEEXT)
=======
    MKDEP		 = $(TOPDIR)/tools/mkdeps.sh
>>>>>>> 18176ea7
    ARCHINCLUDES	 = -I. -isystem $(TOPDIR)/include
    ARCHXXINCLUDES	 = -I. -isystem $(TOPDIR)/include -isystem $(TOPDIR)/include/cxx
    ARCHSCRIPT		 = -T$(TOPDIR)/configs/$(CONFIG_ARCH_BOARD)/scripts/$(LDSCRIPT)
  endif
endif

# Tool versions

ARCHCCVERSION		 = ${shell $(CC) -v 2>&1 | sed -n '/^gcc version/p' | sed -e 's/^gcc version \([0-9\.]\)/\1/g' -e 's/[-\ ].*//g' -e '1q'}
ARCHCCMAJOR		 = ${shell echo $(ARCHCCVERSION) | cut -d'.' -f1}

# Optimization flags

ARCHOPTIMIZATION	 = $(MAXOPTIMIZATION) \
			   -fno-strict-aliasing \
			   -fno-strength-reduce \
			   -fomit-frame-pointer \
			   -funsafe-math-optimizations \
			   -fno-builtin-printf \
			   -ffunction-sections \
			   -fdata-sections

ifeq ("${CONFIG_DEBUG_SYMBOLS}","y")
ARCHOPTIMIZATION	+= -g
endif

ARCHCFLAGS		 = -std=gnu99
ARCHCXXFLAGS		 = -fno-exceptions -fno-rtti -std=gnu++0x
ARCHWARNINGS		 = $(PX4_ARCHWARNINGS)
ARCHCWARNINGS		 = $(PX4_ARCHWARNINGS) $(PX4_ARCHCWARNINGS)
ARCHWARNINGSXX		 = $(ARCHWARNINGS) $(PX4_ARCHWARNINGSXX)
ARCHDEFINES		 =
ARCHPICFLAGS		 = -fpic -msingle-pic-base -mpic-register=r10

# This seems to be the only way to add linker flags

EXTRA_LIBS		+= --warn-common \
			   --gc-sections

CFLAGS			 = $(ARCHCFLAGS) $(ARCHCWARNINGS) $(ARCHOPTIMIZATION) $(ARCHCPUFLAGS) $(ARCHINCLUDES) $(INSTRUMENTATIONDEFINES) $(ARCHDEFINES) $(EXTRADEFINES) -pipe -fno-common
CPICFLAGS		 = $(ARCHPICFLAGS) $(CFLAGS)
CXXFLAGS		 = $(ARCHCXXFLAGS) $(ARCHWARNINGSXX) $(ARCHOPTIMIZATION) $(ARCHCPUFLAGS) $(ARCHXXINCLUDES) $(INSTRUMENTATIONDEFINES) $(ARCHDEFINES) $(EXTRADEFINES) -pipe
CXXPICFLAGS		 = $(ARCHPICFLAGS) $(CXXFLAGS)
CPPFLAGS		 = $(ARCHINCLUDES) $(INSTRUMENTATIONDEFINES) $(ARCHDEFINES) $(EXTRADEFINES)
AFLAGS			 = $(CFLAGS) -D__ASSEMBLY__

NXFLATLDFLAGS1		 = -r -d -warn-common
NXFLATLDFLAGS2		 = $(NXFLATLDFLAGS1) -T$(TOPDIR)/binfmt/libnxflat/gnu-nxflat.ld -no-check-sections
LDNXFLATFLAGS		 = -e main -s 2048

OBJEXT			 = .o
LIBEXT			 = .a
EXEEXT			 =

# Produce partially-linked $1 from files in $2

define PRELINK
	@echo "PRELINK: $1"
	$(Q) $(LD) -Ur -o $1 $2 && $(OBJCOPY) --localize-hidden $1
endef

HOSTCC			 = gcc
HOSTINCLUDES		 = -I.
HOSTCFLAGS		 = -Wall -Wstrict-prototypes -Wshadow -g -pipe
HOSTLDFLAGS		 =
<|MERGE_RESOLUTION|>--- conflicted
+++ resolved
@@ -98,11 +98,7 @@
     ARCHSCRIPT		 = -T$(TOPDIR)/configs/$(CONFIG_ARCH_BOARD)/scripts/$(LDSCRIPT)
   else
     # Linux/Cygwin-native toolchain
-<<<<<<< HEAD
     MKDEP		 = $(TOPDIR)/tools/mkdeps$(HOSTEXEEXT)
-=======
-    MKDEP		 = $(TOPDIR)/tools/mkdeps.sh
->>>>>>> 18176ea7
     ARCHINCLUDES	 = -I. -isystem $(TOPDIR)/include
     ARCHXXINCLUDES	 = -I. -isystem $(TOPDIR)/include -isystem $(TOPDIR)/include/cxx
     ARCHSCRIPT		 = -T$(TOPDIR)/configs/$(CONFIG_ARCH_BOARD)/scripts/$(LDSCRIPT)
