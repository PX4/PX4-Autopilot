--- conflicted
+++ resolved
@@ -1032,8 +1032,12 @@
 	if (NOT OVERRIDES)
 		set(OVERRIDES "{}")
 	endif()
-<<<<<<< HEAD
-	px4_join(OUT module_list  LIST ${MODULES} GLUE ",")
+
+	# get full path for each module
+	set(module_list)
+	foreach(module ${MODULES})
+		list(APPEND module_list ${PX4_SOURCE_DIR}/src/${module})
+	endforeach()
 
 	if("${BOARD}" STREQUAL "eagle" OR "${BOARD}" STREQUAL "excelsior")
 		# If the board is a Snapdragon Flight "Eagle" or "Excelsior" board
@@ -1042,33 +1046,20 @@
 		message("Generating parameter XML file for board: ${BOARD}")
 		add_custom_command(OUTPUT ${OUT}
 			COMMAND ${PYTHON_EXECUTABLE} ${PX4_SOURCE_DIR}/Tools/px_process_params.py 
-				-s ${path} --board CONFIG_ARCH_${BOARD} --xml --inject-xml
-				--overrides ${OVERRIDES} -v
+				-s ${path} ${EXTERNAL_MODULES_LOCATION}
+				--board CONFIG_ARCH_${BOARD} --xml --inject-xml
+				--overrides ${OVERRIDES}
 			DEPENDS ${param_src_files} ${PX4_SOURCE_DIR}/Tools/px_process_params.py
 				${PX4_SOURCE_DIR}/Tools/px_generate_params.py
 		)
 	else()
 		add_custom_command(OUTPUT ${OUT}
 			COMMAND ${PYTHON_EXECUTABLE} ${PX4_SOURCE_DIR}/Tools/px_process_params.py
-				-s ${path} --board CONFIG_ARCH_${BOARD} --xml --inject-xml
-				--overrides ${OVERRIDES} --modules ${module_list}
+				-s ${module_list} ${EXTERNAL_MODULES_LOCATION}
+				--board CONFIG_ARCH_${BOARD} --xml --inject-xml
+				--overrides ${OVERRIDES}
 			DEPENDS ${param_src_files} ${PX4_SOURCE_DIR}/Tools/px_process_params.py
-=======
-
-	# get full path for each module
-	set(module_list)
-	foreach(module ${MODULES})
-		list(APPEND module_list ${PX4_SOURCE_DIR}/src/${module})
-	endforeach()
-
-	add_custom_command(OUTPUT ${OUT}
-		COMMAND ${PYTHON_EXECUTABLE} ${PX4_SOURCE_DIR}/Tools/px_process_params.py
-			-s ${module_list} ${EXTERNAL_MODULES_LOCATION}
-			--board CONFIG_ARCH_${BOARD} --xml --inject-xml
-			--overrides ${OVERRIDES}
-		DEPENDS ${param_src_files} ${PX4_SOURCE_DIR}/Tools/px_process_params.py
->>>>>>> a5fa4e9c
-			${PX4_SOURCE_DIR}/Tools/px_generate_params.py
+				${PX4_SOURCE_DIR}/Tools/px_generate_params.py
 		)
 	endif()
 
