include(nuttx/px4_impl_nuttx)

set(CMAKE_TOOLCHAIN_FILE ${CMAKE_SOURCE_DIR}/cmake/toolchains/Toolchain-arm-none-eabi.cmake)

set(config_uavcan_num_ifaces 2)

set(config_module_list
	#
	# Board support modules
	#
	drivers/device
	drivers/stm32
	drivers/stm32/adc
	drivers/stm32/tone_alarm
	drivers/led
	drivers/px4fmu
	drivers/px4io
	drivers/boards/px4fmu-v2
	drivers/rgbled
	drivers/mpu6000
	drivers/mpu9250
	drivers/lsm303d
	drivers/l3gd20
	drivers/hmc5883
	drivers/ms5611
	#drivers/mb12xx
	drivers/srf02
	drivers/sf0x
	drivers/ll40ls
	drivers/trone
	drivers/gps
	drivers/pwm_out_sim
	#drivers/hott
	#drivers/hott/hott_telemetry
	#drivers/hott/hott_sensors
	drivers/blinkm
	drivers/airspeed
	drivers/ets_airspeed
	drivers/meas_airspeed
	drivers/frsky_telemetry
	modules/sensors
	drivers/mkblctrl #comment this again
	drivers/px4flow
	#drivers/oreoled
	drivers/gimbal
	drivers/pwm_input
	#drivers/camera_trigger
	drivers/bst
	#drivers/snapdragon_rc_pwm
	drivers/lis3mdl

	drivers/irlock

	#
	# System commands
	#
	systemcmds/bl_update
	systemcmds/config
	systemcmds/dumpfile
	#systemcmds/esc_calib
	systemcmds/mixer
	#systemcmds/motor_ramp
	systemcmds/mtd
	systemcmds/nshterm
	systemcmds/param
	systemcmds/perf
	systemcmds/pwm
	systemcmds/reboot
	#systemcmds/sd_bench
	systemcmds/top
	#systemcmds/topic_listener
	systemcmds/ver

	#
	# Testing
	#
	#drivers/sf0x/sf0x_tests
	#drivers/test_ppm
	#lib/rc/rc_tests
	#modules/commander/commander_tests
	#modules/controllib_test
	#modules/mavlink/mavlink_tests
	#modules/unit_test
	#modules/uORB/uORB_tests
	#systemcmds/tests

	#
	# General system control
	#
	modules/commander
	modules/load_mon
	modules/navigator
	modules/mavlink
	#modules/gpio_led
	modules/uavcan
	modules/land_detector

	#
	# Estimation modules
	#
	modules/attitude_estimator_q
<<<<<<< HEAD
=======
	#modules/ekf_att_pos_estimator
>>>>>>> 31114ff9
	modules/position_estimator_inav
	modules/local_position_estimator
	modules/ekf2

	modules/av_estimator

	#
	# Vehicle Control
	#
	modules/fw_pos_control_l1
	modules/fw_att_control
	modules/mc_att_control
	modules/mc_pos_control
	#modules/vtol_att_control

	modules/mc_quat_control
	modules/mc_quat_pos_control
	modules/mc_quat_vel_control

	#
	# Logging
	#
	#modules/logger
	modules/sdlog2

	#
	# Library modules
	#
	modules/param
	modules/systemlib
	modules/systemlib/mixer
	modules/uORB
	modules/dataman

	#
	# Libraries
	#
	lib/controllib
	lib/mathlib
	lib/mathlib/math/filter
	lib/ecl
	lib/external_lgpl
	lib/geo
	lib/geo_lookup
	lib/conversion
	lib/launchdetection
	lib/terrain_estimation
	lib/runway_takeoff
	lib/tailsitter_recovery
	lib/DriverFramework/framework
	platforms/nuttx

	# had to add for cmake, not sure why wasn't in original config
	platforms/common 
	platforms/nuttx/px4_layer

	#
	# OBC challenge
	#
	#modules/bottle_drop

	#
	# Rover apps
	#
	#examples/rover_steering_control

	#
	# Demo apps
	#
	#examples/math_demo
	# Tutorial code from
	# https://px4.io/dev/px4_simple_app
	#examples/px4_simple_app

	# Tutorial code from
	# https://px4.io/dev/daemon
	#examples/px4_daemon_app

	# Tutorial code from
	# https://px4.io/dev/debug_values
	#examples/px4_mavlink_debug

	# Tutorial code from
	# https://px4.io/dev/example_fixedwing_control
	#examples/fixedwing_control

	# Hardware test
	#examples/hwtest
)

set(config_extra_builtin_cmds
	serdis
	sercon
	)

set(config_io_board
	px4io-v2
	)

set(config_extra_libs
	uavcan
	uavcan_stm32_driver
	)

set(config_io_extra_libs
	)

add_custom_target(sercon)
set_target_properties(sercon PROPERTIES
	PRIORITY "SCHED_PRIORITY_DEFAULT"
	MAIN "sercon" STACK_MAIN "2048")

add_custom_target(serdis)
set_target_properties(serdis PROPERTIES
	PRIORITY "SCHED_PRIORITY_DEFAULT"
	MAIN "serdis" STACK_MAIN "2048")<|MERGE_RESOLUTION|>--- conflicted
+++ resolved
@@ -99,15 +99,13 @@
 	# Estimation modules
 	#
 	modules/attitude_estimator_q
-<<<<<<< HEAD
-=======
+
 	#modules/ekf_att_pos_estimator
->>>>>>> 31114ff9
 	modules/position_estimator_inav
 	modules/local_position_estimator
 	modules/ekf2
 
-	modules/av_estimator
+	#modules/av_estimator
 
 	#
 	# Vehicle Control
@@ -118,9 +116,9 @@
 	modules/mc_pos_control
 	#modules/vtol_att_control
 
-	modules/mc_quat_control
-	modules/mc_quat_pos_control
-	modules/mc_quat_vel_control
+	#modules/mc_quat_control
+	#modules/mc_quat_pos_control
+	#modules/mc_quat_vel_control
 
 	#
 	# Logging
