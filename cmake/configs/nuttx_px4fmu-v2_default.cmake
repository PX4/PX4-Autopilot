include(nuttx/px4_impl_nuttx)

px4_nuttx_configure(HWCLASS m4 CONFIG nsh ROMFS y ROMFSROOT px4fmu_common)

set(CMAKE_TOOLCHAIN_FILE ${CMAKE_SOURCE_DIR}/cmake/toolchains/Toolchain-arm-none-eabi.cmake)

set(config_uavcan_num_ifaces 2)

set(config_module_list
	#
	# Board support modules
	#
	drivers/device
	drivers/stm32
	drivers/stm32/adc
	drivers/stm32/tone_alarm
	drivers/led
	drivers/px4fmu
	drivers/px4io
	drivers/boards/px4fmu-v2
	drivers/rgbled
	drivers/mpu6000
	drivers/mpu9250
	drivers/lsm303d
	drivers/l3gd20
	drivers/hmc5883
	drivers/ms5611
	#drivers/mb12xx
	drivers/srf02
	drivers/sf0x
	drivers/ll40ls
	drivers/trone
	drivers/gps
	drivers/pwm_out_sim
	#drivers/hott
	#drivers/hott/hott_telemetry
	#drivers/hott/hott_sensors
	drivers/blinkm
	drivers/airspeed
	drivers/ets_airspeed
	drivers/meas_airspeed
	drivers/frsky_telemetry
	modules/sensors
	#drivers/mkblctrl
	drivers/px4flow
	#drivers/oreoled
	drivers/gimbal
	drivers/pwm_input
	drivers/camera_trigger
	drivers/bst
	drivers/snapdragon_rc_pwm
	drivers/lis3mdl

	#
	# System commands
	#
	systemcmds/bl_update
	systemcmds/mixer
	systemcmds/param
	systemcmds/perf
	systemcmds/pwm
	systemcmds/esc_calib
	systemcmds/hardfault_log
	systemcmds/reboot
	#systemcmds/topic_listener
	systemcmds/top
	systemcmds/config
	systemcmds/nshterm
	systemcmds/mtd
	systemcmds/dumpfile
	systemcmds/ver
	#systemcmds/sd_bench
	#systemcmds/tests

	#
	# General system control
	#
	modules/commander
	modules/load_mon
	modules/navigator
	modules/mavlink
	modules/gpio_led
	modules/uavcan
	modules/land_detector

	#
	# Estimation modules (EKF/ SO3 / other filters)
	#
	modules/attitude_estimator_q
	modules/ekf_att_pos_estimator
	modules/position_estimator_inav
<<<<<<< HEAD
##	modules/local_position_estimator - Fit In FLASH
=======
	#modules/local_position_estimator
>>>>>>> ea138cfd

	#
	# Vehicle Control
	#
	# modules/segway # XXX Needs GCC 4.7 fix
	modules/fw_pos_control_l1
	modules/fw_att_control
	modules/mc_att_control
	modules/mc_pos_control
	modules/vtol_att_control

	#
	# Logging
	#
	modules/logger
	modules/sdlog2

	#
	# Library modules
	#
	modules/param
	modules/systemlib
	modules/systemlib/mixer
	modules/uORB
	modules/dataman

	#
	# Libraries
	#
	lib/controllib
	lib/mathlib
	lib/mathlib/math/filter
	lib/ecl
	lib/external_lgpl
	lib/geo
	lib/geo_lookup
	lib/conversion
	lib/launchdetection
	lib/terrain_estimation
	lib/runway_takeoff
	lib/tailsitter_recovery
	lib/DriverFramework/framework
	platforms/nuttx

	# had to add for cmake, not sure why wasn't in original config
	platforms/common 
	platforms/nuttx/px4_layer

	#
	# OBC challenge
	#
	#modules/bottle_drop

	#
	# Rover apps
	#
	#examples/rover_steering_control

	#
	# Demo apps
	#
	#examples/math_demo
	# Tutorial code from
	# https://px4.io/dev/px4_simple_app
	#examples/px4_simple_app

	# Tutorial code from
	# https://px4.io/dev/daemon
	#examples/px4_daemon_app

	# Tutorial code from
	# https://px4.io/dev/debug_values
	#examples/px4_mavlink_debug

	# Tutorial code from
	# https://px4.io/dev/example_fixedwing_control
	#examples/fixedwing_control

	# Hardware test
	#examples/hwtest
)

set(config_extra_builtin_cmds
	serdis
	sercon
	)

set(config_io_board
	px4io-v2
	)

set(config_extra_libs
	uavcan
	uavcan_stm32_driver
	)

set(config_io_extra_libs
	)

add_custom_target(sercon)
set_target_properties(sercon PROPERTIES
	PRIORITY "SCHED_PRIORITY_DEFAULT"
	MAIN "sercon" STACK_MAIN "2048")

add_custom_target(serdis)
set_target_properties(serdis PROPERTIES
	PRIORITY "SCHED_PRIORITY_DEFAULT"
	MAIN "serdis" STACK_MAIN "2048")<|MERGE_RESOLUTION|>--- conflicted
+++ resolved
@@ -89,11 +89,7 @@
 	modules/attitude_estimator_q
 	modules/ekf_att_pos_estimator
 	modules/position_estimator_inav
-<<<<<<< HEAD
-##	modules/local_position_estimator - Fit In FLASH
-=======
 	#modules/local_position_estimator
->>>>>>> ea138cfd
 
 	#
 	# Vehicle Control
