--- conflicted
+++ resolved
@@ -353,14 +353,11 @@
 	@git submodule sync --recursive
 	@git submodule update --init --recursive --force
 
-<<<<<<< HEAD
-=======
 submodulesupdate:
 	@git submodule update --quiet --init --recursive || true
 	@git submodule sync --recursive
 	@git submodule update --init --recursive
 
->>>>>>> 422f6a89
 gazeboclean:
 	@rm -rf ~/.gazebo/*
 
